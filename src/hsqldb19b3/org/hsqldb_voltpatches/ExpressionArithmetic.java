/* Copyright (c) 2001-2011, The HSQL Development Group
 * All rights reserved.
 *
 * Redistribution and use in source and binary forms, with or without
 * modification, are permitted provided that the following conditions are met:
 *
 * Redistributions of source code must retain the above copyright notice, this
 * list of conditions and the following disclaimer.
 *
 * Redistributions in binary form must reproduce the above copyright notice,
 * this list of conditions and the following disclaimer in the documentation
 * and/or other materials provided with the distribution.
 *
 * Neither the name of the HSQL Development Group nor the names of its
 * contributors may be used to endorse or promote products derived from this
 * software without specific prior written permission.
 *
 * THIS SOFTWARE IS PROVIDED BY THE COPYRIGHT HOLDERS AND CONTRIBUTORS "AS IS"
 * AND ANY EXPRESS OR IMPLIED WARRANTIES, INCLUDING, BUT NOT LIMITED TO, THE
 * IMPLIED WARRANTIES OF MERCHANTABILITY AND FITNESS FOR A PARTICULAR PURPOSE
 * ARE DISCLAIMED. IN NO EVENT SHALL HSQL DEVELOPMENT GROUP, HSQLDB.ORG,
 * OR CONTRIBUTORS BE LIABLE FOR ANY DIRECT, INDIRECT, INCIDENTAL, SPECIAL,
 * EXEMPLARY, OR CONSEQUENTIAL DAMAGES (INCLUDING, BUT NOT LIMITED TO,
 * PROCUREMENT OF SUBSTITUTE GOODS OR SERVICES;
 * LOSS OF USE, DATA, OR PROFITS; OR BUSINESS INTERRUPTION) HOWEVER CAUSED AND
 * ON ANY THEORY OF LIABILITY, WHETHER IN CONTRACT, STRICT LIABILITY, OR TORT
 * (INCLUDING NEGLIGENCE OR OTHERWISE) ARISING IN ANY WAY OUT OF THE USE OF THIS
 * SOFTWARE, EVEN IF ADVISED OF THE POSSIBILITY OF SUCH DAMAGE.
 */


package org.hsqldb_voltpatches;

import org.hsqldb_voltpatches.error.Error;
import org.hsqldb_voltpatches.error.ErrorCode;
import org.hsqldb_voltpatches.lib.HsqlList;
import org.hsqldb_voltpatches.types.CharacterType;
import org.hsqldb_voltpatches.types.NumberType;
import org.hsqldb_voltpatches.types.Type;
import org.hsqldb_voltpatches.types.Types;

/**
 * Implementation of arithmetic and concatenation operations
 *
 * @author Campbell Boucher-Burnet (boucherb@users dot sourceforge.net)
 * @author Fred Toussi (fredt@users dot sourceforge.net)
 * @version 2.0.1
 * @since 1.9.0
 */
public class ExpressionArithmetic extends Expression {

    ExpressionArithmetic(int type, Expression left, Expression right) {

        super(type);

        nodes        = new Expression[BINARY];
        nodes[LEFT]  = left;
        nodes[RIGHT] = right;

        switch (opType) {

            case OpTypes.ADD :
            case OpTypes.SUBTRACT :
            case OpTypes.MULTIPLY :
            case OpTypes.DIVIDE :
            case OpTypes.CONCAT :
                return;

            default :
                throw Error.runtimeError(ErrorCode.U_S0500, "Expression");
        }
    }

    ExpressionArithmetic(int type, Expression e) {

        super(type);

        nodes       = new Expression[UNARY];
        nodes[LEFT] = e;

        switch (opType) {

            case OpTypes.NEGATE :
                return;

            default :
                throw Error.runtimeError(ErrorCode.U_S0500, "Expression");
        }
    }

    public String getSQL() {

        StringBuffer sb = new StringBuffer(64);

        switch (opType) {

            case OpTypes.VALUE :
                if (valueData == null) {
                    return Tokens.T_NULL;
                }

                if (dataType == null) {
                    throw Error.runtimeError(ErrorCode.U_S0500, "Expression");
                }

                return dataType.convertToSQLString(valueData);
        }

        String left  = getContextSQL(nodes.length > 0 ? nodes[LEFT]
                                                      : null);
        String right = getContextSQL(nodes.length > 1 ? nodes[RIGHT]
                                                      : null);

        switch (opType) {

            case OpTypes.CAST :
                sb.append(' ').append(Tokens.T_CAST).append('(');
                sb.append(left).append(' ').append(Tokens.T_AS).append(' ');
                sb.append(dataType.getTypeDefinition());
                sb.append(')');
                break;

            case OpTypes.NEGATE :
                sb.append('-').append(left);
                break;

            case OpTypes.ADD :
                sb.append(left).append('+').append(right);
                break;

            case OpTypes.SUBTRACT :
                sb.append(left).append('-').append(right);
                break;

            case OpTypes.MULTIPLY :
                sb.append(left).append('*').append(right);
                break;

            case OpTypes.DIVIDE :
                sb.append(left).append('/').append(right);
                break;

            case OpTypes.CONCAT :
                sb.append(left).append("||").append(right);
                break;

            default :
                throw Error.runtimeError(ErrorCode.U_S0500, "Expression");
        }

        return sb.toString();
    }

    protected String describe(Session session, int blanks) {

        StringBuffer sb = new StringBuffer(64);

        sb.append('\n');

        for (int i = 0; i < blanks; i++) {
            sb.append(' ');
        }

        switch (opType) {

            case OpTypes.VALUE :
                sb.append("VALUE = ").append(
                    dataType.convertToSQLString(valueData));
                sb.append(", TYPE = ").append(dataType.getNameString());

                return sb.toString();

            case OpTypes.ROW :

            //
            case OpTypes.VALUELIST :
                sb.append("VALUELIST ");
                sb.append(" TYPE = ").append(dataType.getNameString());

                for (int i = 0; i < nodes.length; i++) {
                    sb.append(nodes[i].describe(session, blanks + blanks));
                    sb.append(' ');
                }
                break;

            case OpTypes.NEGATE :
                sb.append("NEGATE ");
                break;

            case OpTypes.ADD :
                sb.append("ADD ");
                break;

            case OpTypes.SUBTRACT :
                sb.append("SUBTRACT ");
                break;

            case OpTypes.MULTIPLY :
                sb.append("MULTIPLY ");
                break;

            case OpTypes.DIVIDE :
                sb.append("DIVIDE ");
                break;

            case OpTypes.CONCAT :
                sb.append("CONCAT ");
                break;

            case OpTypes.CAST :
                sb.append("CAST ");
                sb.append(dataType.getTypeDefinition());
                sb.append(' ');
                break;
        }

        if (getLeftNode() != null) {
            sb.append(" arg_left=[");
            sb.append(nodes[LEFT].describe(session, blanks + 1));
            sb.append(']');
        }

        if (getRightNode() != null) {
            sb.append(" arg_right=[");
            sb.append(nodes[RIGHT].describe(session, blanks + 1));
            sb.append(']');
        }

        return sb.toString();
    }

    public HsqlList resolveColumnReferences(Session session,
            RangeGroup rangeGroup, int rangeCount, RangeGroup[] rangeGroups,
            HsqlList unresolvedSet, boolean acceptsSequences) {

        if (opType == OpTypes.VALUE) {
            return unresolvedSet;
        }

        for (int i = 0; i < nodes.length; i++) {
            if (nodes[i] == null) {
                continue;
            }

            unresolvedSet = nodes[i].resolveColumnReferences(session,
                    rangeGroup, rangeCount, rangeGroups, unresolvedSet,
                    acceptsSequences);
        }

        return unresolvedSet;
    }

    public void resolveTypes(Session session, Expression parent) {

        for (int i = 0; i < nodes.length; i++) {
            if (nodes[i] != null) {
                nodes[i].resolveTypes(session, this);
            }
        }

        switch (opType) {

            case OpTypes.VALUE :
                break;

            case OpTypes.NEGATE :
                if (nodes[LEFT].isUnresolvedParam()
                        || nodes[LEFT].dataType == null) {
                    throw Error.error(ErrorCode.X_42567);
                }
                // A VoltDB extension to use X'..' as a numeric literal
                voltConvertBinaryLiteralOperandsToBigint();
                // End VoltDB extension
                dataType = nodes[LEFT].dataType;

                if (!dataType.isNumberType()) {
                    throw Error.error(ErrorCode.X_42563);
                }

                if (nodes[LEFT].opType == OpTypes.VALUE) {
                    setAsConstantValue(session, parent);
                }
                break;

            case OpTypes.ADD :

                // special case for concat using +
                if ((nodes[LEFT].dataType != null && nodes[LEFT].dataType
                        .isCharacterType()) || (nodes[RIGHT].dataType != null
                                                && nodes[RIGHT].dataType
                                                    .isCharacterType())) {
                    opType = OpTypes.CONCAT;

                    resolveTypesForConcat(session, parent);

                    break;
                }

            // fall through
            case OpTypes.SUBTRACT :
            case OpTypes.MULTIPLY :
            case OpTypes.DIVIDE :
                resolveTypesForArithmetic(session, parent);
                break;

            case OpTypes.CONCAT :
                resolveTypesForConcat(session, parent);
                break;

            default :
                throw Error.runtimeError(ErrorCode.U_S0500, "Expression");
        }
    }

    void resolveTypesForArithmetic(Session session, Expression parent) {

        if (nodes[LEFT].isUnresolvedParam()
                && nodes[RIGHT].isUnresolvedParam()) {
            nodes[LEFT].dataType  = Type.SQL_INTEGER;
            nodes[RIGHT].dataType = Type.SQL_INTEGER;
        }
<<<<<<< HEAD

        if (nodes[LEFT].dataType == null && nodes[RIGHT].dataType == null) {
            nodes[LEFT].dataType  = Type.SQL_INTEGER;
            nodes[RIGHT].dataType = Type.SQL_INTEGER;
        }

        if (nodes[LEFT].isUnresolvedParam()) {
            if (nodes[RIGHT].dataType == null) {
                throw Error.error(ErrorCode.X_42567);
            }

            if (nodes[RIGHT].dataType.isIntervalType()) {
                if (parent != null) {
                    switch (parent.opType) {

                        case OpTypes.EQUAL :
                        case OpTypes.GREATER_EQUAL :
                        case OpTypes.SMALLER_EQUAL :
                        case OpTypes.SMALLER :
                        case OpTypes.GREATER :
                            for (int i = 0; i < parent.nodes.length; i++) {
                                if (parent.nodes[i] != this) {
                                    if (parent.nodes[i].dataType != null
                                            && parent.nodes[i].dataType
                                                .isDateTimeType()) {
                                        nodes[LEFT].dataType =
                                            parent.nodes[i].dataType;
                                    }

                                    break;
                                }
                            }
                            break;

                        default :
                    }
                }
            }

            if (nodes[LEFT].dataType == null) {
                switch (opType) {

                    case OpTypes.SUBTRACT :
                        if (nodes[RIGHT].dataType.isIntervalType()) {
                            nodes[LEFT].dataType =
                                Type.SQL_TIMESTAMP_WITH_TIME_ZONE;
                        }
                        break;

                    case OpTypes.ADD :
                        if (nodes[RIGHT].dataType.isDateTimeType()) {
                            if (nodes[RIGHT].dataType.typeComparisonGroup
                                    == Types.SQL_DATE) {
                                nodes[LEFT].dataType =
                                    Type
                                    .SQL_INTERVAL_YEAR_TO_MONTH_MAX_PRECISION;
                            } else {
                                nodes[LEFT].dataType =
                                    Type
                                    .SQL_INTERVAL_DAY_TO_SECOND_MAX_PRECISION;
                            }
                        } else if (nodes[RIGHT].dataType.isIntervalType()) {
                            nodes[LEFT].dataType =
                                Type.SQL_TIMESTAMP_WITH_TIME_ZONE;
                        }
                        break;
                }
            }

            if (nodes[LEFT].dataType == null) {
                nodes[LEFT].dataType = nodes[RIGHT].dataType;
            }
        } else if (nodes[RIGHT].isUnresolvedParam()) {
            if (nodes[LEFT].dataType == null) {
                throw Error.error(ErrorCode.X_42567);
            }

            switch (opType) {

                case OpTypes.MULTIPLY :
                case OpTypes.DIVIDE :
                    if (nodes[LEFT].dataType.isIntervalType()) {
                        nodes[RIGHT].dataType = Type.SQL_DECIMAL;
                    } else {
                        nodes[RIGHT].dataType = nodes[LEFT].dataType;
                    }
                    break;

                case OpTypes.SUBTRACT :
                case OpTypes.ADD :
                    if (nodes[LEFT].dataType.isDateTimeType()) {

                        // datetime subtract - type predetermined
                        if (dataType != null && dataType.isIntervalType()) {
                            nodes[RIGHT].dataType = nodes[LEFT].dataType;
                        } else if (nodes[LEFT].dataType.typeComparisonGroup
                                   == Types.SQL_DATE) {
                            nodes[RIGHT].dataType =
                                Type.SQL_INTERVAL_YEAR_TO_MONTH_MAX_PRECISION;
                        } else {
                            nodes[RIGHT].dataType =
                                Type.SQL_INTERVAL_DAY_TO_SECOND_MAX_PRECISION;
                        }
                    } else {
                        nodes[RIGHT].dataType = nodes[LEFT].dataType;
                    }
                    break;
            }
=======
        // A VoltDB extension to use X'..' as a numeric literal
        voltConvertBinaryLiteralOperandsToBigint();
        // End VoltDB extension
        if (nodes[LEFT].isParam) {
            nodes[LEFT].dataType = nodes[RIGHT].dataType;
        } else if (nodes[RIGHT].isParam) {
            nodes[RIGHT].dataType = nodes[LEFT].dataType;
>>>>>>> 2bc80179
        }

        if (nodes[LEFT].dataType == null || nodes[RIGHT].dataType == null) {
            throw Error.error(ErrorCode.X_42567);
        }

        // datetime subtract - type predetermined
        if (dataType != null && dataType.isIntervalType()) {
            if (nodes[LEFT].dataType.isDateTimeType()
                    && nodes[RIGHT].dataType.isDateTimeType()) {
                if (nodes[LEFT].dataType.typeComparisonGroup
                        != nodes[RIGHT].dataType.typeComparisonGroup) {
                    throw Error.error(ErrorCode.X_42562);
                }
            } else {
                Type type = nodes[LEFT].dataType.getCombinedType(session,
                    nodes[RIGHT].dataType, opType);

                if (type == null) {
                    throw Error.error(ErrorCode.X_42562);
                }

                if (type.isIntervalType()) {
                    if (type.typeCode != dataType.typeCode) {
                        throw Error.error(ErrorCode.X_42562);
                    }
                } else if (type.isNumberType()) {
                    nodes[LEFT]  = new ExpressionOp(nodes[LEFT], dataType);
                    nodes[RIGHT] = new ExpressionOp(nodes[RIGHT], dataType);

                    nodes[LEFT].resolveTypes(session, this);
                    nodes[RIGHT].resolveTypes(session, this);
                } else {
                    throw Error.error(ErrorCode.X_42562);
                }
            }
        } else {
            dataType = nodes[LEFT].dataType.getCombinedType(session,
                    nodes[RIGHT].dataType, opType);

            if (dataType.isDateTimeType()) {
                if (nodes[LEFT].dataType.isIntervalType()) {
                    if (opType != OpTypes.ADD) {
                        throw Error.error(ErrorCode.X_42563);
                    }

                    Expression temp = nodes[LEFT];

                    nodes[LEFT]  = nodes[RIGHT];
                    nodes[RIGHT] = temp;
                } else if (nodes[RIGHT].dataType.isNumberType()) {
                    if (!session.database.sqlSyntaxOra) {
                        throw Error.error(ErrorCode.X_42562);
                    }
                }
            }
        }

        if (nodes[LEFT].opType == OpTypes.VALUE
                && nodes[RIGHT].opType == OpTypes.VALUE) {
            setAsConstantValue(session, parent);
        }
    }

    void resolveTypesForConcat(Session session, Expression parent) {

        if (dataType != null) {
            return;
        }

        if (nodes[LEFT].isUnresolvedParam()) {
            nodes[LEFT].dataType = getParameterType(nodes[RIGHT].dataType);
        } else if (nodes[RIGHT].isUnresolvedParam()) {
            nodes[RIGHT].dataType = getParameterType(nodes[LEFT].dataType);
        }

        if (nodes[LEFT].dataType == null) {
            nodes[LEFT].dataType = Type.SQL_VARCHAR_DEFAULT;
        }

        if (nodes[RIGHT].dataType == null) {
            nodes[RIGHT].dataType = Type.SQL_VARCHAR_DEFAULT;
        }

        if (nodes[LEFT].dataType.isBinaryType()
                ^ nodes[RIGHT].dataType.isBinaryType()) {
            throw Error.error(ErrorCode.X_42563);
        }

        if (nodes[LEFT].dataType.isArrayType()) {
            Expression e = nodes[RIGHT];

            if (e.opType == OpTypes.ARRAY_ACCESS) {
                if (parent == null) {
                    throw Error.error(ErrorCode.X_42563);
                }

                nodes[RIGHT]  = e.getLeftNode();
                e.nodes[LEFT] = this;

                parent.replaceNode(this, e);
            }
        }

        if (nodes[LEFT].dataType.isArrayType()
                ^ nodes[RIGHT].dataType.isArrayType()) {
            throw Error.error(ErrorCode.X_42563);
        }

        // conversion of right argument to character for backward compatibility
        if (nodes[LEFT].dataType.isCharacterType()
                && !nodes[RIGHT].dataType.isCharacterType()) {
            if (session.database.sqlEnforceTypes) {
                throw Error.error(ErrorCode.X_42562);
            }

            Type newType = CharacterType.getCharacterType(Types.SQL_VARCHAR,
                nodes[RIGHT].dataType.displaySize(),
                nodes[LEFT].dataType.getCollation());

            nodes[RIGHT] = ExpressionOp.getCastExpression(session,
                    nodes[RIGHT], newType);
        }

        if (nodes[RIGHT].dataType.isCharacterType()
                && !nodes[LEFT].dataType.isCharacterType()) {
            if (session.database.sqlEnforceTypes) {
                throw Error.error(ErrorCode.X_42562);
            }

            Type newType = CharacterType.getCharacterType(Types.SQL_VARCHAR,
                nodes[LEFT].dataType.displaySize(),
                nodes[RIGHT].dataType.getCollation());

            nodes[LEFT] = ExpressionOp.getCastExpression(session, nodes[LEFT],
                    newType);
        }

        dataType = nodes[LEFT].dataType.getCombinedType(session,
                nodes[RIGHT].dataType, OpTypes.CONCAT);

        if (nodes[LEFT].opType == OpTypes.VALUE
                && nodes[RIGHT].opType == OpTypes.VALUE) {
            setAsConstantValue(session, parent);
        }
    }

    private Type getParameterType(Type type) {

        if (type == null) {
            return null;
        }

        switch (type.typeCode) {

            case Types.SQL_CHAR :
            case Types.SQL_VARCHAR :
                return Type.SQL_VARCHAR_DEFAULT;

            case Types.SQL_CLOB :
                return Type.SQL_CLOB;

            case Types.SQL_BINARY :
            case Types.SQL_VARBINARY :
                return Type.SQL_VARBINARY_DEFAULT;

            case Types.SQL_BLOB :
                return Type.SQL_BLOB;

            case Types.SQL_BIT :
            case Types.SQL_BIT_VARYING :
                return Type.SQL_BIT_VARYING_MAX_LENGTH;

            case Types.SQL_ARRAY :
                return type;

            default :
                return null;
        }
    }

    public Object getValue(Session session) {

        switch (opType) {

            case OpTypes.VALUE :
                return valueData;

            case OpTypes.SIMPLE_COLUMN : {
                Object value =
                    session.sessionContext.rangeIterators[rangePosition]
                        .getCurrent(columnIndex);

                return value;
            }
            case OpTypes.NEGATE :
                return ((NumberType) dataType).negate(
                    nodes[LEFT].getValue(session, nodes[LEFT].dataType));
        }

        Object a = nodes[LEFT].getValue(session);
        Object b = nodes[RIGHT].getValue(session);

        switch (opType) {

            case OpTypes.ADD :
                return dataType.add(session, a, b, nodes[RIGHT].dataType);

            case OpTypes.SUBTRACT :
                return dataType.subtract(session, a, b, nodes[RIGHT].dataType);

            case OpTypes.MULTIPLY :
                return dataType.multiply(a, b);

            case OpTypes.DIVIDE :
                return dataType.divide(session, a, b);

            case OpTypes.CONCAT :
                if (!session.database.sqlConcatNulls
                        && nodes[LEFT].dataType.isCharacterType()) {
                    if (a == null && b != null) {
                        a = "";
                    } else if (a != null && b == null) {
                        b = "";
                    }
                }

                return dataType.concat(session, a, b);

            default :
                throw Error.runtimeError(ErrorCode.U_S0500, "Expression");
        }
    }
    // A VoltDB extension to use X'..' as a numeric value
    private void voltConvertBinaryLiteralOperandsToBigint() {
        // Strange that CONCAT is an arithmetic operator.
        // You could imagine using it for VARBINARY, so
        // definitely don't convert its operands to BIGINT!
        assert(opType != OpTypes.CONCAT);

        for (int i = 0; i < nodes.length; ++i) {
            Expression e = nodes[i];
            ExpressionValue.voltMutateToBigintType(e, this, i);
        }
    }
    // End VoltDB extension
}<|MERGE_RESOLUTION|>--- conflicted
+++ resolved
@@ -268,6 +268,7 @@
                         || nodes[LEFT].dataType == null) {
                     throw Error.error(ErrorCode.X_42567);
                 }
+
                 // A VoltDB extension to use X'..' as a numeric literal
                 voltConvertBinaryLiteralOperandsToBigint();
                 // End VoltDB extension
@@ -319,13 +320,15 @@
             nodes[LEFT].dataType  = Type.SQL_INTEGER;
             nodes[RIGHT].dataType = Type.SQL_INTEGER;
         }
-<<<<<<< HEAD
 
         if (nodes[LEFT].dataType == null && nodes[RIGHT].dataType == null) {
             nodes[LEFT].dataType  = Type.SQL_INTEGER;
             nodes[RIGHT].dataType = Type.SQL_INTEGER;
         }
 
+        // A VoltDB extension to use X'..' as a numeric literal
+        voltConvertBinaryLiteralOperandsToBigint();
+        // End VoltDB extension
         if (nodes[LEFT].isUnresolvedParam()) {
             if (nodes[RIGHT].dataType == null) {
                 throw Error.error(ErrorCode.X_42567);
@@ -428,15 +431,6 @@
                     }
                     break;
             }
-=======
-        // A VoltDB extension to use X'..' as a numeric literal
-        voltConvertBinaryLiteralOperandsToBigint();
-        // End VoltDB extension
-        if (nodes[LEFT].isParam) {
-            nodes[LEFT].dataType = nodes[RIGHT].dataType;
-        } else if (nodes[RIGHT].isParam) {
-            nodes[RIGHT].dataType = nodes[LEFT].dataType;
->>>>>>> 2bc80179
         }
 
         if (nodes[LEFT].dataType == null || nodes[RIGHT].dataType == null) {
