/* Copyright (c) 1995-2000, The Hypersonic SQL Group.
 * All rights reserved.
 *
 * Redistribution and use in source and binary forms, with or without
 * modification, are permitted provided that the following conditions are met:
 *
 * Redistributions of source code must retain the above copyright notice, this
 * list of conditions and the following disclaimer.
 *
 * Redistributions in binary form must reproduce the above copyright notice,
 * this list of conditions and the following disclaimer in the documentation
 * and/or other materials provided with the distribution.
 *
 * Neither the name of the Hypersonic SQL Group nor the names of its
 * contributors may be used to endorse or promote products derived from this
 * software without specific prior written permission.
 *
 * THIS SOFTWARE IS PROVIDED BY THE COPYRIGHT HOLDERS AND CONTRIBUTORS "AS IS"
 * AND ANY EXPRESS OR IMPLIED WARRANTIES, INCLUDING, BUT NOT LIMITED TO, THE
 * IMPLIED WARRANTIES OF MERCHANTABILITY AND FITNESS FOR A PARTICULAR PURPOSE
 * ARE DISCLAIMED. IN NO EVENT SHALL THE HYPERSONIC SQL GROUP,
 * OR CONTRIBUTORS BE LIABLE FOR ANY DIRECT, INDIRECT, INCIDENTAL, SPECIAL,
 * EXEMPLARY, OR CONSEQUENTIAL DAMAGES (INCLUDING, BUT NOT LIMITED TO,
 * PROCUREMENT OF SUBSTITUTE GOODS OR SERVICES;
 * LOSS OF USE, DATA, OR PROFITS; OR BUSINESS INTERRUPTION) HOWEVER CAUSED AND
 * ON ANY THEORY OF LIABILITY, WHETHER IN CONTRACT, STRICT LIABILITY, OR TORT
 * (INCLUDING NEGLIGENCE OR OTHERWISE) ARISING IN ANY WAY OUT OF THE USE OF THIS
 * SOFTWARE, EVEN IF ADVISED OF THE POSSIBILITY OF SUCH DAMAGE.
 *
 * This software consists of voluntary contributions made by many individuals
 * on behalf of the Hypersonic SQL Group.
 *
 *
 * For work added by the HSQL Development Group:
 *
 * Copyright (c) 2001-2009, The HSQL Development Group
 * All rights reserved.
 *
 * Redistribution and use in source and binary forms, with or without
 * modification, are permitted provided that the following conditions are met:
 *
 * Redistributions of source code must retain the above copyright notice, this
 * list of conditions and the following disclaimer.
 *
 * Redistributions in binary form must reproduce the above copyright notice,
 * this list of conditions and the following disclaimer in the documentation
 * and/or other materials provided with the distribution.
 *
 * Neither the name of the HSQL Development Group nor the names of its
 * contributors may be used to endorse or promote products derived from this
 * software without specific prior written permission.
 *
 * THIS SOFTWARE IS PROVIDED BY THE COPYRIGHT HOLDERS AND CONTRIBUTORS "AS IS"
 * AND ANY EXPRESS OR IMPLIED WARRANTIES, INCLUDING, BUT NOT LIMITED TO, THE
 * IMPLIED WARRANTIES OF MERCHANTABILITY AND FITNESS FOR A PARTICULAR PURPOSE
 * ARE DISCLAIMED. IN NO EVENT SHALL HSQL DEVELOPMENT GROUP, HSQLDB.ORG,
 * OR CONTRIBUTORS BE LIABLE FOR ANY DIRECT, INDIRECT, INCIDENTAL, SPECIAL,
 * EXEMPLARY, OR CONSEQUENTIAL DAMAGES (INCLUDING, BUT NOT LIMITED TO,
 * PROCUREMENT OF SUBSTITUTE GOODS OR SERVICES;
 * LOSS OF USE, DATA, OR PROFITS; OR BUSINESS INTERRUPTION) HOWEVER CAUSED AND
 * ON ANY THEORY OF LIABILITY, WHETHER IN CONTRACT, STRICT LIABILITY, OR TORT
 * (INCLUDING NEGLIGENCE OR OTHERWISE) ARISING IN ANY WAY OUT OF THE USE OF THIS
 * SOFTWARE, EVEN IF ADVISED OF THE POSSIBILITY OF SUCH DAMAGE.
 */


package org.hsqldb_voltpatches;

import java.util.HashMap;
<<<<<<< HEAD
import java.util.Iterator;
=======
>>>>>>> d90af0db
import java.util.List;
import java.util.Map;
import java.util.Vector;

import org.hsqldb_voltpatches.HSQLInterface.HSQLParseException;
import org.hsqldb_voltpatches.HsqlNameManager.SimpleName;
import org.hsqldb_voltpatches.ParserDQL.CompileContext;
import org.hsqldb_voltpatches.lib.ArrayListIdentity;
import org.hsqldb_voltpatches.lib.HsqlArrayList;
import org.hsqldb_voltpatches.lib.HsqlList;
import org.hsqldb_voltpatches.lib.OrderedHashSet;
import org.hsqldb_voltpatches.lib.OrderedIntHashSet;
import org.hsqldb_voltpatches.lib.Set;
import org.hsqldb_voltpatches.persist.PersistentStore;
import org.hsqldb_voltpatches.types.BinaryData;
import org.hsqldb_voltpatches.types.CharacterType;
import org.hsqldb_voltpatches.types.NullType;
import org.hsqldb_voltpatches.types.TimestampData;
import org.hsqldb_voltpatches.types.Type;

/**
 * Expression class.
 *
 * @author Campbell Boucher-Burnett (boucherb@users dot sourceforge.net)
 * @author Fred Toussi (fredt@users dot sourceforge.net)
 * @version 1.9.0
 * @since 1.9.0
 */
public class Expression {

    public static final int LEFT   = 0;
    public static final int RIGHT  = 1;
    public static final int UNARY  = 1;
    public static final int BINARY = 2;

    //
    //
    static final Expression[] emptyExpressionArray = new Expression[]{};

    //
    static final Expression EXPR_TRUE  = new ExpressionLogical(true);
    static final Expression EXPR_FALSE = new ExpressionLogical(false);

    //
    static final OrderedIntHashSet aggregateFunctionSet =
        new OrderedIntHashSet();

    static {
        aggregateFunctionSet.add(OpTypes.COUNT);
        aggregateFunctionSet.add(OpTypes.SUM);
        aggregateFunctionSet.add(OpTypes.MIN);
        aggregateFunctionSet.add(OpTypes.MAX);
        aggregateFunctionSet.add(OpTypes.AVG);
        aggregateFunctionSet.add(OpTypes.EVERY);
        aggregateFunctionSet.add(OpTypes.SOME);
        aggregateFunctionSet.add(OpTypes.STDDEV_POP);
        aggregateFunctionSet.add(OpTypes.STDDEV_SAMP);
        aggregateFunctionSet.add(OpTypes.VAR_POP);
        aggregateFunctionSet.add(OpTypes.VAR_SAMP);
    }

    static final OrderedIntHashSet columnExpressionSet =
        new OrderedIntHashSet();

    static {
        columnExpressionSet.add(OpTypes.COLUMN);
    }

    static final OrderedIntHashSet subqueryExpressionSet =
        new OrderedIntHashSet();

    static {
        subqueryExpressionSet.add(OpTypes.ROW_SUBQUERY);
        subqueryExpressionSet.add(OpTypes.TABLE_SUBQUERY);
    }

    static final OrderedIntHashSet subqueryAggregateExpressionSet =
        new OrderedIntHashSet();

    static {
        subqueryAggregateExpressionSet.add(OpTypes.COUNT);
        subqueryAggregateExpressionSet.add(OpTypes.SUM);
        subqueryAggregateExpressionSet.add(OpTypes.MIN);
        subqueryAggregateExpressionSet.add(OpTypes.MAX);
        subqueryAggregateExpressionSet.add(OpTypes.AVG);
        subqueryAggregateExpressionSet.add(OpTypes.EVERY);
        subqueryAggregateExpressionSet.add(OpTypes.SOME);
        subqueryAggregateExpressionSet.add(OpTypes.STDDEV_POP);
        subqueryAggregateExpressionSet.add(OpTypes.STDDEV_SAMP);
        subqueryAggregateExpressionSet.add(OpTypes.VAR_POP);
        subqueryAggregateExpressionSet.add(OpTypes.VAR_SAMP);

        //
        subqueryAggregateExpressionSet.add(OpTypes.TABLE_SUBQUERY);
        subqueryAggregateExpressionSet.add(OpTypes.ROW_SUBQUERY);
    }

    static final OrderedIntHashSet emptyExpressionSet =
        new OrderedIntHashSet();

    // type
    protected int opType;

    // type qualifier
    protected int exprSubType;

    //
    SimpleName alias;

    // aggregate
    protected boolean isAggregate;

    // VALUE
    protected Object       valueData;
    protected Expression[] nodes;
    Type[]                 nodeDataTypes;

    // QUERY - in single value selects, IN, EXISTS etc.
    SubQuery subQuery;

    // for query and value lists, etc
    boolean isCorrelated;

    // for COLUMN
    int columnIndex = -1;

    // data type
    protected Type dataType;

    //
    int     queryTableColumnIndex = -1;    // >= 0 when it is used for order by
    boolean isParam;

    // index of a session-dependent field
    int parameterIndex = -1;

    //
    int rangePosition = -1;

    //
    boolean isColumnEqual;

    Expression(int type) {
        opType = type;
        nodes  = emptyExpressionArray;
    }

    // IN condition optimisation

    /**
     * Creates a SCALAR SUBQUERY expression. Is called as ROW_SUBQUERY
     */
    Expression(int exprType, SubQuery sq) {

        this(OpTypes.TABLE_SUBQUERY);

        subQuery = sq;
    }

    /**
     * ROW or VALUELIST
     */
    Expression(int type, Expression[] list) {

        this(type);

        this.nodes = list;
    }

    public String describe(Session session) {
        return describe(session, 0);
    }

    static String getContextSQL(Expression expression) {

        if (expression == null) {
            return null;
        }

        String ddl = expression.getSQL();

        switch (expression.opType) {

            case OpTypes.VALUE :
            case OpTypes.COLUMN :
            case OpTypes.ROW :
            case OpTypes.FUNCTION :
            case OpTypes.SQL_FUNCTION :
            case OpTypes.ALTERNATIVE :
            case OpTypes.CASEWHEN :
            case OpTypes.CAST :
                return ddl;
        }

        StringBuffer sb = new StringBuffer();

        ddl = sb.append('(').append(ddl).append(')').toString();

        return ddl;
    }

    /**
     * For use with CHECK constraints. Under development.
     *
     * Currently supports a subset of expressions and is suitable for CHECK
     * search conditions that refer only to the inserted/updated row.
     *
     * For full DDL reporting of VIEW select queries and CHECK search
     * conditions, future improvements here are dependent upon improvements to
     * SELECT query parsing, so that it is performed in a number of passes.
     * An early pass should result in the query turned into an Expression tree
     * that contains the information in the original SQL without any
     * alterations, and with tables and columns all resolved. This Expression
     * can then be preserved for future use. Table and column names that
     * are not user-defined aliases should be kept as the HsqlName structures
     * so that table or column renaming is reflected in the precompiled
     * query.
     */
    public String getSQL() {

        StringBuffer sb = new StringBuffer(64);

        switch (opType) {

            case OpTypes.VALUE :
                if (valueData == null) {
                    return Tokens.T_NULL;
                }

                return dataType.convertToSQLString(valueData);

            case OpTypes.ROW :
                sb.append('(');

                for (int i = 0; i < nodes.length; i++) {
                    sb.append(nodes[i].getSQL());

                    if (i < nodes.length - 1) {
                        sb.append(',');
                    }
                }

                sb.append(')');

                return sb.toString();

            //
            case OpTypes.TABLE :
                for (int i = 0; i < nodes.length; i++) {
                    sb.append(nodes[i].getSQL());

                    if (i < nodes.length - 1) {
                        sb.append(',');
                    }
                }

                return sb.toString();
        }

        switch (opType) {

            case OpTypes.ROW_SUBQUERY :
            case OpTypes.TABLE_SUBQUERY :
/*
                buf.append('(');
                buf.append(subSelect.getSQL());
                buf.append(')');
*/
                break;

            default :
                throw Error.runtimeError(ErrorCode.U_S0500, "Expression");
        }

        return sb.toString();
    }

    protected String describe(Session session, int blanks) {

        StringBuffer sb = new StringBuffer(64);

        sb.append('\n');

        for (int i = 0; i < blanks; i++) {
            sb.append(' ');
        }

        switch (opType) {

            case OpTypes.VALUE :
                sb.append("VALUE = ").append(valueData);
                sb.append(", TYPE = ").append(dataType.getNameString());

                return sb.toString();

            case OpTypes.ROW_SUBQUERY :
            case OpTypes.TABLE_SUBQUERY :
                sb.append("QUERY ");
                sb.append(subQuery.queryExpression.describe(session));

                return sb.toString();

            case OpTypes.ROW :
                sb.append("ROW = ");

                for (int i = 0; i < nodes.length; i++) {
                    sb.append(nodes[i].describe(session, blanks + 1));
                }

                sb.append("), TYPE = ").append(dataType.getNameString());
                break;

            case OpTypes.TABLE :
                sb.append("VALUELIST ");

                for (int i = 0; i < nodes.length; i++) {
                    sb.append(nodes[i].describe(session, blanks + 1));
                    sb.append(' ');
                }
                break;
        }

        if (nodes[LEFT] != null) {
            sb.append(" arg1=[");
            sb.append(nodes[LEFT].describe(session, blanks + 1));
            sb.append(']');
        }

        if (nodes[RIGHT] != null) {
            sb.append(" arg2=[");
            sb.append(nodes[RIGHT].describe(session, blanks + 1));
            sb.append(']');
        }

        return sb.toString();
    }

    /**
     * Set the data type
     */
    void setDataType(Session session, Type type) {

        if (opType == OpTypes.VALUE) {
            valueData = type.convertToType(session, valueData, dataType);
        }

        dataType = type;
    }

    public boolean equals(Expression other) {

        if (other == this) {
            return true;
        }

        if (other == null) {
            return false;
        }

        if (opType != other.opType || exprSubType != other.exprSubType
                || !equals(dataType, other.dataType)) {
            return false;
        }

        switch (opType) {

            case OpTypes.SIMPLE_COLUMN :
                return this.columnIndex == other.columnIndex;

            case OpTypes.VALUE :
                return equals(valueData, other.valueData);

            default :
                return equals(nodes, other.nodes)
                       && equals(subQuery, other.subQuery);
        }
    }

    @Override
    public boolean equals(Object other) {

        if (other == this) {
            return true;
        }

        if (other instanceof Expression) {
            return equals((Expression) other);
        }

        return false;
    }

    @Override
    public int hashCode() {

        int val = opType + exprSubType;

        for (int i = 0; i < nodes.length; i++) {
            if (nodes[i] != null) {
                val += nodes[i].hashCode();
            }
        }

        return val;
    }

    static boolean equals(Object o1, Object o2) {

        if (o1 == o2) {
            return true;
        }

        return (o1 == null) ? o2 == null
                            : o1.equals(o2);
    }

    static boolean equals(Expression[] row1, Expression[] row2) {

        if (row1 == row2) {
            return true;
        }

        if (row1.length != row2.length) {
            return false;
        }

        int len = row1.length;

        for (int i = 0; i < len; i++) {
            Expression e1     = row1[i];
            Expression e2     = row2[i];
            boolean    equals = (e1 == null) ? e2 == null
                                             : e1.equals(e2);

            if (!equals) {
                return false;
            }
        }

        return true;
    }

    boolean isComposedOf(Expression exprList[], int start, int end,
                         OrderedIntHashSet excludeSet) {

        if (opType == OpTypes.VALUE) {
            return true;
        }

        if (excludeSet.contains(opType)) {
            return true;
        }

        for (int i = start; i < end; i++) {
            if (equals(exprList[i])) {
                return true;
            }
        }

        switch (opType) {

            case OpTypes.LIKE :
            case OpTypes.MATCH_SIMPLE :
            case OpTypes.MATCH_PARTIAL :
            case OpTypes.MATCH_FULL :
            case OpTypes.MATCH_UNIQUE_SIMPLE :
            case OpTypes.MATCH_UNIQUE_PARTIAL :
            case OpTypes.MATCH_UNIQUE_FULL :
            case OpTypes.UNIQUE :
            case OpTypes.EXISTS :
            case OpTypes.TABLE_SUBQUERY :
            case OpTypes.ROW_SUBQUERY :

            //
            case OpTypes.COUNT :
            case OpTypes.SUM :
            case OpTypes.MIN :
            case OpTypes.MAX :
            case OpTypes.AVG :
            case OpTypes.EVERY :
            case OpTypes.SOME :
            case OpTypes.STDDEV_POP :
            case OpTypes.STDDEV_SAMP :
            case OpTypes.VAR_POP :
            case OpTypes.VAR_SAMP :
                return false;
        }

        if (nodes.length == 0) {
            return false;
        }

        boolean result = true;

        for (int i = 0; i < nodes.length; i++) {
            result &= (nodes[i] == null
                       || nodes[i].isComposedOf(exprList, start, end,
                                                excludeSet));
        }

        return result;
    }

    boolean isComposedOf(OrderedHashSet expressions,
                         OrderedIntHashSet excludeSet) {

        if (opType == OpTypes.VALUE) {
            return true;
        }

        if (excludeSet.contains(opType)) {
            return true;
        }

        for (int i = 0; i < expressions.size(); i++) {
            if (equals(expressions.get(i))) {
                return true;
            }
        }

        switch (opType) {

            case OpTypes.COUNT :
            case OpTypes.SUM :
            case OpTypes.MIN :
            case OpTypes.MAX :
            case OpTypes.AVG :
            case OpTypes.EVERY :
            case OpTypes.SOME :
            case OpTypes.STDDEV_POP :
            case OpTypes.STDDEV_SAMP :
            case OpTypes.VAR_POP :
            case OpTypes.VAR_SAMP :
                return false;
        }

/*
        case OpCodes.LIKE :
        case OpCodes.ALL :
        case OpCodes.ANY :
        case OpCodes.IN :
        case OpCodes.MATCH_SIMPLE :
        case OpCodes.MATCH_PARTIAL :
        case OpCodes.MATCH_FULL :
        case OpCodes.MATCH_UNIQUE_SIMPLE :
        case OpCodes.MATCH_UNIQUE_PARTIAL :
        case OpCodes.MATCH_UNIQUE_FULL :
        case OpCodes.UNIQUE :
        case OpCodes.EXISTS :
        case OpCodes.TABLE_SUBQUERY :
        case OpCodes.ROW_SUBQUERY :
*/
        if (nodes.length == 0) {
            return false;
        }

        boolean result = true;

        for (int i = 0; i < nodes.length; i++) {
            result &= (nodes[i] == null
                       || nodes[i].isComposedOf(expressions, excludeSet));
        }

        return result;
    }

    Expression replace(OrderedHashSet expressions,
                       OrderedHashSet replacements) {

        if (opType == OpTypes.VALUE) {
            return this;
        }

        int index = expressions.getIndex(this);

        if (index != -1) {
            return (Expression) replacements.get(index);
        }

        for (int i = 0; i < nodes.length; i++) {
            if (nodes[i] == null) {
                continue;
            }

            nodes[i] = nodes[i].replace(expressions, replacements);
        }

        return this;
    }

    Expression replaceColumnReferences(RangeVariable range,
                                       Expression[] list) {

        for (int i = 0; i < nodes.length; i++) {
            if (nodes[i] == null) {
                continue;
            }

            nodes[i] = nodes[i].replaceColumnReferences(range, list);
        }

        return this;
    }

    void convertToSimpleColumn(OrderedHashSet expressions,
                               OrderedHashSet replacements) {

        if (opType == OpTypes.VALUE) {
            return;
        }

        int index = expressions.getIndex(this);

        if (index != -1) {
            Expression e = (Expression) replacements.get(index);

            nodes         = emptyExpressionArray;
            opType        = OpTypes.SIMPLE_COLUMN;
            columnIndex   = e.columnIndex;
            rangePosition = e.rangePosition;

            return;
        }

        for (int i = 0; i < nodes.length; i++) {
            if (nodes[i] == null) {
                continue;
            }

            nodes[i].convertToSimpleColumn(expressions, replacements);
        }
    }

    boolean isSelfAggregate() {
        return false;
    }

    /**
     * Set the column alias
     */
    void setAlias(SimpleName name) {
        alias = name;
    }

    /**
     * Get the column alias
     */
    String getAlias() {

        if (alias != null) {
            return alias.name;
        }

        return "";
    }

    SimpleName getSimpleName() {

        if (alias != null) {
            return alias;
        }

        return null;
    }

    /**
     * Returns the type of expression
     */
    public int getType() {
        return opType;
    }

    /**
     * Returns the left node
     */
    Expression getLeftNode() {
        return nodes.length > 0 ? nodes[LEFT]
                                : null;
    }

    /**
     * Returns the right node
     */
    Expression getRightNode() {
        return nodes.length > 1 ? nodes[RIGHT]
                                : null;
    }

    void setLeftNode(Expression e) {
        nodes[LEFT] = e;
    }

    void setRightNode(Expression e) {
        nodes[RIGHT] = e;
    }

    /**
     * Returns the range variable for a COLUMN expression
     */
    RangeVariable getRangeVariable() {
        return null;
    }

    /**
     * return the expression for an alias used in an ORDER BY clause
     */
    Expression replaceAliasInOrderBy(Expression[] columns, int length) {

        for (int i = 0; i < nodes.length; i++) {
            if (nodes[i] == null) {
                continue;
            }

            nodes[i] = nodes[i].replaceAliasInOrderBy(columns, length);
        }

        return this;
    }

    /**
     * Find a range variable with the given table alias
     */
    int findMatchingRangeVariableIndex(RangeVariable[] rangeVarArray) {
        return -1;
    }

    /**
     * collects all range variables in expression tree
     */
    void collectRangeVariables(RangeVariable[] rangeVariables, Set set) {

        for (int i = 0; i < nodes.length; i++) {
            if (nodes[i] != null) {
                nodes[i].collectRangeVariables(rangeVariables, set);
            }
        }

        if (subQuery != null && subQuery.queryExpression != null) {
            HsqlList unresolvedExpressions =
                subQuery.queryExpression.getUnresolvedExpressions();

            if (unresolvedExpressions != null) {
                for (int i = 0; i < unresolvedExpressions.size(); i++) {
                    Expression e = (Expression) unresolvedExpressions.get(i);

                    e.collectRangeVariables(rangeVariables, set);
                }
            }
        }
    }

    /**
     * collects all range variables in expression tree
     */
    void collectObjectNames(Set set) {

        for (int i = 0; i < nodes.length; i++) {
            if (nodes[i] != null) {
                nodes[i].collectObjectNames(set);
            }
        }

        if (subQuery != null) {
            if (subQuery.queryExpression != null) {
                subQuery.queryExpression.collectObjectNames(set);
            }
        }
    }

    /**
     * return true if given RangeVariable is used in expression tree
     */
    boolean hasReference(RangeVariable range) {

        for (int i = 0; i < nodes.length; i++) {
            if (nodes[i] != null) {
                if (nodes[i].hasReference(range)) {
                    return true;
                }
            }
        }

        if (subQuery != null && subQuery.queryExpression != null) {
            if (subQuery.queryExpression.hasReference(range)) {
                return true;
            }
        }

        return false;
    }

    /**
     * resolve tables and collect unresolved column expressions
     */
    public HsqlList resolveColumnReferences(RangeVariable[] rangeVarArray,
            HsqlList unresolvedSet) {
        return resolveColumnReferences(rangeVarArray, rangeVarArray.length,
                                       unresolvedSet, true);
    }

    public HsqlList resolveColumnReferences(RangeVariable[] rangeVarArray,
            int rangeCount, HsqlList unresolvedSet, boolean acceptsSequences) {

        if (opType == OpTypes.VALUE) {
            return unresolvedSet;
        }

        switch (opType) {

            case OpTypes.CASEWHEN :
                acceptsSequences = false;
                break;

            case OpTypes.TABLE : {
                HsqlList localSet = null;

                for (int i = 0; i < nodes.length; i++) {
                    if (nodes[i] == null) {
                        continue;
                    }

                    localSet = nodes[i].resolveColumnReferences(
                        RangeVariable.emptyArray, localSet);
                }

                if (localSet != null) {
                    isCorrelated = true;

                    if (subQuery != null) {
                        subQuery.setCorrelated();
                    }

                    for (int i = 0; i < localSet.size(); i++) {
                        Expression e = (Expression) localSet.get(i);

                        unresolvedSet =
                            e.resolveColumnReferences(rangeVarArray,
                                                      unresolvedSet);
                    }

                    unresolvedSet = Expression.resolveColumnSet(rangeVarArray,
                            localSet, unresolvedSet);
                }

                return unresolvedSet;
            }
        }

        for (int i = 0; i < nodes.length; i++) {
            if (nodes[i] == null) {
                continue;
            }

            unresolvedSet = nodes[i].resolveColumnReferences(rangeVarArray,
                    rangeCount, unresolvedSet, acceptsSequences);
        }

        switch (opType) {

            case OpTypes.ROW_SUBQUERY :
            case OpTypes.TABLE_SUBQUERY : {
                QueryExpression queryExpression = subQuery.queryExpression;

                if (!queryExpression.areColumnsResolved()) {
                    isCorrelated = true;

                    subQuery.setCorrelated();

                    // take to enclosing context
                    if (unresolvedSet == null) {
                        unresolvedSet = new ArrayListIdentity();
                    }

                    unresolvedSet.addAll(
                        queryExpression.getUnresolvedExpressions());
                }

                break;
            }
            default :
        }

        return unresolvedSet;
    }

    public OrderedHashSet getUnkeyedColumns(OrderedHashSet unresolvedSet) {

        if (opType == OpTypes.VALUE) {
            return unresolvedSet;
        }

        for (int i = 0; i < nodes.length; i++) {
            if (nodes[i] == null) {
                continue;
            }

            unresolvedSet = nodes[i].getUnkeyedColumns(unresolvedSet);
        }

        switch (opType) {

            case OpTypes.ROW_SUBQUERY :
            case OpTypes.TABLE_SUBQUERY :
                if (subQuery != null) {
                    if (unresolvedSet == null) {
                        unresolvedSet = new OrderedHashSet();
                    }

                    unresolvedSet.add(this);
                }
                break;
        }

        return unresolvedSet;
    }

    public void resolveTypes(Session session, Expression parent) {

        for (int i = 0; i < nodes.length; i++) {
            if (nodes[i] != null) {
                nodes[i].resolveTypes(session, this);
            }
        }

        switch (opType) {

            case OpTypes.VALUE :
                break;

            case OpTypes.TABLE :

                /** @todo - should it fall through */
                break;

            case OpTypes.ROW :
                nodeDataTypes = new Type[nodes.length];

                for (int i = 0; i < nodes.length; i++) {
                    if (nodes[i] != null) {
                        nodeDataTypes[i] = nodes[i].dataType;
                    }
                }
                break;

            case OpTypes.ROW_SUBQUERY :
            case OpTypes.TABLE_SUBQUERY : {
                QueryExpression queryExpression = subQuery.queryExpression;

                queryExpression.resolveTypes(session);
                subQuery.prepareTable(session);

                nodeDataTypes = queryExpression.getColumnTypes();
                dataType      = nodeDataTypes[0];

                break;
            }
            default :
                throw Error.runtimeError(ErrorCode.U_S0500,
                                         "Expression.resolveTypes()");
        }
    }

    void setAsConstantValue(Session session) {

        valueData = getConstantValue(session);
        opType    = OpTypes.VALUE;
        nodes     = emptyExpressionArray;
    }

    void setAsConstantValue(Object value) {

        valueData = value;
        opType    = OpTypes.VALUE;
        nodes     = emptyExpressionArray;
    }

    void prepareTable(Session session, Expression row, int degree) {

        if (nodeDataTypes != null) {
            return;
        }

        for (int i = 0; i < nodes.length; i++) {
            Expression e = nodes[i];

            if (e.opType == OpTypes.ROW) {
                if (degree != e.nodes.length) {
                    throw Error.error(ErrorCode.X_42564);
                }
            } else if (degree == 1) {
                nodes[i]       = new Expression(OpTypes.ROW);
                nodes[i].nodes = new Expression[]{ e };
            } else {
                throw Error.error(ErrorCode.X_42564);
            }
        }

        nodeDataTypes = new Type[degree];

        for (int j = 0; j < degree; j++) {
            Type type = row == null ? null
                                    : row.nodes[j].dataType;

            for (int i = 0; i < nodes.length; i++) {
                type = Type.getAggregateType(nodes[i].nodes[j].dataType, type);
            }

            if (type == null) {
                throw Error.error(ErrorCode.X_42567);
            }

            nodeDataTypes[j] = type;

            if (row != null && row.nodes[j].isParam) {
                row.nodes[j].dataType = type;
            }

            for (int i = 0; i < nodes.length; i++) {
                if (nodes[i].nodes[j].isParam) {
                    nodes[i].nodes[j].dataType = nodeDataTypes[j];

                    continue;
                }

                if (nodes[i].nodes[j].opType == OpTypes.VALUE) {
                    if (nodes[i].nodes[j].valueData == null) {
                        nodes[i].nodes[j].dataType = nodeDataTypes[j];
                    }
                }
            }

            if (nodeDataTypes[j].isCharacterType()
                    && !((CharacterType) nodeDataTypes[j])
                        .isEqualIdentical()) {

                // collation issues
            }
        }
    }

    /**
     * Details of IN condition optimisation for 1.9.0
     * Predicates with SELECT are QUERY expressions
     *
     * Predicates with IN list
     *
     * Parser adds a SubQuery to the list for each predicate
     * At type resolution IN lists that are entirely fixed constant or parameter
     * values are selected for possible optimisation. The flags:
     *
     * IN expression right side isCorrelated == true if there are non-constant,
     * non-param expressions in the list (Expressions may have to be resolved
     * against the full set of columns of the query, so must be re-evaluated
     * for each row and evaluated after all the joins have been made)
     *
     * VALUELIST expression isFixedConstantValueList == true when all
     * expressions are fixed constant and none is a param. With this flag,
     * a single-column VALUELIST can be accessed as a HashMap.
     *
     * Predicates may be optimised as joins if isCorrelated == false
     *
     */
    void insertValuesIntoSubqueryTable(Session session,
                                       PersistentStore store) {

        for (int i = 0; i < nodes.length; i++) {
            Object[] data = nodes[i].getRowValue(session);

            for (int j = 0; j < nodeDataTypes.length; j++) {
                data[j] = nodeDataTypes[j].convertToType(session, data[j],
                        nodes[i].nodes[j].dataType);
            }

            Row row = (Row) store.getNewCachedObject(session, data);

            try {
                store.indexRow(session, row);
            } catch (HsqlException e) {}
        }
    }

    /**
     * Returns the name of a column as string
     *
     * @return column name
     */
    String getColumnName() {
        return getAlias();
    }

    ColumnSchema getColumn() {
        return null;
    }

    /**
     * Returns the column index in the table
     */
    int getColumnIndex() {
        return columnIndex;
    }

    /**
     * Returns the data type
     */
    Type getDataType() {
        return dataType;
    }

    int getDegree() {
        return opType == OpTypes.ROW ? nodes.length
                                     : 1;
    }

    public Object[] getRowValue(Session session) {

        switch (opType) {

            case OpTypes.ROW : {
                Object[] data = new Object[nodes.length];

                for (int i = 0; i < nodes.length; i++) {
                    data[i] = nodes[i].getValue(session);
                }

                return data;
            }
            case OpTypes.ROW_SUBQUERY :
            case OpTypes.TABLE_SUBQUERY : {
                return subQuery.queryExpression.getValues(session);
            }
            default :
                throw Error.runtimeError(ErrorCode.U_S0500, "Expression");
        }
    }

    Object getValue(Session session, Type type) {

        Object o = getValue(session);

        if (o == null || dataType == type) {
            return o;
        }

        return type.convertToType(session, o, dataType);
    }

    public Object getConstantValue(Session session) {
        return getValue(session);
    }

    public Object getConstantValueNoCheck(Session session) {

        try {
            return getValue(session);
        } catch (HsqlException e) {
            return null;
        }
    }

    public Object getValue(Session session) {

        switch (opType) {

            case OpTypes.VALUE :
                return valueData;

            case OpTypes.SIMPLE_COLUMN : {
                Object[] data =
                    session.sessionContext.rangeIterators[rangePosition]
                        .getCurrent();

                return data[columnIndex];
            }
            case OpTypes.ROW : {
                if (nodes.length == 1) {
                    return nodes[0].getValue(session);
                }

                Object[] row = new Object[nodes.length];

                for (int i = 0; i < nodes.length; i++) {
                    row[i] = nodes[i].getValue(session);
                }

                return row;
            }
            case OpTypes.ROW_SUBQUERY :
            case OpTypes.TABLE_SUBQUERY : {
                subQuery.materialiseCorrelated(session);

                Object value = subQuery.getValue(session);

                return value;
            }
            default :
                throw Error.runtimeError(ErrorCode.U_S0500, "Expression");
        }
    }

    boolean testCondition(Session session) {
        return Boolean.TRUE.equals(getValue(session));
    }

    static int countNulls(Object[] a) {

        int nulls = 0;

        for (int i = 0; i < a.length; i++) {
            if (a[i] == null) {
                nulls++;
            }
        }

        return nulls;
    }

    static void convertToType(Session session, Object[] data, Type[] dataType,
                              Type[] newType) {

        for (int i = 0; i < data.length; i++) {
            data[i] = newType[i].convertToType(session, data[i], dataType[i]);
        }
    }

    /**
     * Returns a Select object that can be used for checking the contents
     * of an existing table against the given CHECK search condition.
     */
    static QuerySpecification getCheckSelect(Session session, Table t,
            Expression e) {

        CompileContext     compileContext = new CompileContext(session);
        QuerySpecification s = new QuerySpecification(compileContext);

        s.exprColumns    = new Expression[1];
        s.exprColumns[0] = EXPR_TRUE;

        RangeVariable range = new RangeVariable(t, null, null, null,
            compileContext);

        s.rangeVariables = new RangeVariable[]{ range };

        HsqlList unresolved = e.resolveColumnReferences(s.rangeVariables,
            null);

        ExpressionColumn.checkColumnsResolved(unresolved);
        e.resolveTypes(session, null);

        if (Type.SQL_BOOLEAN != e.getDataType()) {
            throw Error.error(ErrorCode.X_42568);
        }

        Expression condition = new ExpressionLogical(OpTypes.NOT, e);

        s.queryCondition = condition;

        s.resolveReferences(session);
        s.resolveTypes(session);

        return s;
    }

    boolean isParam() {
        return isParam;
    }

    void setAttributesAsColumn(ColumnSchema column, boolean isWritable) {
        throw Error.runtimeError(ErrorCode.U_S0500,
                                 "Expression.setAttributesAsColumn");
    }

    String getValueClassName() {

        Type type = dataType == null ? NullType.getNullType()
                                     : dataType;

        return type.getJDBCClassName();
    }

    public void collectAllFunctionExpressions(HsqlList set) {

        Expression.collectAllExpressions(set, this,
                                         Expression.emptyExpressionSet,
                                         Expression.emptyExpressionSet);
    }

    // A VoltDB extension to support indexed expressions
    public void collectAllColumnExpressions(HsqlList set) {

        Expression.collectAllExpressions(set, this,
                                         Expression.columnExpressionSet,
                                         Expression.emptyExpressionSet);
    }

    /**
     * collect all extrassions of a set of expression types appearing anywhere
     * in a select statement and its subselects, etc.
     */
    static void collectAllExpressions(HsqlList set, Expression e,
                                      OrderedIntHashSet typeSet,
                                      OrderedIntHashSet stopAtTypeSet) {

        if (e == null) {
            return;
        }

        if (stopAtTypeSet.contains(e.opType)) {
            return;
        }

        for (int i = 0; i < e.nodes.length; i++) {
            collectAllExpressions(set, e.nodes[i], typeSet, stopAtTypeSet);
        }

        if (typeSet.contains(e.opType)) {
            set.add(e);
        }

        if (e.subQuery != null && e.subQuery.queryExpression != null) {
            e.subQuery.queryExpression.collectAllExpressions(set, typeSet,
                    stopAtTypeSet);
        }
    }

    /**
     * isCorrelated
     */
    public boolean isCorrelated() {

        if (opType == OpTypes.TABLE_SUBQUERY && subQuery != null
                && subQuery.isCorrelated()) {
            return true;
        }

        return false;
    }

    /**
     * checkValidCheckConstraint
     */
    public void checkValidCheckConstraint() {

        HsqlArrayList set = new HsqlArrayList();

        Expression.collectAllExpressions(set, this, subqueryExpressionSet,
                                         emptyExpressionSet);

        if (!set.isEmpty()) {
            throw Error.error(ErrorCode.X_0A000,
                              "subquery in check constraint");
        }
    }

    static HsqlList resolveColumnSet(RangeVariable[] rangeVars,
                                     HsqlList sourceSet, HsqlList targetSet) {

        if (sourceSet == null) {
            return targetSet;
        }

        for (int i = 0; i < sourceSet.size(); i++) {
            Expression e = (Expression) sourceSet.get(i);

            targetSet = e.resolveColumnReferences(rangeVars, targetSet);
        }

        return targetSet;
    }

    Expression getIndexableExpression(RangeVariable rangeVar) {
        return null;
    }

    /*************** VOLTDB *********************/

    static Map<Integer, VoltXMLElement> prototypes = new HashMap<Integer, VoltXMLElement>();

    static {
        prototypes.put(OpTypes.VALUE,         new VoltXMLElement("value")); // constant value
        prototypes.put(OpTypes.COLUMN,        new VoltXMLElement("columnref")); // reference
        prototypes.put(OpTypes.COALESCE,      null); // MAY require ExpressionColumn state
        prototypes.put(OpTypes.DEFAULT,       new VoltXMLElement("columnref")); // uninteresting!? ExpressionColumn
        prototypes.put(OpTypes.SIMPLE_COLUMN, (new VoltXMLElement("simplecolumn")));

        prototypes.put(OpTypes.VARIABLE,      null); // Some kind of HSQL session parameter? --paul
        prototypes.put(OpTypes.PARAMETER,     null); // Some kind of HSQL session parameter? --paul
        prototypes.put(OpTypes.DYNAMIC_PARAM, (new VoltXMLElement("value")).withValue("isparam", "true")); // param
        prototypes.put(OpTypes.ASTERISK,      new VoltXMLElement("asterisk"));
        prototypes.put(OpTypes.SEQUENCE,      null); // not yet supported sequence type
        prototypes.put(OpTypes.SCALAR_SUBQUERY,null); // not yet supported subquery feature, query based row/table
        prototypes.put(OpTypes.ROW_SUBQUERY,  null); // not yet supported subquery feature
        prototypes.put(OpTypes.TABLE_SUBQUERY,null); // not yet supported subquery feature
        prototypes.put(OpTypes.ROW,           null); // not yet supported subquery feature    // rows
        prototypes.put(OpTypes.TABLE,         null); // not yet supported subquery feature
        prototypes.put(OpTypes.FUNCTION,      null); // not used (HSQL user-defined functions).
        prototypes.put(OpTypes.SQL_FUNCTION,  new VoltXMLElement("function"));
        prototypes.put(OpTypes.ROUTINE_FUNCTION, null); // not used

        //arithmetic operations
        prototypes.put(OpTypes.NEGATE,        (new VoltXMLElement("operation")).withValue("optype", "negate"));

        prototypes.put(OpTypes.ADD,           (new VoltXMLElement("operation")).withValue("optype", "add"));
        prototypes.put(OpTypes.SUBTRACT,      (new VoltXMLElement("operation")).withValue("optype", "subtract"));
        prototypes.put(OpTypes.MULTIPLY,      (new VoltXMLElement("operation")).withValue("optype", "multiply"));
        prototypes.put(OpTypes.DIVIDE,        (new VoltXMLElement("operation")).withValue("optype", "divide"));

        prototypes.put(OpTypes.CONCAT,        (new VoltXMLElement("function")) // concatenation
                                               .withValue("function_id", String.valueOf(FunctionCustom.FUNC_CONCAT))
                                               .withValue("name", Tokens.T_CONCAT_WORD)
                                               .withValue("valuetype", Type.SQL_VARCHAR.getNameString()));

        // logicals - comparisons
        prototypes.put(OpTypes.EQUAL,         (new VoltXMLElement("operation")).withValue("optype", "equal"));
        prototypes.put(OpTypes.GREATER_EQUAL, (new VoltXMLElement("operation")).withValue("optype", "greaterthanorequalto"));
        prototypes.put(OpTypes.GREATER,       (new VoltXMLElement("operation")).withValue("optype", "greaterthan"));
        prototypes.put(OpTypes.SMALLER,       (new VoltXMLElement("operation")).withValue("optype", "lessthan"));
        prototypes.put(OpTypes.SMALLER_EQUAL, (new VoltXMLElement("operation")).withValue("optype", "lessthanorequalto"));
        prototypes.put(OpTypes.NOT_EQUAL,     (new VoltXMLElement("operation")).withValue("optype", "notequal"));
        prototypes.put(OpTypes.IS_NULL,       (new VoltXMLElement("operation")).withValue("optype", "is_null"));

        // logicals - operations
        prototypes.put(OpTypes.NOT,           (new VoltXMLElement("operation")).withValue("optype", "not"));
        prototypes.put(OpTypes.AND,           (new VoltXMLElement("operation")).withValue("optype", "and"));
        prototypes.put(OpTypes.OR,            (new VoltXMLElement("operation")).withValue("optype", "or"));

        // logicals - quantified comparison
        prototypes.put(OpTypes.ALL_QUANTIFIED,null); // not used -- an ExpressionLogical exprSubType value only
        prototypes.put(OpTypes.ANY_QUANTIFIED,null); // not used -- an ExpressionLogical exprSubType value only

        // logicals - other predicates
        prototypes.put(OpTypes.LIKE,          (new VoltXMLElement("operation")).withValue("optype", "like"));
        prototypes.put(OpTypes.IN,            null); // not yet supported ExpressionLogical
        prototypes.put(OpTypes.EXISTS,        null); // not yet supported ExpressionLogical for subqueries
        prototypes.put(OpTypes.OVERLAPS,      null); // not yet supported ExpressionLogical
        prototypes.put(OpTypes.UNIQUE,        null); // not yet supported ExpressionLogical
        prototypes.put(OpTypes.NOT_DISTINCT,  null); // not yet supported ExpressionLogical
        prototypes.put(OpTypes.MATCH_SIMPLE,  null); // not yet supported ExpressionLogical
        prototypes.put(OpTypes.MATCH_PARTIAL, null); // not yet supported ExpressionLogical
        prototypes.put(OpTypes.MATCH_FULL,    null); // not yet supported ExpressionLogical
        prototypes.put(OpTypes.MATCH_UNIQUE_SIMPLE,  null); // not yet supported ExpressionLogical
        prototypes.put(OpTypes.MATCH_UNIQUE_PARTIAL, null); // not yet supported ExpressionLogical
        prototypes.put(OpTypes.MATCH_UNIQUE_FULL,    null); // not yet supported ExpressionLogical
        // aggregate functions
        prototypes.put(OpTypes.COUNT,         (new VoltXMLElement("aggregation")).withValue("optype", "count"));
        prototypes.put(OpTypes.SUM,           (new VoltXMLElement("aggregation")).withValue("optype", "sum"));
        prototypes.put(OpTypes.MIN,           (new VoltXMLElement("aggregation")).withValue("optype", "min"));
        prototypes.put(OpTypes.MAX,           (new VoltXMLElement("aggregation")).withValue("optype", "max"));
        prototypes.put(OpTypes.AVG,           (new VoltXMLElement("aggregation")).withValue("optype", "avg"));
        prototypes.put(OpTypes.EVERY,         (new VoltXMLElement("aggregation")).withValue("optype", "every"));
        prototypes.put(OpTypes.SOME,          (new VoltXMLElement("aggregation")).withValue("optype", "some"));
        prototypes.put(OpTypes.STDDEV_POP,    (new VoltXMLElement("aggregation")).withValue("optype", "stddevpop"));
        prototypes.put(OpTypes.STDDEV_SAMP,   (new VoltXMLElement("aggregation")).withValue("optype", "stddevsamp"));
        prototypes.put(OpTypes.VAR_POP,       (new VoltXMLElement("aggregation")).withValue("optype", "varpop"));
        prototypes.put(OpTypes.VAR_SAMP,      (new VoltXMLElement("aggregation")).withValue("optype", "varsamp"));
        // other operations
        prototypes.put(OpTypes.CAST,          (new VoltXMLElement("operation")).withValue("optype", "cast"));
        prototypes.put(OpTypes.ZONE_MODIFIER, null); // ???
        prototypes.put(OpTypes.CASEWHEN,      null); // Planned for support as a special function
        prototypes.put(OpTypes.ORDER_BY,      new VoltXMLElement("orderby"));
        prototypes.put(OpTypes.LIMIT,         new VoltXMLElement("limit"));
        prototypes.put(OpTypes.ALTERNATIVE,   null); // not yet supported ExpressionOp
        prototypes.put(OpTypes.MULTICOLUMN,   null); // an uninteresting!? ExpressionColumn case
    }

    /**
     * VoltDB added method to get a non-catalog-dependent
     * representation of this HSQLDB object.
     * @param session The current Session object may be needed to resolve
     * some names.
     * @return XML, correctly indented, representing this object.
     * @throws HSQLParseException
     */
    VoltXMLElement voltGetXML(Session session) throws HSQLParseException
    {
        // The voltXML representations of expressions tends to be driven much more by the expression's opType
        // than its Expression class.
        int exprOp = getType();

        // The opType value of "SIMPLE_COLUMN" is a special case that spans Expression classes and seems to
        // need to use the Expression's exact class to be able to correctly determine its VoltXMLElement
        // representation.
        // Last minute "SIMPLE_COLUMN" substitutions can blast a new opType into an Expression of a class
        // other than ExpressionColumn as an optimization for duplicated expressions.
        // VoltDB currently uses "alias" matching to navigate to the correct (duplicate) expression structure
        // typically an ExpressionAggregate.
        // The prototypes dictionary is set up to handle a SIMPLE_COLUMN of any class EXCEPT ExpressionColumn.
        // A SIMPLE_COLUMN ExpressionColumn can be treated as a normal "COLUMN" ExpressionColumn.
        // That case gets explicitly enabled here by fudging the opType from SIMPLE_COLUMN to COLUMN.
        if ((exprOp == OpTypes.SIMPLE_COLUMN) && (this instanceof ExpressionColumn)) {
            // Completely override the OpType value to handle it as a normal COLUMN.
            exprOp = OpTypes.COLUMN;
        }

        // Use the opType to find a pre-initialized prototype VoltXMLElement with the correct
        // name and any required hard-coded values pre-set.
        VoltXMLElement exp = prototypes.get(exprOp);
        if (exp == null) {
            // Must have found an unsupported opType.
            throwForUnsupportedExpression(exprOp);
        }

        // Duplicate the prototype and add any expression particulars needed for the specific opType value,
        // as well as a unique identifier, a possible alias, and child nodes.
        exp = exp.duplicate();
        exp.attributes.put("id", this.getUniqueId(session));

        if ((alias != null) && (getAlias().length() > 0)) {
            exp.attributes.put("alias", getAlias());
        }

        for (Expression expr : nodes) {
            if (expr != null) {
                VoltXMLElement vxmle = expr.voltGetXML(session);
                exp.children.add(vxmle);
                assert(vxmle != null);
            }
        }

        // Few opTypes need additional special case detailing or special case error detection.
        // Very few need access to members defined on specific Expression classes, but they
        // can usually be accessed via down-casting.
        // Even fewer need private members, and they are accessed by delegation to a
        // class-specific voltAnnotate... member function that directly manipulates the
        // VoltXMLElement.
        switch (exprOp) {
        case OpTypes.VALUE:
            // Apparently at this stage, all valid non-NULL values must have a type determined by HSQL.
            // I'm not sure why this must be the case --paul.
            // if the actual value is null, make sure the type is null as well
            if ((dataType == null) || (valueData == null)) {
                exp.attributes.put("valuetype", "NULL");
                exp.attributes.put("value", "NULL");
                return exp;
            }

            if (dataType.isBooleanType()) {
                // FIXME: Since BOOLEAN is not a valid user data type a BOOLEAN VALUE is always the result of a constant logical
                // expression (WHERE clause) like "2 > 1" that HSQL has optimized to a constant value.
                // VoltDB could someday be enabled to support a Boolean-valued ConstantExpression.
                // OR VoltDB's native representation for logical values (BIG INT 1 or 0) could be substituted here
                // and MAYBE that would solve this whole problem.
                // There used to be VoltDB code to deserialize an expression into a (BIGINT 1 or 0) ConstantExpression.
                // BIGINT IS the VoltDB planner's native type for logical expressions.
                // That code was only triggered by an impossible case of (essentially) optype=="boolean"
                // -- a victim of past ambiguity in the "type" attributes -- sometimes meaning "optype" sometimes "valuetype"
                // -- so that code got dropped.
                // Going forward, it seems to make more sense to leverage the surviving VoltDB code path by hard-wiring here:
                // valueType="BIGINT", value="1"/"0".
                throw new HSQLParseException("VoltDB does not support WHERE clauses containing only constants");
            }

            exp.attributes.put("valuetype", Types.getTypeName(dataType.typeCode));

            if (valueData instanceof TimestampData) {
                // When we get the default from the DDL,
                // it gets jammed into a TimestampData object.  If we
                // don't do this, we get a Java class/reference
                // string in the output schema for the DDL.
                // EL HACKO: I'm just adding in the timezone seconds
                // at the moment, hope this is right --izzy
                TimestampData time = (TimestampData) valueData;
                exp.attributes.put("value", Long.toString(Math.round((time.getSeconds() +
                                                                      time.getZone()) * 1e6) +
                                                          time.getNanos() / 1000));
                return exp;
            }

            // convert binary values to hex
            if (valueData instanceof BinaryData) {
                BinaryData bd = (BinaryData) valueData;
                exp.attributes.put("value", hexEncode(bd.getBytes()));
                return exp;
            }

            // Otherwise just string format the value.
            exp.attributes.put("value", valueData.toString());
            return exp;

        case OpTypes.DYNAMIC_PARAM:
            // This eliminates a NullPointerException which MAY be a sign of insufficient type inference,
            // but there MAY be cases where a parameter type can't legitimately be inferred, so let it go.
            if (dataType != null) {
                exp.attributes.put("valuetype", Types.getTypeName(dataType.typeCode));
            }
            return exp;

        case OpTypes.COLUMN:
            ExpressionColumn ec = (ExpressionColumn)this;
            return ec.voltAnnotateColumnXML(exp);

        case OpTypes.SQL_FUNCTION:
            FunctionSQL fn = (FunctionSQL)this;
            return fn.voltAnnotateFunctionXML(exp);

        case OpTypes.COUNT:
        case OpTypes.SUM:
        case OpTypes.AVG:
            if (((ExpressionAggregate)this).isDistinctAggregate) {
                exp.attributes.put("distinct", "true");
            }
            return exp;

        case OpTypes.ORDER_BY:
            if (((ExpressionOrderBy)this).isDescending()) {
                exp.attributes.put("desc", "true");
            }
            return exp;

        case OpTypes.CAST:
            if (dataType == null) {
                throw new HSQLParseException("VoltDB could not determine the type in a CAST operation");
            }
            exp.attributes.put("valuetype", dataType.getNameString());
            return exp;

        default:
            return exp;
        }

    }

    private static final int caseDiff = ('a' - 'A');
    /**
     *
     * @param data A binary array of bytes.
     * @return A hex-encoded string with double length.
     */
    public static String hexEncode(byte[] data) {
        if (data == null)
            return null;

        StringBuilder sb = new StringBuilder();
        for (byte b : data) {
            // hex encoding same way as java.net.URLEncoder.
            char ch = Character.forDigit((b >> 4) & 0xF, 16);
            // to uppercase
            if (Character.isLetter(ch)) {
                ch -= caseDiff;
            }
            sb.append(ch);
            ch = Character.forDigit(b & 0xF, 16);
            if (Character.isLetter(ch)) {
                ch -= caseDiff;
            }
            sb.append(ch);
        }
        return sb.toString();
    }

    private static void throwForUnsupportedExpression(int exprOp) throws HSQLParseException
    {
        String opAsString;
        switch (exprOp) {
        case OpTypes.COALESCE:
            opAsString = "the COALESCE operator. Consider using DECODE."; break; //MAY require ExpressionColumn state

        case OpTypes.VARIABLE:
            opAsString = "HSQL session variables"; break; // Some kind of HSQL session parameter? --paul
        case OpTypes.PARAMETER:
            opAsString = "HSQL session parameters"; break; // Some kind of HSQL session parameter? --paul

        case OpTypes.SEQUENCE:
            opAsString = "sequence types"; break; // not yet supported sequence type

        case OpTypes.SCALAR_SUBQUERY:
        case OpTypes.ROW_SUBQUERY:
        case OpTypes.TABLE_SUBQUERY:
        case OpTypes.ROW:
        case OpTypes.TABLE:
            throw new HSQLParseException("VoltDB does not support subqueries, consider using views or multiple statements instead");

        case OpTypes.FUNCTION:             opAsString = "HSQL-style user-defined Java SQL functions"; break;

        case OpTypes.ROUTINE_FUNCTION:     opAsString = "HSQL routine functions"; break; // not used

        case OpTypes.ALL_QUANTIFIED:
        case OpTypes.ANY_QUANTIFIED:
            opAsString = "sequences or subqueries"; break; // not used -- an ExpressionLogical exprSubType value only

        case OpTypes.IN:
            opAsString = "the IN operator. Consider using an OR expression"; break; // not yet supported
        case OpTypes.EXISTS:
            opAsString = "subqueries"; break; // not yet supported ExpressionLogical for subqueries

        case OpTypes.OVERLAPS:
        case OpTypes.UNIQUE:
        case OpTypes.NOT_DISTINCT:
            opAsString = "sequences or subqueries"; break; // not yet supported ExpressionLogical

        case OpTypes.MATCH_SIMPLE:
        case OpTypes.MATCH_PARTIAL:
        case OpTypes.MATCH_FULL:
        case OpTypes.MATCH_UNIQUE_SIMPLE:
        case OpTypes.MATCH_UNIQUE_PARTIAL:
        case OpTypes.MATCH_UNIQUE_FULL:
            opAsString = "the MATCH operator"; break; // not yet supported ExpressionLogical

        case OpTypes.ZONE_MODIFIER:
            opAsString = "ZONE modifier operations"; break; // ???
        case OpTypes.ALTERNATIVE:
            opAsString = "ALTERNATIVE operations"; break; // not yet supported ExpressionOp
        case OpTypes.MULTICOLUMN:
            opAsString = "a MULTICOLUMN operation"; break; // an uninteresting!? ExpressionColumn case

        default:
            opAsString = " the unknown operator with numeric code (" + String.valueOf(exprOp) + ")";
        }
        throw new HSQLParseException("VoltDB does not support " + opAsString);
    }
    
    /**
     * VoltDB added method to simplify an expression by eliminating identical subexpressions (same id)
     * The original expression must be a logical conjunction of form e1 AND e2 AND e3 AND e4. 
     * If subexpression e1 is identical to the subexpression e2 the simplified expression would be
     * e1 AND e3 AND e4.
     * @param session The current Session object may be needed to resolve
     * some names.
     * @return simplified expression.
     * @throws HSQLParseException
     */
    public Expression eliminateDuplicates(final Session session) {
        // First build the map of child expressions joined by the logical AND 
        // The key is the expression id and the value is the expression itself
        Map<String, Expression> subExprMap = new HashMap<String, Expression>();
        extractAndSubExpressions(session, this, subExprMap);
        // Reconstruct the expression
        if (!subExprMap.isEmpty()) {
            Iterator<Map.Entry<String, Expression>> itExpr = subExprMap.entrySet().iterator();
            Expression finalExpr = itExpr.next().getValue();
            while (itExpr.hasNext()) {
                finalExpr = new ExpressionLogical(OpTypes.AND, finalExpr, itExpr.next().getValue());
            }
            return finalExpr; 
        }
        return this;
    }
    
    protected void extractAndSubExpressions(final Session session, Expression expr, Map<String, Expression> subExprMap) {
        // If it is a logical expression AND then traverse down the tree
        if (expr instanceof ExpressionLogical && ((ExpressionLogical) expr).opType == OpTypes.AND) {
            extractAndSubExpressions(session, expr.nodes[LEFT], subExprMap);
            extractAndSubExpressions(session, expr.nodes[RIGHT], subExprMap);
        } else {
            String id = expr.getUniqueId(session);
            subExprMap.put(id, expr);
       }
    }

    protected String cached_id = null;

    /**
     * Get the hex address of this Expression Object in memory,
     * to be used as a unique identifier.
     * @return The hex address of the pointer to this object.
     */
    protected String getUniqueId(final Session session) {
        if (cached_id != null) {
            return cached_id;
        }

        //
        // Calculated an new Id
        //

        // this line ripped from the "describe" method
        // seems to help with some types like "equal"
        cached_id = new String();
        int hashCode = 0;
        //
        // If object is a leaf node, then we'll use John's original code...
        //
        if (getType() == OpTypes.VALUE || getType() == OpTypes.COLUMN) {
            hashCode = super.hashCode();
        //
        // Otherwise we need to generate and Id based on what our children are
        //
        } else {
            //
            // Horribly inefficient, but it works for now...
            //
            final List<String> id_list = new Vector<String>();
            new Object() {
                public void traverse(Expression exp) {
                    for (Expression expr : exp.nodes) {
                        if (expr != null)
                            id_list.add(expr.getUniqueId(session));
                    }
                }
            }.traverse(this);

            if (id_list.size() > 0) {
                // Flatten the id list, intern it, and then do the same trick from above
                for (String temp : id_list)
                    this.cached_id += temp;
                hashCode = this.cached_id.intern().hashCode();
            }
            else
                hashCode = super.hashCode();
        }

        long id = session.getNodeIdForExpression(hashCode);
        cached_id = Long.toString(id);
        return cached_id;
    }

    // A VoltDB extension to support indexed expressions
    public VoltXMLElement voltGetExpressionXML(Session session, Table table) throws HSQLParseException {
        resolveTableColumns(table);
        Expression parent = null; // As far as I can tell, this argument just gets passed around but never used !?
        resolveTypes(session, parent);
        return voltGetXML(session);
    }

    // A VoltDB extension to support indexed expressions
    private void resolveTableColumns(Table table) {
        HsqlList set = new HsqlArrayList();
        collectAllColumnExpressions(set);
        for (int i = 0; i < set.size(); i++) {
            ExpressionColumn array_element = (ExpressionColumn)set.get(i);
            ColumnSchema column = table.getColumn(table.getColumnIndex(array_element.getAlias()));
            array_element.setAttributesAsColumn(column, false);

        }
    }
}<|MERGE_RESOLUTION|>--- conflicted
+++ resolved
@@ -67,10 +67,7 @@
 package org.hsqldb_voltpatches;
 
 import java.util.HashMap;
-<<<<<<< HEAD
 import java.util.Iterator;
-=======
->>>>>>> d90af0db
 import java.util.List;
 import java.util.Map;
 import java.util.Vector;
@@ -1451,7 +1448,7 @@
     static {
         prototypes.put(OpTypes.VALUE,         new VoltXMLElement("value")); // constant value
         prototypes.put(OpTypes.COLUMN,        new VoltXMLElement("columnref")); // reference
-        prototypes.put(OpTypes.COALESCE,      null); // MAY require ExpressionColumn state
+        prototypes.put(OpTypes.COALESCE,      new VoltXMLElement("columnref")); // for now, another reference form?
         prototypes.put(OpTypes.DEFAULT,       new VoltXMLElement("columnref")); // uninteresting!? ExpressionColumn
         prototypes.put(OpTypes.SIMPLE_COLUMN, (new VoltXMLElement("simplecolumn")));
 
@@ -1658,6 +1655,7 @@
             return exp;
 
         case OpTypes.COLUMN:
+        case OpTypes.COALESCE:
             ExpressionColumn ec = (ExpressionColumn)this;
             return ec.voltAnnotateColumnXML(exp);
 
@@ -1724,8 +1722,8 @@
     {
         String opAsString;
         switch (exprOp) {
-        case OpTypes.COALESCE:
-            opAsString = "the COALESCE operator. Consider using DECODE."; break; //MAY require ExpressionColumn state
+        //case OpTypes.COALESCE:
+        //    opAsString = "the COALESCE operator. Consider using DECODE."; break; //MAY require ExpressionColumn state
 
         case OpTypes.VARIABLE:
             opAsString = "HSQL session variables"; break; // Some kind of HSQL session parameter? --paul
@@ -1780,10 +1778,10 @@
         }
         throw new HSQLParseException("VoltDB does not support " + opAsString);
     }
-    
+
     /**
      * VoltDB added method to simplify an expression by eliminating identical subexpressions (same id)
-     * The original expression must be a logical conjunction of form e1 AND e2 AND e3 AND e4. 
+     * The original expression must be a logical conjunction of form e1 AND e2 AND e3 AND e4.
      * If subexpression e1 is identical to the subexpression e2 the simplified expression would be
      * e1 AND e3 AND e4.
      * @param session The current Session object may be needed to resolve
@@ -1792,7 +1790,7 @@
      * @throws HSQLParseException
      */
     public Expression eliminateDuplicates(final Session session) {
-        // First build the map of child expressions joined by the logical AND 
+        // First build the map of child expressions joined by the logical AND
         // The key is the expression id and the value is the expression itself
         Map<String, Expression> subExprMap = new HashMap<String, Expression>();
         extractAndSubExpressions(session, this, subExprMap);
@@ -1803,11 +1801,11 @@
             while (itExpr.hasNext()) {
                 finalExpr = new ExpressionLogical(OpTypes.AND, finalExpr, itExpr.next().getValue());
             }
-            return finalExpr; 
+            return finalExpr;
         }
         return this;
     }
-    
+
     protected void extractAndSubExpressions(final Session session, Expression expr, Map<String, Expression> subExprMap) {
         // If it is a logical expression AND then traverse down the tree
         if (expr instanceof ExpressionLogical && ((ExpressionLogical) expr).opType == OpTypes.AND) {
