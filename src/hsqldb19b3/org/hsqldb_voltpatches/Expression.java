--- conflicted
+++ resolved
@@ -663,15 +663,10 @@
     boolean isComposedOf(OrderedHashSet expressions, RangeGroup[] rangeGroups,
                          OrderedIntHashSet excludeSet) {
 
-<<<<<<< HEAD
-=======
-        // BEGIN Cherry-picked code change from hsqldb-2.3.2
->>>>>>> 6b0e935f
         if (opType == OpTypes.VALUE || opType == OpTypes.DYNAMIC_PARAM
                 || opType == OpTypes.PARAMETER || opType == OpTypes.VARIABLE) {
             return true;
         }
-        // END Cherry-picked code change from hsqldb-2.3.2
 
         if (excludeSet.contains(opType)) {
             return true;
