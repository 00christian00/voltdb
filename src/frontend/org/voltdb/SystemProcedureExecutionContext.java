/* This file is part of VoltDB.
 * Copyright (C) 2008-2013 VoltDB Inc.
 *
 * This program is free software: you can redistribute it and/or modify
 * it under the terms of the GNU Affero General Public License as
 * published by the Free Software Foundation, either version 3 of the
 * License, or (at your option) any later version.
 *
 * This program is distributed in the hope that it will be useful,
 * but WITHOUT ANY WARRANTY; without even the implied warranty of
 * MERCHANTABILITY or FITNESS FOR A PARTICULAR PURPOSE.  See the
 * GNU Affero General Public License for more details.
 *
 * You should have received a copy of the GNU Affero General Public License
 * along with VoltDB.  If not, see <http://www.gnu.org/licenses/>.
 */

package org.voltdb;

import org.voltcore.utils.DBBPool;
import org.voltcore.utils.Pair;
import org.voltdb.catalog.Cluster;
import org.voltdb.catalog.Database;
import org.voltdb.dtxn.SiteTracker;

import com.google.common.collect.ImmutableMap;

import java.util.List;

public interface SystemProcedureExecutionContext {
    public Database getDatabase();

    public Cluster getCluster();

    public long getLastCommittedSpHandle();

    public long getCurrentTxnId();

    public ImmutableMap<String, ProcedureRunner> getProcedures();

    public long getSiteId();

    // does this site have "lowest site id" responsibilities.
    public boolean isLowestSiteId();

    public int getHostId();

    public int getPartitionId();

    public long getCatalogCRC();

    public int getCatalogVersion();

    public SiteTracker getSiteTracker();

    // Separate SiteTracker accessor for IV2 use.
    // Snapshot services that need this can get a SiteTracker in IV2, but
    // all other calls to the regular getSiteTracker() are going to throw.
    public SiteTracker getSiteTrackerForSnapshot();

    public int getNumberOfPartitions();

    public void setNumberOfPartitions(int partitionCount);

    public SiteProcedureConnection getSiteProcedureConnection();

    public SiteSnapshotConnection getSiteSnapshotConnection();

    public void updateBackendLogLevels();

    public boolean updateCatalog(String catalogDiffCommands, CatalogContext context,
            CatalogSpecificPlanner csp, boolean requiresSnapshotIsolation);

    /**
     * Update the EE hashinator with the given configuration.
     */
    public void updateHashinator(Pair<TheHashinator.HashinatorType, byte[]> config);

<<<<<<< HEAD
    long activateTableStream(int tableId, TableStreamType type, long undoToken, byte[] predicates);
=======
    boolean activateTableStream(int tableId, TableStreamType type, boolean undo, byte[] predicates);
>>>>>>> 3f594e96

    Pair<Long, int[]> tableStreamSerializeMore(int tableId, TableStreamType type,
                                               List<DBBPool.BBContainer> outputBuffers);
}<|MERGE_RESOLUTION|>--- conflicted
+++ resolved
@@ -76,11 +76,7 @@
      */
     public void updateHashinator(Pair<TheHashinator.HashinatorType, byte[]> config);
 
-<<<<<<< HEAD
-    long activateTableStream(int tableId, TableStreamType type, long undoToken, byte[] predicates);
-=======
     boolean activateTableStream(int tableId, TableStreamType type, boolean undo, byte[] predicates);
->>>>>>> 3f594e96
 
     Pair<Long, int[]> tableStreamSerializeMore(int tableId, TableStreamType type,
                                                List<DBBPool.BBContainer> outputBuffers);
