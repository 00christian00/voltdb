--- conflicted
+++ resolved
@@ -179,11 +179,7 @@
         private final boolean defaultprocread;
         private final boolean allproc;
 
-<<<<<<< HEAD
-        public GroupInfo(final String name, final boolean sql, final boolean sqlread, final boolean admin, final boolean defaultproc, final boolean defaultprocread){
-=======
-        public GroupInfo(final String name, final boolean adhoc, final boolean admin, final boolean defaultproc, final boolean defaultprocread, final boolean allproc){
->>>>>>> c263b5e0
+        public GroupInfo(final String name, final boolean sql, final boolean sqlread, final boolean admin, final boolean defaultproc, final boolean defaultprocread, final boolean allproc){
             this.name = name;
             this.sql = sql;
             this.sqlread = sqlread;
@@ -354,11 +350,7 @@
     public void addGroups(final GroupInfo groups[]) {
         for (final GroupInfo info : groups) {
             transformer.append("CREATE ROLE " + info.name);
-<<<<<<< HEAD
-            if(info.sql || info.sqlread || info.defaultproc || info.admin || info.defaultprocread) {
-=======
-            if(info.adhoc || info.defaultproc || info.admin || info.defaultprocread || info.allproc) {
->>>>>>> c263b5e0
+            if(info.sql || info.sqlread || info.defaultproc || info.admin || info.defaultprocread || info.allproc) {
                 transformer.append(" WITH ");
                 if(info.sql) {
                     transformer.append("sql,");
