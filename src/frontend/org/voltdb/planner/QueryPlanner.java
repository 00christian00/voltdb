--- conflicted
+++ resolved
@@ -115,13 +115,6 @@
         m_db = catalogDb;
         m_cluster = catalogCluster;
         m_estimates = estimates;
-<<<<<<< HEAD
-        m_useGlobalIds = useGlobalIds;
-        //m_quietPlanner = suppressDebugOutput;
-        //m_fullDebug = System.getProperties().contains("compilerdebug");
-        m_quietPlanner = false;
-        m_fullDebug = true;
-=======
         m_quietPlanner = suppressDebugOutput;
         m_partitioning = partitioning;
         m_maxTablesPerJoin = maxTablesPerJoin;
@@ -129,7 +122,6 @@
         m_paramHints = paramHints;
         m_joinOrder = joinOrder;
         m_fullDebug = System.getProperties().contains("compilerdebug");
->>>>>>> 66bd1491
     }
 
     /**
