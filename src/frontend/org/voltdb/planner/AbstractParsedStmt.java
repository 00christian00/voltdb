--- conflicted
+++ resolved
@@ -94,33 +94,31 @@
     // if this is null, that means ALL the columns get used.
     public HashMap<String, ArrayList<SchemaColumn>> scanColumns = null;
 
-<<<<<<< HEAD
+    protected String[] m_paramValues;
+    protected Database m_db;
+
     static final String INSERT_NODE_NAME = "insert";
     static final String UPDATE_NODE_NAME = "update";
     static final String DELETE_NODE_NAME = "delete";
     static final String SELECT_NODE_NAME = "select";
     static final String UNION_NODE_NAME  = "union";
-   /**
-=======
-    private String[] m_paramValues;
-    private Database m_db;
-
-    /**
->>>>>>> 80293394
+
+    /**
+    * Class constructor
+    * @param paramValues
+    * @param db
+    */
+    protected AbstractParsedStmt(String[] paramValues, Database db) {
+        this.m_paramValues = paramValues;
+        this.m_db = db;
+    }
+    /**
      *
      * @param sql
      * @param xmlSQL
      * @param db
      */
-<<<<<<< HEAD
-    public static AbstractParsedStmt parse(String sql, VoltXMLElement xmlSQL, Database db, String joinOrder) {
-=======
     public static AbstractParsedStmt parse(String sql, VoltXMLElement stmtTypeElement, String[] paramValues, Database db, String joinOrder) {
-        final String INSERT_NODE_NAME = "insert";
-        final String UPDATE_NODE_NAME = "update";
-        final String DELETE_NODE_NAME = "delete";
-        final String SELECT_NODE_NAME = "select";
->>>>>>> 80293394
 
         AbstractParsedStmt retval = null;
 
@@ -131,62 +129,32 @@
 
         // create non-abstract instances
         if (stmtTypeElement.name.equalsIgnoreCase(INSERT_NODE_NAME)) {
-            retval = new ParsedInsertStmt();
+            retval = new ParsedInsertStmt(paramValues, db);
         }
         else if (stmtTypeElement.name.equalsIgnoreCase(UPDATE_NODE_NAME)) {
-            retval = new ParsedUpdateStmt();
+            retval = new ParsedUpdateStmt(paramValues, db);
         }
         else if (stmtTypeElement.name.equalsIgnoreCase(DELETE_NODE_NAME)) {
-            retval = new ParsedDeleteStmt();
+            retval = new ParsedDeleteStmt(paramValues, db);
         }
         else if (stmtTypeElement.name.equalsIgnoreCase(SELECT_NODE_NAME)) {
-            retval = new ParsedSelectStmt();
-        }
-        else if (xmlSQL.name.equalsIgnoreCase(UNION_NODE_NAME)) {
-            retval = new ParsedUnionStmt();
+            retval = new ParsedSelectStmt(paramValues, db);
+        }
+        else if (stmtTypeElement.name.equalsIgnoreCase(UNION_NODE_NAME)) {
+            retval = new ParsedUnionStmt(paramValues, db);
         }
         else {
             throw new RuntimeException("Unexpected Element: " + stmtTypeElement.name);
         }
 
-        retval.m_paramValues = paramValues;
-        retval.m_db = db;
-
-
         // parse tables and parameters
-<<<<<<< HEAD
-        retval.parseTablesAndParams(xmlSQL, db);
-=======
-        for (VoltXMLElement node : stmtTypeElement.children) {
-            if (node.name.equalsIgnoreCase("parameters")) {
-                retval.parseParameters(node);
-            }
-            else if (node.name.equalsIgnoreCase("tablescans")) {
-                retval.parseTables(node);
-            }
-            else if (node.name.equalsIgnoreCase("scan_columns"))
-            {
-                retval.parseScanColumns(node);
-            }
-        }
->>>>>>> 80293394
+        retval.parseTablesAndParams(stmtTypeElement);
 
         // parse specifics
         retval.parse(stmtTypeElement);
 
-<<<<<<< HEAD
         // post parse action
-        retval.postParse(sql, db, joinOrder);
-=======
-        // split up the where expression into categories
-        retval.analyzeWhereExpression();
-        // these just shouldn't happen right?
-        assert(retval.multiTableSelectionList.size() == 0);
-        assert(retval.noTableSelectionList.size() == 0);
-
-        retval.sql = sql;
-        retval.joinOrder = joinOrder;
->>>>>>> 80293394
+        retval.postParse(sql, joinOrder);
 
         return retval;
     }
@@ -203,17 +171,17 @@
      * @param root
      * @param db
      */
-    void parseTablesAndParams(VoltXMLElement root, Database db) {
+    void parseTablesAndParams(VoltXMLElement root) {
         for (VoltXMLElement node : root.children) {
             if (node.name.equalsIgnoreCase("parameters")) {
-                this.parseParameters(node, db);
+                this.parseParameters(node);
             }
             if (node.name.equalsIgnoreCase("tablescans")) {
                 String str = node.toString();
-                this.parseTables(node, db);
+                this.parseTables(node);
             }
             if (node.name.equalsIgnoreCase("scan_columns")) {
-                this.parseScanColumns(node, db);
+                this.parseScanColumns(node);
             }
         }
     }
@@ -224,9 +192,9 @@
      * @param db
      * @param joinOrder
      */
-    void postParse(String sql, Database db, String joinOrder) {
+    void postParse(String sql, String joinOrder) {
         // split up the where expression into categories
-        this.analyzeWhereExpression(db);
+        this.analyzeWhereExpression();
         // these just shouldn't happen right?
         assert(this.multiTableSelectionList.size() == 0);
         assert(this.noTableSelectionList.size() == 0);
