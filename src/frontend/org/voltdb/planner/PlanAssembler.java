--- conflicted
+++ resolved
@@ -93,31 +93,31 @@
     private final PartitioningForStatement m_partitioning;
 
     /**
-* Used to generate the table-touching parts of a plan. All join-order and
-* access path selection stuff is done by the SelectSubPlanAssember.
-*/
+     * Used to generate the table-touching parts of a plan. All join-order and
+     * access path selection stuff is done by the SelectSubPlanAssember.
+     */
     SubPlanAssembler subAssembler = null;
 
     /**
-* Counter for the number of plans generated to date for a single statement.
-*/
+     * Counter for the number of plans generated to date for a single statement.
+     */
     boolean m_insertPlanWasGenerated = false;
 
     /**
-* Whenever a parameter has its type changed during compilation, the new type is stored
-* here, indexed by parameter index.
-*/
+     * Whenever a parameter has its type changed during compilation, the new type is stored
+     * here, indexed by parameter index.
+     */
     Map<Integer, VoltType> m_paramTypeOverrideMap = new HashMap<Integer, VoltType>();
 
     /**
-*
-* @param catalogCluster
-* Catalog info about the physical layout of the cluster.
-* @param catalogDb
-* Catalog info about schema, metadata and procedures.
-* @param partitioning
-* Describes the specified and inferred partition context.
-*/
+     *
+     * @param catalogCluster
+     * Catalog info about the physical layout of the cluster.
+     * @param catalogDb
+     * Catalog info about schema, metadata and procedures.
+     * @param partitioning
+     * Describes the specified and inferred partition context.
+     */
     PlanAssembler(Cluster catalogCluster, Database catalogDb, PartitioningForStatement partitioning) {
         m_catalogCluster = catalogCluster;
         m_catalogDb = catalogDb;
@@ -142,8 +142,8 @@
     }
 
     /**
-* Return true if tableList includes at least one matview.
-*/
+     * Return true if tableList includes at least one matview.
+     */
     private boolean tableListIncludesView(List<Table> tableList) {
         for (Table table : tableList) {
             if (table.getMaterializer() != null) {
@@ -154,8 +154,8 @@
     }
 
     /**
-* Return true if tableList includes at least one export table.
-*/
+     * Return true if tableList includes at least one export table.
+     */
     private boolean tableListIncludesExportOnly(List<Table> tableList) {
         // the single well-known connector
         Connector connector = m_catalogDb.getConnectors().get("0");
@@ -184,23 +184,10 @@
     }
 
     /**
-<<<<<<< HEAD
-* Clear any old state and get ready to plan a new plan. The next call to
-* getNextPlan() will return the first candidate plan for these parameters.
-*
-* @param xmlSQL
-* The parsed/analyzed SQL in XML form from HSQLDB to be planned.
-* @param readOnly
-* Is the SQL statement read only.
-* @param singlePartition
-* Does the SQL statement use only a single partition?
-*/
-=======
      * Clear any old state and get ready to plan a new plan. The next call to
      * getNextPlan() will return the first candidate plan for these parameters.
      *
      */
->>>>>>> 80293394
     void setupForNewPlans(AbstractParsedStmt parsedStmt)
     {
         m_insertPlanWasGenerated = false;
@@ -296,13 +283,13 @@
     }
 
     /**
-* Generate a unique and correct plan for the current SQL statement context.
-* This method gets called repeatedly until it returns null, meaning there
-* are no more plans.
-*
-* @return A not-previously returned query plan or null if no more
-* computable plans.
-*/
+     * Generate a unique and correct plan for the current SQL statement context.
+     * This method gets called repeatedly until it returns null, meaning there
+     * are no more plans.
+     *
+     * @return A not-previously returned query plan or null if no more
+     * computable plans.
+     */
     CompiledPlan getNextPlan() {
         // reset the plan column guids and pool
         //PlanColumn.resetAll();
@@ -407,8 +394,8 @@
         AbstractPlanNode root = subSelectRoot;
 
         /*
-* Establish the output columns for the sub select plan.
-*/
+         * Establish the output columns for the sub select plan.
+         */
         root.generateOutputSchema(m_catalogDb);
         root = handleAggregationOperators(root);
 
@@ -580,11 +567,11 @@
     }
 
     /**
-* Get the next (only) plan for a SQL insertion. Inserts are pretty simple
-* and this will only generate a single plan.
-*
-* @return The next plan for a given insert statement.
-*/
+     * Get the next (only) plan for a SQL insertion. Inserts are pretty simple
+     * and this will only generate a single plan.
+     *
+     * @return The next plan for a given insert statement.
+     */
     private AbstractPlanNode getNextInsertPlan() {
         // there's really only one way to do an insert, so just
         // do it the right way once, then return null after that
@@ -741,15 +728,15 @@
     }
 
     /**
-* Given a relatively complete plan-sub-graph, apply a trivial projection
-* (filter) to it. If the root node can embed the projection do so. If not,
-* add a new projection node.
-*
-* @param rootNode
-* The root of the plan-sub-graph to add the projection to.
-* @return The new root of the plan-sub-graph (might be the same as the
-* input).
-*/
+     * Given a relatively complete plan-sub-graph, apply a trivial projection
+     * (filter) to it. If the root node can embed the projection do so. If not,
+     * add a new projection node.
+     *
+     * @param rootNode
+     * The root of the plan-sub-graph to add the projection to.
+     * @return The new root of the plan-sub-graph (might be the same as the
+     * input).
+     */
     AbstractPlanNode addProjection(AbstractPlanNode rootNode) {
         assert (m_parsedSelect != null);
         assert (m_parsedSelect.displayColumns != null);
@@ -782,18 +769,11 @@
     }
 
     /**
-<<<<<<< HEAD
-* Configure the sort columns for a new OrderByPlanNode
-* @return new OrderByPlanNode
-*/
-    OrderByPlanNode createOrderBy() {
-=======
      * Create an order by node as required by the statement and make it a parent of root.
      * @param root
      * @return new orderByNode (the new root) or the original root if no orderByNode was required.
      */
     AbstractPlanNode handleOrderBy(AbstractPlanNode root) {
->>>>>>> 80293394
         assert (m_parsedSelect != null);
 
         // Only sort when the statement has an ORDER BY.
@@ -822,19 +802,6 @@
                                 col.ascending ? SortDirectionType.ASC
                                               : SortDirectionType.DESC);
         }
-<<<<<<< HEAD
-        return orderByNode;
-    }
-
-    /**
-* Create an order by node and add make it a parent of root.
-* @param root
-* @return new orderByNode (the new root)
-*/
-    AbstractPlanNode addOrderBy(AbstractPlanNode root) {
-        OrderByPlanNode orderByNode = createOrderBy();
-=======
->>>>>>> 80293394
         orderByNode.addAndLinkChild(root);
         orderByNode.generateOutputSchema(m_catalogDb);
 
@@ -867,10 +834,10 @@
     }
 
     /**
-* Add a limit, pushed-down if possible, and return the new root.
-* @param root top of the original plan
-* @return new plan's root node
-*/
+     * Add a limit, pushed-down if possible, and return the new root.
+     * @param root top of the original plan
+     * @return new plan's root node
+     */
     AbstractPlanNode handleLimitOperator(AbstractPlanNode root) {
         int limitParamIndex = m_parsedSelect.getLimitParameterIndex();
         int offsetParamIndex = m_parsedSelect.getOffsetParameterIndex();
@@ -886,16 +853,10 @@
         topLimit.setOffsetParameterIndex(offsetParamIndex);
 
         /*
-<<<<<<< HEAD
-* TODO: allow push down limit with distinct (select distinct C from T limit 5)
-* or distinct in aggregates.
-*/
-=======
          * TODO: allow push down limit with distinct (select distinct C from T limit 5)
          * or distinct in aggregates.
          */
         AbstractPlanNode sendNode = null;
->>>>>>> 80293394
         // Whether or not we can push the limit node down
         boolean canPushDown = ! m_parsedSelect.distinct;
         if (canPushDown) {
@@ -916,24 +877,6 @@
         }
 
         /*
-<<<<<<< HEAD
-* Push down the limit plan node when possible even if offset is set. If
-* the plan is for a partitioned table, do the push down. Otherwise,
-* there is no need to do the push down work, the limit plan node will
-* be run in the partition.
-*/
-        if ((canPushDown == false) || (root.hasAnyNodeOfType(PlanNodeType.RECEIVE) == false)) {
-            // not for partitioned table or cannot push down
-            distGraph.push(topLimit);
-        } else {
-            /*
-* For partitioned table, the pushed-down limit plan node has a limit based
-* on the combined limit and offset, which may require an expression if either of these was not a hard-coded constant.
-* The top level limit plan node remains the same, with the original limit and offset values.
-*/
-            coordGraph.push(topLimit);
-
-=======
          * Push down the limit plan node when possible even if offset is set. If
          * the plan is for a partitioned table, do the push down. Otherwise,
          * there is no need to do the push down work, the limit plan node will
@@ -945,7 +888,6 @@
              * on the combined limit and offset, which may require an expression if either of these was not a hard-coded constant.
              * The top level limit plan node remains the same, with the original limit and offset values.
              */
->>>>>>> 80293394
             LimitPlanNode distLimit = new LimitPlanNode();
             // Offset on a pushed-down limit node makes no sense, just defaults to 0
             // -- the original offset must be factored into the pushed-down limit as a pad on the limit.
@@ -1000,9 +942,9 @@
         }
 
         /*
-* "Select A from T group by A" is grouped but has no aggregate operator
-* expressions. Catch that case by checking the grouped flag
-*/
+         * "Select A from T group by A" is grouped but has no aggregate operator
+         * expressions. Catch that case by checking the grouped flag
+         */
         if (containsAggregateExpression || m_parsedSelect.grouped) {
             AggregatePlanNode topAggNode;
             if (root.getPlanNodeType() != PlanNodeType.INDEXSCAN ||
@@ -1090,30 +1032,30 @@
                                                   tve);
 
                     /*
-* Special case count(*), count(), sum(), min() and max() to
-* push them down to each partition. It will do the
-* push-down if the select columns only contains the listed
-* aggregate operators and other group-by columns. If the
-* select columns includes any other aggregates, it will not
-* do the push-down. - nshi
-*/
+                     * Special case count(*), count(), sum(), min() and max() to
+                     * push them down to each partition. It will do the
+                     * push-down if the select columns only contains the listed
+                     * aggregate operators and other group-by columns. If the
+                     * select columns includes any other aggregates, it will not
+                     * do the push-down. - nshi
+                     */
                     if (!is_distinct &&
                         (agg_expression_type == ExpressionType.AGGREGATE_COUNT_STAR ||
                          agg_expression_type == ExpressionType.AGGREGATE_COUNT ||
                          agg_expression_type == ExpressionType.AGGREGATE_SUM))
                     {
                         /*
-* For count(*), count() and sum(), the pushed-down
-* aggregate node doesn't change. An extra sum()
-* aggregate node is added to the coordinator to sum up
-* the numbers from all the partitions. The input schema
-* and the output schema of the sum() aggregate node is
-* the same as the output schema of the push-down
-* aggregate node.
-*
-* If DISTINCT is specified, don't do push-down for
-* count() and sum()
-*/
+                         * For count(*), count() and sum(), the pushed-down
+                         * aggregate node doesn't change. An extra sum()
+                         * aggregate node is added to the coordinator to sum up
+                         * the numbers from all the partitions. The input schema
+                         * and the output schema of the sum() aggregate node is
+                         * the same as the output schema of the push-down
+                         * aggregate node.
+                         *
+                         * If DISTINCT is specified, don't do push-down for
+                         * count() and sum()
+                         */
 
                         // Output column for the sum() aggregate node
                         TupleValueExpression topOutputExpr = new TupleValueExpression();
@@ -1125,9 +1067,9 @@
                         topOutputExpr.setTableName("VOLT_TEMP_TABLE");
 
                         /*
-* Input column of the sum() aggregate node is the
-* output column of the push-down aggregate node
-*/
+                         * Input column of the sum() aggregate node is the
+                         * output column of the push-down aggregate node
+                         */
                         topAggNode.addAggregate(ExpressionType.AGGREGATE_SUM,
                                                 false,
                                                 outputColumnIndex,
@@ -1141,13 +1083,13 @@
                              agg_expression_type == ExpressionType.AGGREGATE_MAX)
                     {
                         /*
-* For min() and max(), the pushed-down aggregate node
-* doesn't change. An extra aggregate node of the same
-* type is added to the coordinator. The input schema
-* and the output schema of the top aggregate node is
-* the same as the output schema of the pushed-down
-* aggregate node.
-*/
+                         * For min() and max(), the pushed-down aggregate node
+                         * doesn't change. An extra aggregate node of the same
+                         * type is added to the coordinator. The input schema
+                         * and the output schema of the top aggregate node is
+                         * the same as the output schema of the pushed-down
+                         * aggregate node.
+                         */
                         topAggNode.addAggregate(agg_expression_type,
                                                 is_distinct,
                                                 outputColumnIndex,
@@ -1157,20 +1099,20 @@
                     else
                     {
                         /*
-* Unsupported aggregate (AVG for example)
-* or some expression of aggregates.
-*/
+                         * Unsupported aggregate (AVG for example)
+                         * or some expression of aggregates.
+                         */
                         isPushDownAgg = false;
                     }
                 }
                 else
                 {
                     /*
-* These columns are the pass through columns that are not being
-* aggregated on. These are the ones from the SELECT list. They
-* MUST already exist in the child node's output. Find them and
-* add them to the aggregate's output.
-*/
+                     * These columns are the pass through columns that are not being
+                     * aggregated on. These are the ones from the SELECT list. They
+                     * MUST already exist in the child node's output. Find them and
+                     * add them to the aggregate's output.
+                     */
                     schema_col = new SchemaColumn(col.tableName,
                                                   col.columnName,
                                                   col.alias,
@@ -1180,10 +1122,10 @@
                 if (topSchemaCol == null)
                 {
                     /*
-* If we didn't set the column schema for the top node, it
-* means either it's not a count(*) aggregate or it's a
-* pass-through column. So just copy it.
-*/
+                     * If we didn't set the column schema for the top node, it
+                     * means either it's not a count(*) aggregate or it's a
+                     * pass-through column. So just copy it.
+                     */
                     topSchemaCol = new SchemaColumn(schema_col.getTableName(),
                                                     schema_col.getColumnName(),
                                                     schema_col.getColumnAlias(),
@@ -1213,8 +1155,8 @@
             aggNode.setOutputSchema(agg_schema);
             topAggNode.setOutputSchema(agg_schema);
             /*
-* Is there a necessary coordinator-aggregate node...
-*/
+             * Is there a necessary coordinator-aggregate node...
+             */
             if (!hasAggregates || !isPushDownAgg)
             {
                 topAggNode = null;
@@ -1224,9 +1166,9 @@
         else
         {
             /*
-* Handle DISTINCT only when there is no aggregate operator
-* expression
-*/
+             * Handle DISTINCT only when there is no aggregate operator
+             * expression
+             */
             root = handleDistinct(root);
         }
 
@@ -1234,25 +1176,25 @@
     }
 
     /**
-* Push the given aggregate if the plan is distributed, then add the
-* coordinator node on top of the send/receive pair. If the plan
-* is not distributed, or coordNode is not provided, the distNode
-* is added at the top of the plan.
-*
-* Note: this works in part because the push-down node is also an acceptable
-* top level node if the plan is not distributed. This wouldn't be true
-* if we started pushing down something like (sum, count) to calculate
-* a distributed average.
-*
-* @param root
-* The root node
-* @param distNode
-* The node to push down
-* @param coordNode
-* The top node to put on top of the send/receive pair after
-* push-down. If this is null, no push-down will be performed.
-* @return The new root node.
-*/
+     * Push the given aggregate if the plan is distributed, then add the
+     * coordinator node on top of the send/receive pair. If the plan
+     * is not distributed, or coordNode is not provided, the distNode
+     * is added at the top of the plan.
+     *
+     * Note: this works in part because the push-down node is also an acceptable
+     * top level node if the plan is not distributed. This wouldn't be true
+     * if we started pushing down something like (sum, count) to calculate
+     * a distributed average.
+     *
+     * @param root
+     * The root node
+     * @param distNode
+     * The node to push down
+     * @param coordNode
+     * The top node to put on top of the send/receive pair after
+     * push-down. If this is null, no push-down will be performed.
+     * @return The new root node.
+     */
     AbstractPlanNode pushDownAggregate(AbstractPlanNode root,
                                        AggregatePlanNode distNode,
                                        AggregatePlanNode coordNode) {
@@ -1265,11 +1207,11 @@
         }
 
         /*
-* Push this node down to partition if it's distributed. First remove
-* the send/receive pair, add the node, then put the send/receive pair
-* back on top of the node, followed by another top node at the
-* coordinator.
-*/
+         * Push this node down to partition if it's distributed. First remove
+         * the send/receive pair, add the node, then put the send/receive pair
+         * back on top of the node, followed by another top node at the
+         * coordinator.
+         */
         AbstractPlanNode accessPlanTemp = root;
         if (coordNode != null && root instanceof ReceivePlanNode) {
             root = root.getChild(0).getChild(0);
@@ -1296,89 +1238,13 @@
         return root;
     }
 
-<<<<<<< HEAD
-
-    /**
-* Push the distributed node down if the plan is distributed, then add the
-* coord. nodes at the top of the root plan. If the coord node is not given,
-* nothing is pushed down - the distributed node is added on top of the
-* send/receive pair directly.
-*
-* Note: this works in part because the push-down node is also an acceptable
-* top level node if the plan is not distributed. This wouldn't be true
-* if we started pushing down something like (sum, count) to calculate
-* a distributed average.
-*
-* @param root
-* The root node
-* @param distributedNode
-* The node to push down
-* @param coordNodes
-* New coordinator node(s) to put on top of the plan.
-* If this is null, no push-down will be performed.
-* @return The new root node.
-*/
-    AbstractPlanNode pushDownLimit(AbstractPlanNode root,
-                                  Stack<AbstractPlanNode> distNodes,
-                                  Stack<AbstractPlanNode> coordNodes) {
-
-        AbstractPlanNode receiveNode = checkPushDownViability(root);
-
-        // If there is work to distribute and a receive node was found,
-        // disconnect the coordinator and distributed parts of the plan
-        // below the SEND node
-        AbstractPlanNode distributedPlan = root;
-        if (!coordNodes.isEmpty() && receiveNode != null) {
-            distributedPlan = receiveNode.getChild(0).getChild(0);
-            distributedPlan.clearParents();
-            receiveNode.getChild(0).clearChildren();
-        }
-
-        // If there is work to distribute, determine if the distributed
-        // limit must be performed on ordered input. If so, produce that
-        // order if an explicit sort is necessary
-        if (!coordNodes.isEmpty() && receiveNode != null) {
-            if ((distributedPlan.getPlanNodeType() != PlanNodeType.INDEXSCAN ||
-                ((IndexScanPlanNode) distributedPlan).getSortDirection() == SortDirectionType.INVALID) &&
-                m_parsedSelect.orderColumns.size() > 0) {
-                distNodes.push(createOrderBy());
-            }
-        }
-
-        // Add the distributed work to the plan
-        while (!distNodes.isEmpty()) {
-            AbstractPlanNode distributedNode = distNodes.pop();
-            distributedNode.addAndLinkChild(distributedPlan);
-            distributedPlan = distributedNode;
-        }
-
-        // Reconnect the plans and add the coordinator's work
-        if (!coordNodes.isEmpty() && receiveNode != null) {
-            receiveNode.getChild(0).addAndLinkChild(distributedPlan);
-
-            while (!coordNodes.isEmpty()) {
-                AbstractPlanNode coordNode = coordNodes.pop();
-                coordNode.addAndLinkChild(root);
-                root = coordNode;
-            }
-        }
-        else {
-            root = distributedPlan;
-        }
-
-        root.generateOutputSchema(m_catalogDb);
-        return root;
-    }
-
-=======
->>>>>>> 80293394
-    /**
-* Check if we can push the limit node down.
-*
-* @param root
-* @return If we can push it down, the receive node is returned. Otherwise,
-* it returns null.
-*/
+    /**
+     * Check if we can push the limit node down.
+     *
+     * @param root
+     * @return If we can push it down, the receive node is returned. Otherwise,
+     * it returns null.
+     */
     protected AbstractPlanNode checkPushDownViability(AbstractPlanNode root) {
         AbstractPlanNode receiveNode = root;
 
@@ -1387,21 +1253,6 @@
         // Abort the search if a node that a "limit" can't be pushed past is found before its receive node.
         //
         // Can only push past:
-<<<<<<< HEAD
-        // * coordinatingAggregator: a distributed aggregator has
-        // has already been pushed down. Distributed LIMIT of that
-        // aggregation is correct.
-        //
-        // * order by: if the plan requires a sort, getNextSelectPlan()
-        // will have already added an ORDER BY. LIMIT will be added
-        // above that sort. However, if LIMIT can be successfully
-        // pushed down, it may be necessary to create and push down
-        // a distributed sort as well. That work is done here.
-        //
-        // * projection: we only LIMIT on constant value expressions.
-        // whether the LIMIT happens pre-or-post projection is
-        // is irrelevant.
-=======
         //   * coordinatingAggregator: a distributed aggregator a copy of which  has already been pushed down.
         //     Distributing a LIMIT to just above that aggregator is correct. (I've got some doubts that this is correct??? --paul)
         //
@@ -1409,7 +1260,6 @@
         //     A distributed LIMIT will be added above a copy of that ORDER BY node.
         //
         //   * projection: these have no effect on the application of limits.
->>>>>>> 80293394
         //
         // Return null if the plan is single-partition or if its "coordinator" part contains a push-blocking node type.
 
@@ -1453,11 +1303,11 @@
     }
 
     /**
-* Handle select distinct a from t
-*
-* @param root
-* @return
-*/
+     * Handle select distinct a from t
+     *
+     * @param root
+     * @return
+     */
     AbstractPlanNode handleDistinct(AbstractPlanNode root) {
         if (m_parsedSelect.distinct) {
             List<AbstractExpression> distinctExprList = new ArrayList<AbstractExpression>();
@@ -1488,13 +1338,13 @@
     }
 
     /**
-* If plan is distributed than add distinct nodes to each partition and the coordinator.
-* Otherwise simply add the distinct node on top of the current root
-*
-* @param root The root node
-* @param expr The distinct expression
-* @return The new root node.
-*/
+     * If plan is distributed than add distinct nodes to each partition and the coordinator.
+     * Otherwise simply add the distinct node on top of the current root
+     *
+     * @param root The root node
+     * @param expr The distinct expression
+     * @return The new root node.
+     */
     AbstractPlanNode addDistinctNodes(AbstractPlanNode root, List<AbstractExpression> exprList)
     {
         assert(root != null);
@@ -1517,12 +1367,12 @@
     }
 
     /**
-* Build new distinct node and put it on top of the current root
-*
-* @param root The root node
-* @param expr The distinct expression
-* @return The new root node.
-*/
+     * Build new distinct node and put it on top of the current root
+     *
+     * @param root The root node
+     * @param expr The distinct expression
+     * @return The new root node.
+     */
     AbstractPlanNode addDistinctNode(AbstractPlanNode root, List<AbstractExpression> exprList)
     {
         DistinctPlanNode distinctNode = new DistinctPlanNode();
@@ -1533,14 +1383,14 @@
     }
 
     /**
-* Get the unique set of names of all columns that are part of an index on
-* the given table.
-*
-* @param table
-* The table to build the list of index-affected columns with.
-* @return The set of column names affected by indexes with duplicates
-* removed.
-*/
+     * Get the unique set of names of all columns that are part of an index on
+     * the given table.
+     *
+     * @param table
+     * The table to build the list of index-affected columns with.
+     * @return The set of column names affected by indexes with duplicates
+     * removed.
+     */
     public Set<String> getIndexedColumnSetForTable(Table table) {
         HashSet<String> columns = new HashSet<String>();
 
