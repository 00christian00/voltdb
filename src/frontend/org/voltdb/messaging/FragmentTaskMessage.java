/* This file is part of VoltDB.
 * Copyright (C) 2008-2013 VoltDB Inc.
 *
 * This program is free software: you can redistribute it and/or modify
 * it under the terms of the GNU Affero General Public License as
 * published by the Free Software Foundation, either version 3 of the
 * License, or (at your option) any later version.
 *
 * This program is distributed in the hope that it will be useful,
 * but WITHOUT ANY WARRANTY; without even the implied warranty of
 * MERCHANTABILITY or FITNESS FOR A PARTICULAR PURPOSE.  See the
 * GNU Affero General Public License for more details.
 *
 * You should have received a copy of the GNU Affero General Public License
 * along with VoltDB.  If not, see <http://www.gnu.org/licenses/>.
 */

package org.voltdb.messaging;

import java.io.IOException;
import java.nio.ByteBuffer;
import java.security.MessageDigest;
import java.security.NoSuchAlgorithmException;
import java.util.ArrayList;
import java.util.List;

import org.voltcore.logging.Level;
import org.voltcore.logging.VoltLogger;
import org.voltcore.messaging.Subject;
import org.voltcore.messaging.TransactionInfoBaseMessage;
import org.voltcore.utils.CoreUtils;
import org.voltdb.ParameterSet;
import org.voltdb.VoltDB;
import org.voltdb.common.Constants;
import org.voltdb.utils.Encoder;
import org.voltdb.utils.LogKeys;

/**
 * Message from a stored procedure coordinator to an execution site
 * which is participating in the transaction. This message specifies
 * which planfragment to run and with which parameters.
 *
 */
public class FragmentTaskMessage extends TransactionInfoBaseMessage
{
    protected static final VoltLogger hostLog = new VoltLogger("HOST");

    public static final byte USER_PROC = 0;
    public static final byte SYS_PROC_PER_PARTITION = 1;
    public static final byte SYS_PROC_PER_SITE = 2;

    public static final byte[] EMPTY_HASH;
    static {
        MessageDigest md = null;
        try {
            md = MessageDigest.getInstance("SHA-1");
        } catch (NoSuchAlgorithmException e) {
            e.printStackTrace();
            System.exit(-1); // this means the jvm is broke
        }
        md.update("".getBytes(Constants.UTF8ENCODING));
        EMPTY_HASH = md.digest();
    }

    private static class FragmentData {
        byte[] m_planHash = null;
        ByteBuffer m_parameterSet = null;
        Integer m_outputDepId = null;
        ArrayList<Integer> m_inputDepIds = null;
        // For unplanned item
        byte[] m_fragmentPlan = null;

        public FragmentData() {
        }

        @Override
        public String toString() {
            StringBuilder sb = new StringBuilder();
            sb.append(String.format("FRAGMENT PLAN HASH: %s\n", Encoder.hexEncode(m_planHash)));
            if (m_parameterSet != null) {
                FastDeserializer fds = new FastDeserializer(m_parameterSet.asReadOnlyBuffer());
                ParameterSet pset = null;
                try {
                    pset = ParameterSet.fromFastDeserializer(fds);
                } catch (IOException e) {
                    e.printStackTrace();
                }
                assert(pset != null);
                sb.append("\n  ").append(pset.toString());
            }
            if (m_outputDepId != null) {
                sb.append("\n");
                sb.append("  OUTPUT_DEPENDENCY_ID ");
                sb.append(m_outputDepId);
            }
            if ((m_inputDepIds != null) && (m_inputDepIds.size() > 0)) {
                sb.append("\n");
                sb.append("  INPUT_DEPENDENCY_IDS ");
                for (long id : m_inputDepIds)
                    sb.append(id).append(", ");
                sb.setLength(sb.lastIndexOf(", "));
            }
            if ((m_fragmentPlan != null) && (m_fragmentPlan.length != 0)) {
                sb.append("\n");
                sb.append("  FRAGMENT_PLAN ");
                sb.append(m_fragmentPlan);
            }
            return sb.toString();
        }
    }

    List<FragmentData> m_items = new ArrayList<FragmentData>();

    boolean m_isFinal = false;
    byte m_taskType = 0;
    // We use this flag to generate a null FragmentTaskMessage that returns a
    // response for a dependency but doesn't try to execute anything on the EE.
    // This is a hack to serialize CompleteTransactionMessages and
    // BorrowTaskMessages when the first fragment of the restarting transaction
    // is a short-circuited replicated table read.
    // If this flag is set, the message should contain a single fragment with the
    // desired output dep ID, but no real work to do.
    boolean m_emptyForRestart = false;
    int m_inputDepCount = 0;
    Iv2InitiateTaskMessage m_initiateTask;
    ByteBuffer m_initiateTaskBuffer;

    byte[] m_procNameInBytes = "".getBytes();
    short m_voltExecuteSQLIndex;
    short m_batchIndexBase;
<<<<<<< HEAD
    public void setRunningProcedureContext(String procName, short voltExecuteSQLIndex, short batchIndexBase) {
=======
    public void setRunningProcedureContext(String procName,
                short voltExecuteSQLIndex,
                short batchIndexBase) {
>>>>>>> cc8286bc
        m_procNameInBytes = procName.getBytes();
        m_voltExecuteSQLIndex = voltExecuteSQLIndex;
        m_batchIndexBase = batchIndexBase;
    }
    public byte[] getProcNameInBytes() {
        return m_procNameInBytes;
    }
    public short getVoltExecuteSQLIndex() {
        return m_voltExecuteSQLIndex;
    }
    public short getBatchIndexBase() {
        return m_batchIndexBase;
    }

    /** Empty constructor for de-serialization */
    FragmentTaskMessage() {
        m_subject = Subject.DEFAULT.getId();
    }

    /**
     *
     * @param initiatorHSId
     * @param coordinatorHSId
     * @param txnId
     * @param isReadOnly
     * @param isFinal
     */
    public FragmentTaskMessage(long initiatorHSId,
                               long coordinatorHSId,
                               long txnId,
                               long uniqueId,
                               boolean isReadOnly,
                               boolean isFinal,
                               boolean isForReplay) {
        super(initiatorHSId, coordinatorHSId, txnId, uniqueId, isReadOnly, isForReplay);
        m_isFinal = isFinal;
        m_subject = Subject.DEFAULT.getId();
        assert(selfCheck());
    }

    // If you add a new field to the message and you don't want to lose information at all point,
    // remember to add it to the constructor below, Because this constructor is used to copy a message at some place.
    // for example, in SpScheduler.handleFragmentTaskMessage()
    // The parameter sets are .duplicate()'d in flattenToBuffer,
    // so we can make a shallow copy here and still be thread-safe
    // when we serialize the copy.
    public FragmentTaskMessage(long initiatorHSId,
            long coordinatorHSId,
            FragmentTaskMessage ftask)
    {
        super(initiatorHSId, coordinatorHSId, ftask);

        setSpHandle(ftask.getSpHandle());
        m_taskType = ftask.m_taskType;
        m_isFinal = ftask.m_isFinal;
        m_subject = ftask.m_subject;
        m_inputDepCount = ftask.m_inputDepCount;
        m_items = ftask.m_items;
        m_initiateTask = ftask.m_initiateTask;
        m_emptyForRestart = ftask.m_emptyForRestart;
        m_procNameInBytes = ftask.m_procNameInBytes;
        m_voltExecuteSQLIndex = ftask.m_voltExecuteSQLIndex;
        m_batchIndexBase = ftask.m_batchIndexBase;
        if (ftask.m_initiateTaskBuffer != null) {
            m_initiateTaskBuffer = ftask.m_initiateTaskBuffer.duplicate();
        }
        assert(selfCheck());
    }

    /**
     * Add a pre-planned fragment.
     *
     * @param fragmentId
     * @param outputDepId
     * @param parameterSet
     */
    public void addFragment(byte[] planHash, int outputDepId, ByteBuffer parameterSet) {
        FragmentData item = new FragmentData();
        item.m_planHash = planHash;
        item.m_outputDepId = outputDepId;
        item.m_parameterSet = parameterSet;
        m_items.add(item);
    }

    /**
     * Add an unplanned fragment.
     *
     * @param fragmentId
     * @param outputDepId
     * @param parameterSet
     * @param fragmentPlan
     */
    public void addCustomFragment(byte[] planHash, int outputDepId, ByteBuffer parameterSet, byte[] fragmentPlan) {
        FragmentData item = new FragmentData();
        item.m_planHash = planHash;
        item.m_outputDepId = outputDepId;
        item.m_parameterSet = parameterSet;
        item.m_fragmentPlan = fragmentPlan;
        m_items.add(item);
    }


    /**
     * Convenience factory method to replace constructory that includes arrays of stuff.
     *
     * @param initiatorHSId
     * @param coordinatorHSId
     * @param txnId
     * @param isReadOnly
     * @param fragmentId
     * @param outputDepId
     * @param parameterSet
     * @param isFinal
     *
     * @return new FragmentTaskMessage
     */
    public static FragmentTaskMessage createWithOneFragment(long initiatorHSId,
                                                            long coordinatorHSId,
                                                            long txnId,
                                                            long uniqueId,
                                                            boolean isReadOnly,
                                                            byte[] planHash,
                                                            int outputDepId,
                                                            ByteBuffer parameterSet,
                                                            boolean isFinal,
                                                            boolean isForReplay) {
        FragmentTaskMessage ret = new FragmentTaskMessage(initiatorHSId, coordinatorHSId,
                                                          txnId, uniqueId, isReadOnly, isFinal, isForReplay);
        ret.addFragment(planHash, outputDepId, parameterSet);
        return ret;
    }

    private boolean selfCheck() {
        for (FragmentData item : m_items) {
            if (item == null) {
                return false;
            }
            if (item.m_parameterSet == null) {
                return false;
            }
        }
        return true;
    }

    public void addInputDepId(int index, int depId) {
        assert(index >= 0 && index < m_items.size());
        FragmentData item = m_items.get(index);
        assert(item != null);
        if (item.m_inputDepIds == null)
            item.m_inputDepIds = new ArrayList<Integer>();
        item.m_inputDepIds.add(depId);
        m_inputDepCount++;
    }

    public ArrayList<Integer> getInputDepIds(int index) {
        assert(index >= 0 && index < m_items.size());
        FragmentData item = m_items.get(index);
        assert(item != null);
        return item.m_inputDepIds;
    }

    public int getOnlyInputDepId(int index) {
        assert(index >= 0 && index < m_items.size());
        FragmentData item = m_items.get(index);
        assert(item != null);
        if (item.m_inputDepIds == null)
            return -1;
        assert(item.m_inputDepIds.size() == 1);
        return item.m_inputDepIds.get(0);
    }

    public int[] getAllUnorderedInputDepIds() {
        int[] retval = new int[m_inputDepCount];
        int i = 0;
        for (FragmentData item : m_items) {
            if (item.m_inputDepIds != null) {
                for (int depId : item.m_inputDepIds) {
                    retval[i++] = depId;
                }
            }
        }
        assert(i == m_inputDepCount);
        return retval;
    }

    public void setFragmentTaskType(byte value) {
        m_taskType = value;
    }

    public boolean isFinalTask() {
        return m_isFinal;
    }

    public boolean isSysProcTask() {
        return (m_taskType != USER_PROC);
    }

    public byte getFragmentTaskType() {
        return m_taskType;
    }

    public int getFragmentCount() {
        return m_items.size();
    }

    // We're going to use this fragment task to generate a null distributed
    // fragment to serialize Completion and Borrow messages.  Create an empty
    // fragment with the provided outputDepId
    public void setEmptyForRestart(int outputDepId) {
        m_emptyForRestart = true;
        ParameterSet blank = ParameterSet.emptyParameterSet();
        ByteBuffer mt = ByteBuffer.allocate(blank.getSerializedSize());
        try {
            blank.flattenToBuffer(mt);
        }
        catch (IOException ioe) {
            // Shouldn't ever happen, just bail out to not-obviously equivalent behavior
            mt = ByteBuffer.allocate(2);
            mt.putShort((short)0);
        }
        addFragment(EMPTY_HASH, outputDepId, mt);
    }

    public boolean isEmptyForRestart() {
        return m_emptyForRestart;
    }

    /*
     * The first fragment contains the initiate task for a multi-part txn for command logging
     */
    public void setInitiateTask(Iv2InitiateTaskMessage initiateTask) {
        m_initiateTask = initiateTask;
        m_initiateTaskBuffer = ByteBuffer.allocate(initiateTask.getSerializedSize());
        try {
            initiateTask.flattenToBuffer(m_initiateTaskBuffer);
            m_initiateTaskBuffer.flip();
        } catch (IOException e) {
            //Executive decision, don't throw a checked exception. Let it burn.
            throw new RuntimeException(e);
        }
    }

    public Iv2InitiateTaskMessage getInitiateTask() {
        return m_initiateTask;
    }

    public byte[] getPlanHash(int index) {
        assert(index >= 0 && index < m_items.size());
        FragmentData item = m_items.get(index);
        assert(item != null);
        return item.m_planHash;
    }

    public int getOutputDepId(int index) {
        assert(index >= 0 && index < m_items.size());
        FragmentData item = m_items.get(index);
        assert(item != null);
        return item.m_outputDepId;
    }

    public ByteBuffer getParameterDataForFragment(int index) {
        assert(index >= 0 && index < m_items.size());
        FragmentData item = m_items.get(index);
        assert(item != null);
        return item.m_parameterSet.asReadOnlyBuffer();
    }

    public ParameterSet getParameterSetForFragment(int index) {
        ParameterSet params = null;
        final ByteBuffer paramData = m_items.get(index).m_parameterSet.asReadOnlyBuffer();
        if (paramData != null) {
            final FastDeserializer fds = new FastDeserializer(paramData);
            try {
                params = ParameterSet.fromFastDeserializer(fds);
            }
            catch (final IOException e) {
                hostLog.l7dlog(Level.FATAL,
                        LogKeys.host_ExecutionSite_FailedDeserializingParamsForFragmentTask.name(), e);
                VoltDB.crashLocalVoltDB(e.getMessage(), true, e);
            }
        }
        else {
            params = ParameterSet.emptyParameterSet();
        }
        return params;
    }

    public byte[] getFragmentPlan(int index) {
        assert(index >= 0 && index < m_items.size());
        FragmentData item = m_items.get(index);
        assert(item != null);
        return item.m_fragmentPlan;
    }

    /*
     * Serialization Format [description: type: byte count]
     *
     * Fixed header:
     *     item count (nitems): short: 2
     *     unplanned item count (nunplanned): short: 2
     *     final flag: byte: 1
     *     task type: byte: 1
     *     should undo flag: byte: 1
     *     output dependencies flag (outdep): byte: 1
     *     input dependencies flag (indep): byte: 1
     *
     * Fragment ID block (1 per item):
     *     fragment ID: long: 8 * nitems
     *
     * Porcedure name: byte: length of the name string.
     *
     * voltExecuteIndex: short: 2
     *
     * batchIndexBase: short: 2
     *
     * Parameter set block (1 per item):
     *     parameter buffer size: int: 4 * nitems
     *     parameter buffer: bytes: ? * nitems
     *
     * Output dependency block (1 per item if outdep == 1):
     *     output dependency ID: int: 4 * nitems
     *
     * Input dependency block (1 per item if indep == 1):
     *     ID count: short: 2 * nitems
     *     input dependency ID sub-block (1 per ID):
     *         input dependency ID: int: 4 * ? * nitems
     *
     * Unplanned block (1 of each per unplanned item):
     *    item index: short: 2 * nunplanned
     *    fragment plan string length: int: 4 * nunplanned
     *    fragment plan string: bytes: ? * nunplanned
     */

    @Override
    public int getSerializedSize()
    {
        assert(m_items != null);
        assert(!m_items.isEmpty());

        int msgsize = super.getSerializedSize();

        // Fixed header
        msgsize += 2 + 2 + 1 + 1 + 1 + 1 + 1;

        // Fragment ID block (20 bytes per sha1-hash)
        msgsize += 20 * m_items.size();

<<<<<<< HEAD
        // Procedure name gets an length (4) and the name (.length)
        msgsize += 2;
        if(m_procNameInBytes.length != 0)
            msgsize += m_procNameInBytes.length;
=======
        // Procedure name gets an length (2) and the name (.length)
        msgsize += 2;
        if(m_procNameInBytes.length != 0) {
                msgsize += m_procNameInBytes.length;
        }
>>>>>>> cc8286bc

        // voltDBExecuteSQLIndex gets an length (2)
        msgsize += 2;

        // batchIndexBase gets an length (2)
        msgsize += 2;

        //nested initiate task message length prefix
        msgsize += 4;
        if (m_initiateTaskBuffer != null) {
            msgsize += m_initiateTaskBuffer.remaining();
        }

        // Make a pass through the fragment data items to account for the
        // optional output and input dependency blocks, plus the unplanned block.
        boolean foundOutputDepId = false;
        boolean foundInputDepIds = false;
        for (FragmentData item : m_items) {
            // Account for parameter sets
            msgsize += 4 + item.m_parameterSet.remaining();

            // Account for the optional output dependency block, if needed.
            if (!foundOutputDepId && item.m_outputDepId != null) {
                msgsize += 4 * m_items.size();
                foundOutputDepId = true;
            }

            // Account for the optional input dependency block, if needed.
            if (item.m_inputDepIds != null) {
                if (!foundInputDepIds) {
                    // Account for the size short for each item now that we know
                    // that the optional block is needed.
                    msgsize += 2 * m_items.size();
                    foundInputDepIds = true;
                }
                // Account for the input dependency IDs themselves, if any.
                msgsize += 4 * item.m_inputDepIds.size();
            }

            // Each unplanned item gets an index (2) and a size (4) and buffer for
            // the fragment plan string.
            if (item.m_fragmentPlan != null) {
                msgsize += 2 + 4 + item.m_fragmentPlan.length;
            }
        }

        return msgsize;
    }

    @Override
    public void flattenToBuffer(ByteBuffer buf) throws IOException
    {
        flattenToSubMessageBuffer(buf);
        assert(buf.capacity() == buf.position());
        buf.limit(buf.position());
    }

    /**
     * Used directly by {@link FragmentTaskLogMessage} to embed FTMs
     */
    void flattenToSubMessageBuffer(ByteBuffer buf) throws IOException
    {
        // See Serialization Format comment above getSerializedSize().

        assert(m_items != null);
        assert(!m_items.isEmpty());

        buf.put(VoltDbMessageFactory.FRAGMENT_TASK_ID);
        super.flattenToBuffer(buf);

        // Get useful statistics for the header and optional blocks.
        short nInputDepIds = 0;
        short nOutputDepIds = 0;
        short nUnplanned = 0;
        for (FragmentData item : m_items) {
            if (item.m_inputDepIds != null) {
                // Supporting only one input dep id for now.
                nInputDepIds++;
            }
            if (item.m_outputDepId != null) {
                nOutputDepIds++;
            }
            if (item.m_fragmentPlan != null) {
                nUnplanned++;
            }
        }

        // Header block
        buf.putShort((short) m_items.size());
        buf.putShort(nUnplanned);
        buf.put(m_isFinal ? (byte) 1 : (byte) 0);
        buf.put(m_taskType);
        buf.put(m_emptyForRestart ? (byte) 1 : (byte) 0);
        buf.put(nOutputDepIds > 0 ? (byte) 1 : (byte) 0);
        buf.put(nInputDepIds  > 0 ? (byte) 1 : (byte) 0);

        // Plan Hash block
        for (FragmentData item : m_items) {
            buf.put(item.m_planHash);
        }

        // Parameter set block
        for (FragmentData item : m_items) {
            buf.putInt(item.m_parameterSet.remaining());
            buf.put(item.m_parameterSet.asReadOnlyBuffer());
        }

        // Optional output dependency ID block
        if (nOutputDepIds > 0) {
            for (FragmentData item : m_items) {
                buf.putInt(item.m_outputDepId);
            }
        }

        // Optional input dependency ID block
        if (nInputDepIds > 0) {
            for (FragmentData item : m_items) {
                if (item.m_inputDepIds == null || item.m_inputDepIds.size() == 0) {
                    buf.putShort((short) 0);
                } else {
                    buf.putShort((short) item.m_inputDepIds.size());
                    for (Integer inputDepId : item.m_inputDepIds) {
                        buf.putInt(inputDepId);
                    }
                }
            }
        }

        // Procedure name
        if (m_procNameInBytes.length != 0) {
            buf.putShort((short)m_procNameInBytes.length);
            buf.put(m_procNameInBytes);
        } else {
           buf.putShort((short)0);
        }

        // voltExecuteIndex
        buf.putShort(m_voltExecuteSQLIndex);

        // batchIndexBase
        buf.putShort(m_batchIndexBase);

        if (m_initiateTaskBuffer != null) {
            ByteBuffer dup = m_initiateTaskBuffer.duplicate();
            buf.putInt(dup.remaining());
            buf.put(dup);
        } else {
            buf.putInt(0);
        }

        // Unplanned item block
        for (short index = 0; index < m_items.size(); index++) {
            // Each unplanned item gets an index (2) and a size (4) and buffer for
            // the fragment plan string.
            FragmentData item = m_items.get(index);
            if (item.m_fragmentPlan != null) {
                buf.putShort(index);
                buf.putInt(item.m_fragmentPlan.length);
                buf.put(item.m_fragmentPlan);
            }
        }
    }

    @Override
    public void initFromBuffer(ByteBuffer buf) throws IOException
    {
        initFromSubMessageBuffer(buf);
        assert(buf.capacity() == buf.position());
    }

    /**
     * Used directly by {@link FragmentTaskLogMessage} to embed FTMs
     */
    void initFromSubMessageBuffer(ByteBuffer buf) throws IOException
    {
        // See Serialization Format comment above getSerializedSize().

        super.initFromBuffer(buf);

        // Header block
        short fragCount = buf.getShort();
        assert(fragCount > 0);
        short unplannedCount = buf.getShort();
        assert(unplannedCount >= 0 && unplannedCount <= fragCount);
        m_isFinal = buf.get() != 0;
        m_taskType = buf.get();
        m_emptyForRestart = buf.get() != 0;
        boolean haveOutputDependencies = buf.get() != 0;
        boolean haveInputDependencies = buf.get() != 0;

        m_items = new ArrayList<FragmentData>(fragCount);

        // Fragment ID block (creates the FragmentData objects)
        for (int i = 0; i < fragCount; i++) {
            FragmentData item = new FragmentData();
            item.m_planHash = new byte[20]; // sha1 is 20b
            buf.get(item.m_planHash);
            m_items.add(item);
        }

        // Parameter set block
        for (FragmentData item : m_items) {
            int paramsbytecount = buf.getInt();
            item.m_parameterSet = ByteBuffer.allocate(paramsbytecount);
            int cachedLimit = buf.limit();
            buf.limit(buf.position() + item.m_parameterSet.remaining());
            item.m_parameterSet.put(buf);
            item.m_parameterSet.flip();
            buf.limit(cachedLimit);
        }

        // Optional output dependency block
        if (haveOutputDependencies) {
            for (FragmentData item : m_items) {
                item.m_outputDepId = buf.getInt();
            }
        }

        // Optional input dependency block
        if (haveInputDependencies) {
            for (FragmentData item : m_items) {
                short count = buf.getShort();
                if (count > 0) {
                    item.m_inputDepIds = new ArrayList<Integer>(count);
                    for (int j = 0; j < count; j++) {
                        item.m_inputDepIds.add(buf.getInt());
                        m_inputDepCount++;
                    }
                }
            }
        }

        // Procedure name
        short procNameLen = buf.getShort();
        if(procNameLen > 0) {
            m_procNameInBytes = new byte[procNameLen];
            buf.get(m_procNameInBytes);
        }

        // votExecuteSQLIndex
        m_voltExecuteSQLIndex = buf.getShort();

        // batchIndexBase
        m_batchIndexBase = buf.getShort();

        int initiateTaskMessageLength = buf.getInt();
        if (initiateTaskMessageLength > 0) {
            int startPosition = buf.position();
            Iv2InitiateTaskMessage message = new Iv2InitiateTaskMessage();
            // EHGAWD: init task was serialized with flatten which added
            // the message type byte. deserialization expects the message
            // factory to have stripped that byte. but ... that's not the
            // way we do it here. So read the message type byte...
            byte messageType = buf.get();
            assert(messageType == VoltDbMessageFactory.IV2_INITIATE_TASK_ID);
            message.initFromBuffer(buf);
            m_initiateTask = message;
            if (m_initiateTask != null && m_initiateTaskBuffer == null) {
                m_initiateTaskBuffer = ByteBuffer.allocate(m_initiateTask.getSerializedSize());
                try {
                    m_initiateTask.flattenToBuffer(m_initiateTaskBuffer);
                    m_initiateTaskBuffer.flip();
                } catch (IOException e) {
                    //Executive decision, don't throw a checked exception. Let it burn.
                    throw new RuntimeException(e);
                }
            }

            /*
             * There is an assertion that all bytes of the message are consumed.
             * Initiate task lazily deserializes the parameter buffer and doesn't consume
             * all the bytes so do it here so the assertion doesn't trip
             */
            buf.position(startPosition + initiateTaskMessageLength);
        }

        // Unplanned block
        for (int iUnplanned = 0; iUnplanned < unplannedCount; iUnplanned++) {
            short index = buf.getShort();
            assert(index >= 0 && index < m_items.size());
            FragmentData item = m_items.get(index);
            int fragmentPlanLength = buf.getInt();
            if (fragmentPlanLength > 0) {
                item.m_fragmentPlan = new byte[fragmentPlanLength];
                buf.get(item.m_fragmentPlan);
            }
        }
    }

    @Override
    public String toString() {
        StringBuilder sb = new StringBuilder();

        sb.append("FRAGMENT_TASK (FROM ");
        sb.append(CoreUtils.hsIdToString(m_coordinatorHSId));
        sb.append(") FOR TXN ");
        sb.append(m_txnId);
        sb.append(" FOR REPLAY ").append(isForReplay());
        sb.append(", SP HANDLE: ").append(getSpHandle());
        sb.append("\n");
        if (m_isReadOnly)
            sb.append("  READ, COORD ");
        else
            sb.append("  WRITE, COORD ");
        sb.append(CoreUtils.hsIdToString(m_coordinatorHSId));

        if (!m_emptyForRestart) {
            for (FragmentData item : m_items) {
                sb.append("\n=====\n");
                sb.append(item.toString());
            }
        }
        else {
            sb.append("\n=====\n");
            sb.append("  FRAGMENT EMPTY FOR RESTART SERIALIZATION");
        }

        if (m_isFinal)
            sb.append("\n  THIS IS THE FINAL TASK");

        if (m_taskType == USER_PROC)
        {
            sb.append("\n  THIS IS A USER TASK");
        }
        else if (m_taskType == SYS_PROC_PER_PARTITION)
        {
            sb.append("\n  THIS IS A SYSPROC RUNNING PER PARTITION");
        }
        else if (m_taskType == SYS_PROC_PER_SITE)
        {
            sb.append("\n  THIS IS A SYSPROC TASK RUNNING PER EXECUTION SITE");
        }
        else
        {
            sb.append("\n  UNKNOWN FRAGMENT TASK TYPE");
        }

        if (m_emptyForRestart)
            sb.append("\n  THIS IS A NULL FRAGMENT TASK USED FOR RESTART");

        return sb.toString();
    }

    public boolean isEmpty() {
        return m_items.isEmpty();
    }
}<|MERGE_RESOLUTION|>--- conflicted
+++ resolved
@@ -128,13 +128,9 @@
     byte[] m_procNameInBytes = "".getBytes();
     short m_voltExecuteSQLIndex;
     short m_batchIndexBase;
-<<<<<<< HEAD
-    public void setRunningProcedureContext(String procName, short voltExecuteSQLIndex, short batchIndexBase) {
-=======
     public void setRunningProcedureContext(String procName,
                 short voltExecuteSQLIndex,
                 short batchIndexBase) {
->>>>>>> cc8286bc
         m_procNameInBytes = procName.getBytes();
         m_voltExecuteSQLIndex = voltExecuteSQLIndex;
         m_batchIndexBase = batchIndexBase;
@@ -482,18 +478,11 @@
         // Fragment ID block (20 bytes per sha1-hash)
         msgsize += 20 * m_items.size();
 
-<<<<<<< HEAD
-        // Procedure name gets an length (4) and the name (.length)
-        msgsize += 2;
-        if(m_procNameInBytes.length != 0)
-            msgsize += m_procNameInBytes.length;
-=======
         // Procedure name gets an length (2) and the name (.length)
         msgsize += 2;
         if(m_procNameInBytes.length != 0) {
                 msgsize += m_procNameInBytes.length;
         }
->>>>>>> cc8286bc
 
         // voltDBExecuteSQLIndex gets an length (2)
         msgsize += 2;
