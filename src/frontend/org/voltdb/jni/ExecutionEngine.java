/* This file is part of VoltDB.
 * Copyright (C) 2008-2013 VoltDB Inc.
 *
 * This program is free software: you can redistribute it and/or modify
 * it under the terms of the GNU Affero General Public License as
 * published by the Free Software Foundation, either version 3 of the
 * License, or (at your option) any later version.
 *
 * This program is distributed in the hope that it will be useful,
 * but WITHOUT ANY WARRANTY; without even the implied warranty of
 * MERCHANTABILITY or FITNESS FOR A PARTICULAR PURPOSE.  See the
 * GNU Affero General Public License for more details.
 *
 * You should have received a copy of the GNU Affero General Public License
 * along with VoltDB.  If not, see <http://www.gnu.org/licenses/>.
 */

package org.voltdb.jni;

import java.nio.ByteBuffer;
import java.util.ArrayDeque;
import java.util.Arrays;
import java.util.HashMap;
import java.util.List;
import java.util.Map;
import java.util.Map.Entry;

import org.voltcore.logging.Level;
import org.voltcore.logging.VoltLogger;
import org.voltcore.utils.CoreUtils;
import org.voltcore.utils.DBBPool;
import org.voltdb.ExecutionSite;
import org.voltdb.PlannerStatsCollector;
import org.voltdb.PlannerStatsCollector.CacheUse;
import org.voltdb.RunningProcedureContext;
import org.voltdb.StatsAgent;
import org.voltdb.StatsSelector;
import org.voltdb.TableStreamType;
import org.voltdb.TheHashinator;
import org.voltdb.VoltDB;
import org.voltdb.VoltTable;
import org.voltdb.exceptions.EEException;
import org.voltdb.export.ExportProtoMessage;
import org.voltdb.messaging.FastDeserializer;
import org.voltdb.sysprocs.saverestore.SnapshotPredicates;
import org.voltdb.planner.ActivePlanRepository;
import org.voltdb.utils.LogKeys;
import org.voltdb.utils.VoltTableUtil;

/**
 * Wrapper for native Execution Engine library. There are two implementations,
 * one using JNI and one using IPC. ExecutionEngine provides a consistent interface
 * for these implementations to the ExecutionSite.
 */
public abstract class ExecutionEngine implements FastDeserializer.DeserializationMonitor {

    public static enum TaskType {
        VALIDATE_PARTITIONING(0);

        private TaskType(int taskId) {
            this.taskId = taskId;
        }

        public final int taskId;
    }

    // is the execution site dirty
    protected boolean m_dirty;

    /** Error codes exported for JNI methods. */
    public static final int ERRORCODE_SUCCESS = 0;
    public static final int ERRORCODE_ERROR = 1; // just error or not so far.
    public static final int ERRORCODE_WRONG_SERIALIZED_BYTES = 101;
    public static final int ERRORCODE_NEED_PLAN = 110;

    /** For now sync this value with the value in the EE C++ code to get good stats. */
    public static final int EE_PLAN_CACHE_SIZE = 1000;

    /** Partition ID */
    protected final int m_partitionId;

    /** Host ID */
    protected final long m_siteId;

    /** Statistics collector (provided later) */
    private PlannerStatsCollector m_plannerStats = null;

    // used for tracking statistics about the plan cache in the EE
    private int m_cacheMisses = 0;
    private int m_eeCacheSize = 0;

    private RunningProcedureContext m_rProcContext;
    private boolean m_readOnly;
    private long m_startTime;
    private long m_logDuration;

    /** Make the EE clean and ready to do new transactional work. */
    public void resetDirtyStatus() {
        m_dirty = false;
    }

    /** Has the database changed any state since the last reset of dirty status? */
    public boolean getDirtyStatus() {
        return m_dirty;
    }

    /** Utility method to verify return code and throw as required */
    final protected void checkErrorCode(final int errorCode) {
        if ((errorCode != ERRORCODE_SUCCESS) && (errorCode != ERRORCODE_NEED_PLAN)) {
            throwExceptionForError(errorCode);
        }
    }

    /**
     * Utility method to generate an EEXception that can be overridden by
     * derived classes. This needs to be implemented by each interface
     * as data is required from the execution engine.
     */
    abstract protected void throwExceptionForError(final int errorCode);

    @Override
    public void deserializedBytes(final int numBytes) {
    }

    /** Create an ee and load the volt shared library */
    public ExecutionEngine(long siteId, int partitionId) {
        m_partitionId = partitionId;
        m_siteId = siteId;
        org.voltdb.EELibraryLoader.loadExecutionEngineLibrary(true);
        // In mock test environments there may be no stats agent.
        final StatsAgent statsAgent = VoltDB.instance().getStatsAgent();
        if (statsAgent != null) {
            m_plannerStats = new PlannerStatsCollector(siteId);
            statsAgent.registerStatsSource(StatsSelector.PLANNER, siteId, m_plannerStats);
        }
    }

    /** Alternate constructor without planner statistics tracking. */
    public ExecutionEngine() {
        m_partitionId = 0;  // not used
        m_siteId = 0; // not used
        m_plannerStats = null;
    }

    /*
     * State to manage dependency tables for the current work unit.
     * The EE pulls from this state as necessary across JNI (or IPC)
     */
    DependencyTracker m_dependencyTracker = new DependencyTracker();

    /**
     * Called by Java to store dependencies for the EE. Creates
     * a private list of dependencies to be manipulated by the tracker.
     * Does not copy the table data - references WorkUnit's tables.
     * @param dependencies
     */
    public void stashWorkUnitDependencies(final Map<Integer, List<VoltTable>> dependencies) {
        m_dependencyTracker.trackNewWorkUnit(dependencies);
    }

    /**
     * Stash a single dependency. Exists only for test cases.
     * @param depId
     * @param vt
     */
    public void stashDependency(final int depId, final VoltTable vt) {
        m_dependencyTracker.addDependency(depId, vt);
    }


    private class DependencyTracker {
        private final HashMap<Integer, ArrayDeque<VoltTable>> m_depsById =
            new HashMap<Integer, ArrayDeque<VoltTable>>();

        private final VoltLogger hostLog = new VoltLogger("HOST");
        private final VoltLogger log = new VoltLogger(ExecutionSite.class.getName());


        /**
         * Add a single dependency. Exists only for test cases.
         * @param depId
         * @param vt
         */
        void addDependency(final int depId, final VoltTable vt) {
            ArrayDeque<VoltTable> deque = m_depsById.get(depId);
            if (deque == null) {
                deque = new ArrayDeque<VoltTable>();
                m_depsById.put(depId, deque);
            }
            deque.add(vt);
        }

        /**
         * Store dependency tables for later retrieval by the EE.
         * @param workunit
         */
        void trackNewWorkUnit(final Map<Integer, List<VoltTable>> dependencies) {
            for (final Entry<Integer, List<VoltTable>> e : dependencies.entrySet()) {
                // could do this optionally - debug only.
                verifyDependencySanity(e.getKey(), e.getValue());
                // create a new list of references to the workunit's table
                // to avoid any changes to the WorkUnit's list. But do not
                // copy the table data.
                final ArrayDeque<VoltTable> deque = new ArrayDeque<VoltTable>();
                for (VoltTable depTable : e.getValue()) {
                    // A joining node will respond with a table that has this status code
                    if (depTable.getStatusCode() != VoltTableUtil.NULL_DEPENDENCY_STATUS) {
                        deque.add(depTable);
                    }
                }
                // intentionally overwrite the previous dependency id.
                // would a lookup and a clear() be faster?
                m_depsById.put(e.getKey(), deque);
            }
        }

        public VoltTable nextDependency(final int dependencyId) {
            // this formulation retains an arraydeque in the tracker that is
            // overwritten by the next transaction using this dependency id. If
            // the EE requests all dependencies (as is expected), the deque
            // will not retain any references to VoltTables (which is the goal).
            final ArrayDeque<VoltTable> vtstack = m_depsById.get(dependencyId);
            if (vtstack != null && vtstack.size() > 0) {
                // java doc. says this amortized constant time.
                return vtstack.pop();
            }
            else if (vtstack == null) {
                assert(false) : "receive without associated tracked dependency.";
                return null;
            }
            else {
                return null;
            }
        }

        /**
         * Log and exit if a dependency list fails an invariant.
         * @param dependencyId
         * @param dependencies
         */
        void verifyDependencySanity(final Integer dependencyId, final List<VoltTable> dependencies) {
            if (dependencies == null) {
                hostLog.l7dlog(Level.FATAL, LogKeys.host_ExecutionSite_DependencyNotFound.name(),
                               new Object[] { dependencyId }, null);
                VoltDB.crashLocalVoltDB("No additional info.", false, null);
                // Prevent warnings.
                return;
            }
            for (final Object dependency : dependencies) {
                if (dependency == null) {
                    hostLog.l7dlog(Level.FATAL, LogKeys.host_ExecutionSite_DependencyContainedNull.name(),
                                   new Object[] { dependencyId },
                            null);
                    VoltDB.crashLocalVoltDB("No additional info.", false, null);
                    // Prevent warnings.
                    return;
                }
                if (log.isTraceEnabled()) {
                    log.l7dlog(Level.TRACE, LogKeys.org_voltdb_ExecutionSite_ImportingDependency.name(),
                               new Object[] { dependencyId, dependency.getClass().getName(), dependency.toString() },
                               null);
                }
                if (!(dependency instanceof VoltTable)) {
                    hostLog.l7dlog(Level.FATAL, LogKeys.host_ExecutionSite_DependencyNotVoltTable.name(),
                                   new Object[] { dependencyId }, null);
                    VoltDB.crashLocalVoltDB("No additional info.", false, null);
                }
            }

        }

    }



    /*
     * Interface backend invokes to communicate to Java frontend
     */


    /**
     * Call VoltDB.crashVoltDB on behalf of the EE
     * @param reason Reason the EE crashed
     */
    public static void crashVoltDB(String reason, String traces[], String filename, int lineno) {
        VoltLogger hostLog = new VoltLogger("HOST");
        String fn = (filename == null) ? "unknown" : filename;
        String re = (reason == null) ? "Fatal EE error." : reason;
        hostLog.fatal(re + " In " + fn + ":" + lineno);
        if (traces != null) {
            for ( String trace : traces) {
                hostLog.fatal(trace);
            }
        }
        VoltDB.crashLocalVoltDB(re + " In " + fn + ":" + lineno, true, null);
    }

    /**
     * Called from the ExecutionEngine to request serialized dependencies.
     */
    public byte[] nextDependencyAsBytes(final int dependencyId) {
        final VoltTable vt =  m_dependencyTracker.nextDependency(dependencyId);
        if (vt != null) {
            final ByteBuffer buf2 = vt.getTableDataReference();
            byte[] bytes = buf2.array();
            // if a buffer has an offset, just getting the array will give you the wrong thing
            if (buf2.arrayOffset() != 0) {
                bytes = Arrays.copyOfRange(bytes, buf2.arrayOffset(), bytes.length);
            }
            return bytes;
        }
        else {
            return null;
        }
    }

    public boolean fragmentProgressUpdate(int batchIndex,
            String planNodeName,
            String lastAccessedTable,
            long lastAccessedTableSize,
            long tuplesFound) {
        long currentTime = System.currentTimeMillis();
        long duration = currentTime - m_startTime;
        if(duration > 0) {//m_logDuration) {
            VoltLogger log = new VoltLogger("CONSOLE");

<<<<<<< HEAD
=======
            log.info("Procedure "+m_rProcContext.m_procedureName+" is taking  a long time to execute -- "+duration/1000.0+" seconds spent accessing "
                    +tuplesFound+" tuples. Current plan fragment "+planNodeName+" in query "+(m_rProcContext.m_batchIndexBase+batchIndex+1)
                    +" of batch "+m_rProcContext.m_voltExecuteSQLIndex+" on site "+CoreUtils.hsIdToString(m_siteId)+".");

>>>>>>> 74e10dc1
//            log.info("Long Running Procedure Status: "+m_rProcContext.m_procedureName+" procedure on site "+m_hostId+" has spent "+duration/1000.0
//                    +"s, has processed "+tuplesFound+" tuples. Current executor is "+planNodeName+" Last accessed table was "+lastAccessedTable+" containing "+
//                    lastAccessedTableSize+" tuples. Current stmt is the "+m_rProcContext.m_voltExecuteSQLIndex+
//                    "'th call to voltExecuteSQL, batch index "+(m_rProcContext.m_batchIndexBase+batchIndex+1));
<<<<<<< HEAD

            log.info("Procedure "+m_rProcContext.m_procedureName+" is taking a long time to execute on site "+m_hostId+". Current statistics:");
            log.info("SQL statement: "+m_rProcContext.m_batchSQLStmt[batchIndex]);
            log.info("Execution time: "+duration/1000.0+"s");
            log.info("Current statement being executed: Statement "+(m_rProcContext.m_batchIndexBase+batchIndex+1)+" of "+m_rProcContext.m_voltExecuteSQLIndex+"'th call to VoltExecuteSQL");
            log.info("Current plan fragment: "+planNodeName);
            log.info("Last table accessed: "+lastAccessedTable+", "+lastAccessedTableSize+" tuples");
            log.info("Total tuples accessed: "+tuplesFound);

=======
//
//            log.info("Procedure "+m_rProcContext.m_procedureName+" is taking a long time to execute on site "+m_hostId+". Current statistics:");
//            log.info("Execution time: "+duration/1000.0+"s");
//            log.info("Current statement being executed: Statement "+(m_rProcContext.m_batchIndexBase+batchIndex+1)+" of "+m_rProcContext.m_voltExecuteSQLIndex+"'th call to VoltExecuteSQL");
//            log.info("Current plan fragment: "+planNodeName);
//            log.info("Last table accessed: "+lastAccessedTable+", "+lastAccessedTableSize+" tuples");
//            log.info("Total tuples accessed: "+tuplesFound);
//
>>>>>>> 74e10dc1
//            log.info("Long running operation on site "+m_hostId);
//            log.info("[Proc:"+m_rProcContext.m_procedureName+"]"
//                    +"["+"Execution time:"+duration/1000.0+"s]"
//                    +"["+"Executor:"+planNodeName+"]"
//                    +"["+"Target table(size):"+lastAccessedTable+"("+lastAccessedTableSize+")"+"]"
//                    +"["+"Tuples processed:"+tuplesFound+"]"
//                    +"["+"VoltExecuteSQL index:"+m_rProcContext.m_voltExecuteSQLIndex+"]"
//                    +"["+"Batch index:"+(m_rProcContext.m_batchIndexBase+batchIndex+1)+"]"
//                    );

            m_logDuration = (m_logDuration < 30000) ? 2*m_logDuration : 30000;
        }
        //Set timer and time out read only queries.
        //        if(m_readOnly && currentTime - m_startTime > Long.MAX_VALUE)
        //            return true;
        //        else
        return false;
    }

    /**
     * Called from the execution engine to fetch a plan for a given hash.
     * Also update cache stats.
     */
    public byte[] planForFragmentId(long fragmentId) {
        // track cache misses
        m_cacheMisses++;
        // estimate the cache size by the number of misses
        m_eeCacheSize = Math.max(EE_PLAN_CACHE_SIZE, m_eeCacheSize + 1);
        // get the plan for realz
        return ActivePlanRepository.planForFragmentId(fragmentId);
    }

    /*
     * Interface frontend invokes to communicate to CPP execution engine.
     */

    abstract public boolean activateTableStream(final int tableId, TableStreamType type, SnapshotPredicates predicates);

    /**
     * Serialize more tuples from the specified table that already has a stream enabled
     * @param tableId Catalog ID of the table to serialize
     * @param outputBuffers Buffers to receive serialized tuple data
     * @return A positive number indicating the number of bytes serialized or 0 if there is no more data.
     *        -1 is returned if there is an error (such as the table not having the specified stream type activated).
     */
    public abstract int[] tableStreamSerializeMore(int tableId, TableStreamType type,
                                                   List<DBBPool.BBContainer> outputBuffers);

    public abstract void processRecoveryMessage( ByteBuffer buffer, long pointer);

    /** Releases the Engine object. */
    abstract public void release() throws EEException, InterruptedException;

    /** Pass the catalog to the engine */
    abstract public void loadCatalog(final long timestamp, final String serializedCatalog) throws EEException;

    /** Pass diffs to apply to the EE's catalog to update it */
    abstract public void updateCatalog(final long timestamp, final String diffCommands) throws EEException;

    /** Run multiple plan fragments */
    public VoltTable[] executePlanFragments(int numFragmentIds,
                                            long[] planFragmentIds,
                                            long[] inputDepIds,
                                            Object[] parameterSets,
                                            long spHandle,
                                            long lastCommittedSpHandle,
                                            long uniqueId,
                                            long undoQuantumToken) throws EEException
    {
        try {
            //For now, re-transform undoQuantumToken to readOnly. Redundancy work in site.executePlanFragments()
            m_readOnly = (undoQuantumToken == Long.MAX_VALUE) ? true : false;
            //Consider put the following line in EEJNI.coreExecutePlanFrag... before where the native method is called?
            m_logDuration = 1000;
            m_startTime = System.currentTimeMillis();
            VoltTable[] results = coreExecutePlanFragments(numFragmentIds, planFragmentIds, inputDepIds,
                    parameterSets, spHandle, lastCommittedSpHandle, uniqueId, undoQuantumToken);
            m_plannerStats.updateEECacheStats(m_eeCacheSize, numFragmentIds - m_cacheMisses,
                    m_cacheMisses, m_partitionId);
            return results;
        }
        finally {
            // don't count any cache misses when there's an exception. This is a lie and they
            // will still be used to estimate the cache size, but it's hard to count cache hits
            // during an exception, so we don't count cache misses either to get the right ratio.
            m_cacheMisses = 0;
        }
    }

    /** Run multiple plan fragments */
    public VoltTable[] executePlanFragments(int numFragmentIds,
                                            long[] planFragmentIds,
                                            long[] inputDepIds,
                                            Object[] parameterSets,
                                            long spHandle,
                                            long lastCommittedSpHandle,
                                            long uniqueId,
                                            long undoQuantumToken,
                                            RunningProcedureContext rProcContext) throws EEException
    {
        try {
            m_rProcContext = rProcContext;
            //For now, re-transform undoQuantumToken to readOnly. Redundancy work in site.executePlanFragments()
            m_readOnly = (undoQuantumToken == Long.MAX_VALUE) ? true : false;
            //Consider put the following line in EEJNI.coreExecutePlanFrag... before where the native method is called?
            m_logDuration = 1000;
            m_startTime = System.currentTimeMillis();
            VoltTable[] results = coreExecutePlanFragments(numFragmentIds, planFragmentIds, inputDepIds,
                    parameterSets, spHandle, lastCommittedSpHandle, uniqueId, undoQuantumToken);
            m_plannerStats.updateEECacheStats(m_eeCacheSize, numFragmentIds - m_cacheMisses,
                    m_cacheMisses, m_partitionId);
            return results;
        }
        finally {
            // don't count any cache misses when there's an exception. This is a lie and they
            // will still be used to estimate the cache size, but it's hard to count cache hits
            // during an exception, so we don't count cache misses either to get the right ratio.
            m_cacheMisses = 0;
        }
    }

    protected abstract VoltTable[] coreExecutePlanFragments(int numFragmentIds,
                                                            long[] planFragmentIds,
                                                            long[] inputDepIds,
                                                            Object[] parameterSets,
                                                            long spHandle,
                                                            long lastCommittedSpHandle,
                                                            long uniqueId,
                                                            long undoQuantumToken) throws EEException;

    /** Used for test code only (AFAIK jhugg) */
    abstract public VoltTable serializeTable(int tableId) throws EEException;

    abstract public long getThreadLocalPoolAllocations();

    abstract public byte[] loadTable(
        int tableId, VoltTable table, long spHandle,
        long lastCommittedSpHandle, boolean returnUniqueViolations,
        long undoToken) throws EEException;

    /**
     * Set the log levels to be used when logging in this engine
     * @param logLevels Levels to set
     * @throws EEException
     */
    abstract public boolean setLogLevels(long logLevels) throws EEException;

    /**
     * This method should be called roughly every second. It allows the EE
     * to do periodic non-transactional work.
     * @param time The current time in milliseconds since the epoch. See
     * System.currentTimeMillis();
     */
    abstract public void tick(long time, long lastCommittedSpHandle);

    /**
     * Instruct EE to come to an idle state. Flush Export buffers, finish
     * any in-progress checkpoint, etc.
     */
    abstract public void quiesce(long lastCommittedSpHandle);

    /**
     * Retrieve a set of statistics using the specified selector from the StatisticsSelector enum.
     * @param selector Selector from StatisticsSelector specifying what statistics to retrieve
     * @param locators CatalogIds specifying what set of items the stats should come from.
     * @param interval Return counters since the beginning or since this method was last invoked
     * @param now Timestamp to return with each row
     * @return Array of results tables. An array of length 0 indicates there are no results. null indicates failure.
     */
    abstract public VoltTable[] getStats(
            StatsSelector selector,
            int locators[],
            boolean interval,
            Long now);

    /**
     * Instruct the EE to start/stop its profiler.
     */
    public abstract void toggleProfiler(int toggle);

    /**
     * Release all undo actions up to and including the specified undo token
     * @param undoToken The undo token.
     */
    public abstract boolean releaseUndoToken(long undoToken);

    /**
     * Undo all undo actions back to and including the specified undo token
     * @param undoToken The undo token.
     */
    public abstract boolean undoUndoToken(long undoToken);

    /**
     * Execute an Export action against the execution engine.
     * @param syncAction TODO
     * @param ackTxnId if an ack, the transaction id being acked
     * @param tableSignature the signature of the table being polled or acked.
     * @param syncOffset TODO
     * @return the response ExportMessage
     */
    public abstract ExportProtoMessage exportAction( boolean syncAction,
            long ackOffset, long seqNo, int partitionId, String tableSignature);

    /**
     * Get the seqNo and offset for an export table.
     * @param tableSignature the signature of the table being polled or acked.
     * @return the response ExportMessage
     */
    public abstract long[] getUSOForExportTable(String tableSignature);

    /**
     * Calculate a hash code for a table.
     * @param pointer Pointer to an engine instance
     * @param tableId table to calculate a hash code for
     */
    public abstract long tableHashCode(int tableId);

    /**
     * Compute the partition to which the parameter value maps using the
     * ExecutionEngine's hashinator.  Currently only valid for int types
     * (tiny, small, integer, big) and strings.
     *
     * THIS METHOD IS CURRENTLY ONLY USED FOR TESTING
     */
    public abstract int hashinate(Object value, TheHashinator.HashinatorType type, byte config[]);

    /**
     * Updates the hashinator with new config
     * @param type hashinator type
     * @param config new hashinator config
     */
    public abstract void updateHashinator(TheHashinator.HashinatorType type, byte[] config);

    /**
     * Execute an arbitrary task that is described by the task id and serialized task parameters.
     * The return value is also opaquely encoded. This means you don't have to update the IPC
     * client when adding new task types
     * @param taskId
     * @param task
     * @return
     */
    public abstract byte[] executeTask(TaskType taskType, byte task[]);

    /*
     * Declare the native interface. Structurally, in Java, it would be cleaner to
     * declare this in ExecutionEngineJNI.java. However, that would necessitate multiple
     * jni_class instances in the execution engine. From the EE perspective, a single
     * JNI class is better.  So put this here with the backend->frontend api definition.
     */

    protected native byte[] nextDependencyTest(int dependencyId);

    /**
     * Just creates a new VoltDBEngine object and returns it to Java.
     * Never fail to destroy() for the VoltDBEngine* once you call this method
     * NOTE: Call initialize() separately for initialization.
     * This does strictly nothing so that this method never throws an exception.
     * @return the created VoltDBEngine pointer casted to jlong.
     */
    protected native long nativeCreate(boolean isSunJVM);
    /**
     * Releases all resources held in the execution engine.
     * @param pointer the VoltDBEngine pointer to be destroyed
     * @return error code
     */
    protected native int nativeDestroy(long pointer);

    /**
     * Initializes the execution engine with given parameter.
     * @param pointer the VoltDBEngine pointer to be initialized
     * @param cluster_id id of the cluster the execution engine belongs to
     * @param siteId this id will be set to the execution engine
     * @param partitionId id of partitioned assigned to this EE
     * @param hostId id of the host this EE is running on
     * @param hostname name of the host this EE is running on
     * @param totalPartitions number of partitions in the cluster for the hashinator
     * @return error code
     */
    protected native int nativeInitialize(
            long pointer,
            int clusterIndex,
            long siteId,
            int partitionId,
            int hostId,
            byte hostname[],
            long tempTableMemory,
            int hashinatorType,
            byte hashinatorConfig[]);

    /**
     * Sets (or re-sets) all the shared direct byte buffers in the EE.
     * @param pointer
     * @param parameter_buffer
     * @param parameter_buffer_size
     * @param resultBuffer
     * @param result_buffer_size
     * @param exceptionBuffer
     * @param exception_buffer_size
     * @return error code
     */
    protected native int nativeSetBuffers(long pointer, ByteBuffer parameter_buffer, int parameter_buffer_size,
                                          ByteBuffer resultBuffer, int result_buffer_size,
                                          ByteBuffer exceptionBuffer, int exception_buffer_size);

    /**
     * Load the system catalog for this engine.
     * @param pointer the VoltDBEngine pointer
     * @param txnId the catalog is being loaded at
     * @param serialized_catalog the root catalog object serialized as text strings.
     * this parameter is jstring, not jbytearray because Catalog is serialized into
     * human-readable text strings separated by line feeds.
     * @return error code
     */
    protected native int nativeLoadCatalog(long pointer, long timestamp, byte serialized_catalog[]);

    /**
     * Update the EE's catalog.
     * @param pointer the VoltDBEngine pointer
     * @param txnId
     * @param diff_commands Commands to apply to the existing EE catalog to update it
     * @param catalogVersion
     * @return error code
     */
    protected native int nativeUpdateCatalog(long pointer, long timestamp, byte diff_commands[]);

    /**
     * This method is called to initially load table data.
     * @param pointer the VoltDBEngine pointer
     * @param table_id catalog ID of the table
     * @param serialized_table the table data to be loaded
     * @param Length of the serialized table
     * @param undoToken token for undo quantum where changes should be logged.
     * @param returnUniqueViolations If true unique violations won't cause a fatal error and will be returned instead
     * @param undoToken The undo token to release
     */
    protected native int nativeLoadTable(long pointer, int table_id, byte[] serialized_table,
            long spHandle, long lastCommittedSpHandle, boolean returnUniqueViolations, long undoToken);

    /**
     * Executes multiple plan fragments with the given parameter sets and gets the results.
     * @param pointer the VoltDBEngine pointer
     * @param planFragmentIds ID of the plan fragment to be executed.
     * @param inputDepIds list of input dependency ids or null if no deps expected
     * @return error code
     */
    protected native int nativeExecutePlanFragments(
            long pointer,
            int numFragments,
            long[] planFragmentIds,
            long[] inputDepIds,
            long spHandle, long lastCommittedSpHandle, long uniqueId, long undoToken);

    /**
     * Serialize the result temporary table.
     * @param pointer the VoltDBEngine pointer
     * @param table_id Id of the table to be serialized
     * @param outputBuffer buffer to be filled with the table.
     * @param outputCapacity maximum number of bytes to write to buffer.
     * @return serialized temporary table
     */
    protected native int nativeSerializeTable(long pointer, int table_id,
                                              ByteBuffer outputBuffer, int outputCapacity);

    /**
     * This method should be called roughly every second. It allows the EE
     * to do periodic non-transactional work.
     * @param time The current time in milliseconds since the epoch. See
     * System.currentTimeMillis();
     */
    protected native void nativeTick(long pointer, long time, long lastCommittedSpHandle);

    /**
     * Native implementation of quiesce engine interface method.
     * @param pointer
     */
    protected native void nativeQuiesce(long pointer, long lastCommittedSpHandle);

    /**
     * Retrieve a set of statistics using the specified selector ordinal from the StatisticsSelector enum.
     * @param stat_selector Ordinal value of a statistic selector from StatisticsSelector.
     * @param catalog_locators CatalogIds specifying what set of items the stats should come from.
     * @param interval Return counters since the beginning or since this method was last invoked
     * @param now Timestamp to return with each row
     * @return Number of result tables, 0 on no results, -1 on failure.
     */
    protected native int nativeGetStats(
            long pointer,
            int stat_selector,
            int catalog_locators[],
            boolean interval,
            long now);

    /**
     * Toggle profile gathering within the execution engine
     * @param mode 0 to disable. 1 to enable.
     * @return 0 on success.
     */
    protected native int nativeToggleProfiler(long pointer, int mode);

    /**
     * Use the EE's hashinator to compute the partition to which the
     * value provided in the input parameter buffer maps.  This is
     * currently a test-only method. Hashinator type and config are also
     * in the parameter buffer
     * @return
     */
    protected native int nativeHashinate(long pointer);

    /**
     * Updates the EE's hashinator
     */
    protected native void nativeUpdateHashinator(long pointer);

    /**
     * Retrieve the thread local counter of pooled memory that has been allocated
     * @return
     */
    protected static native long nativeGetThreadLocalPoolAllocations();

    /**
     * @param nextUndoToken The undo token to associate with future work
     * @return true for success false for failure
     */
    protected native boolean nativeSetUndoToken(long pointer, long nextUndoToken);

    /**
     * @param undoToken The undo token to release
     * @return true for success false for failure
     */
    protected native boolean nativeReleaseUndoToken(long pointer, long undoToken);

    /**
     * @param undoToken The undo token to undo
     * @return true for success false for failure
     */
    protected native boolean nativeUndoUndoToken(long pointer, long undoToken);

    /**
     * @param pointer Pointer to an engine instance
     * @param logLevels Levels for the various loggers
     * @return true for success false for failure
     */
    protected native boolean nativeSetLogLevels(long pointer, long logLevels);

    /**
     * Active a table stream of the specified type for a table.
     * @param pointer Pointer to an engine instance
     * @param tableId Catalog ID of the table
     * @param streamType type of stream to activate
     * @param data serialized predicates
     * @return <code>true</code> on success and <code>false</code> on failure
     */
    protected native boolean nativeActivateTableStream(long pointer, int tableId, int streamType, byte[] data);

    /**
     * Serialize more tuples from the specified table that has an active stream of the specified type
     * @param pointer Pointer to an engine instance
     * @param tableId Catalog ID of the table to serialize
     * @param streamType type of stream to pull data from
     * @param data Serialized buffer count and array
     * @return remaining tuple count, 0 when done, or -1 for an error.
     * array of per-buffer byte counts with an extra leading int that is set to
     *         the count of unstreamed tuples, 0 when done, or -1 indicating an error
     *         (such as the table not being COW mode).
     */
    protected native long nativeTableStreamSerializeMore(long pointer, int tableId, int streamType, byte[] data);

    /**
     * Process a recovery message and load the data it contains.
     * @param pointer Pointer to an engine instance
     * @param message Recovery message to load
     */
    protected native void nativeProcessRecoveryMessage(long pointer, long message, int offset, int length);

    /**
     * Calculate a hash code for a table.
     * @param pointer Pointer to an engine instance
     * @param tableId table to calculate a hash code for
     */
    protected native long nativeTableHashCode(long pointer, int tableId);

    /**
     * Execute an arbitrary task based on the task ID and serialized task parameters.
     * This is a generic entry point into the EE that doesn't need to be updated in the IPC
     * client every time you add a new task
     * @param pointer
     */
    protected native void nativeExecuteTask(long pointer);

    /**
     * Perform an export poll or ack action. Poll data will be returned via the usual
     * results buffer. A single action may encompass both a poll and ack.
     * @param pointer Pointer to an engine instance
     * @param mAckOffset The offset being ACKd.
     * @param mTableSignature Signature of the table being acted against
     * @return
     */
    protected native long nativeExportAction(
            long pointer,
            boolean syncAction,
            long mAckOffset,
            long seqNo,
            byte mTableSignature[]);

    /**
     * Get the USO for an export table. This is primarily used for recovery.
     *
     * @param pointer Pointer to an engine instance
     * @param tableId The table in question
     * @return The USO for the export table.
     */
    public native long[] nativeGetUSOForExportTable(long pointer, byte mTableSignature[]);

    /**
     * This code only does anything useful on MACOSX.
     * On LINUX, procfs is read to get RSS
     * @return Returns the RSS size in bytes or -1 on error (or wrong platform).
     */
    public native static long nativeGetRSS();

    /**
     * Start collecting statistics (starts timer).
     */
    protected void startStatsCollection() {
        if (m_plannerStats != null) {
            m_plannerStats.startStatsCollection();
        }
    }

    /**
     * Finalize collected statistics (stops timer and supplies cache statistics).
     *
     * @param cacheSize  size of cache
     * @param cacheUse   where the plan came from
     */
    protected void endStatsCollection(long cacheSize, CacheUse cacheUse) {
        if (m_plannerStats != null) {
            m_plannerStats.endStatsCollection(cacheSize, 0, cacheUse, m_partitionId);
        }
    }

}<|MERGE_RESOLUTION|>--- conflicted
+++ resolved
@@ -321,31 +321,19 @@
             long tuplesFound) {
         long currentTime = System.currentTimeMillis();
         long duration = currentTime - m_startTime;
-        if(duration > 0) {//m_logDuration) {
+        if(duration > m_logDuration) {
             VoltLogger log = new VoltLogger("CONSOLE");
 
-<<<<<<< HEAD
-=======
             log.info("Procedure "+m_rProcContext.m_procedureName+" is taking  a long time to execute -- "+duration/1000.0+" seconds spent accessing "
                     +tuplesFound+" tuples. Current plan fragment "+planNodeName+" in query "+(m_rProcContext.m_batchIndexBase+batchIndex+1)
-                    +" of batch "+m_rProcContext.m_voltExecuteSQLIndex+" on site "+CoreUtils.hsIdToString(m_siteId)+".");
-
->>>>>>> 74e10dc1
+                    +" of batch "+m_rProcContext.m_voltExecuteSQLIndex+" on site "+CoreUtils.hsIdToString(m_siteId)+". STMT: "
+                    +m_rProcContext.m_batchSQLStmt[batchIndex]);
+
 //            log.info("Long Running Procedure Status: "+m_rProcContext.m_procedureName+" procedure on site "+m_hostId+" has spent "+duration/1000.0
 //                    +"s, has processed "+tuplesFound+" tuples. Current executor is "+planNodeName+" Last accessed table was "+lastAccessedTable+" containing "+
 //                    lastAccessedTableSize+" tuples. Current stmt is the "+m_rProcContext.m_voltExecuteSQLIndex+
 //                    "'th call to voltExecuteSQL, batch index "+(m_rProcContext.m_batchIndexBase+batchIndex+1));
-<<<<<<< HEAD
-
-            log.info("Procedure "+m_rProcContext.m_procedureName+" is taking a long time to execute on site "+m_hostId+". Current statistics:");
-            log.info("SQL statement: "+m_rProcContext.m_batchSQLStmt[batchIndex]);
-            log.info("Execution time: "+duration/1000.0+"s");
-            log.info("Current statement being executed: Statement "+(m_rProcContext.m_batchIndexBase+batchIndex+1)+" of "+m_rProcContext.m_voltExecuteSQLIndex+"'th call to VoltExecuteSQL");
-            log.info("Current plan fragment: "+planNodeName);
-            log.info("Last table accessed: "+lastAccessedTable+", "+lastAccessedTableSize+" tuples");
-            log.info("Total tuples accessed: "+tuplesFound);
-
-=======
+
 //
 //            log.info("Procedure "+m_rProcContext.m_procedureName+" is taking a long time to execute on site "+m_hostId+". Current statistics:");
 //            log.info("Execution time: "+duration/1000.0+"s");
@@ -354,7 +342,7 @@
 //            log.info("Last table accessed: "+lastAccessedTable+", "+lastAccessedTableSize+" tuples");
 //            log.info("Total tuples accessed: "+tuplesFound);
 //
->>>>>>> 74e10dc1
+
 //            log.info("Long running operation on site "+m_hostId);
 //            log.info("[Proc:"+m_rProcContext.m_procedureName+"]"
 //                    +"["+"Execution time:"+duration/1000.0+"s]"
