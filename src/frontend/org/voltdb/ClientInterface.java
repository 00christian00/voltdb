/* This file is part of VoltDB.
 * Copyright (C) 2008-2016 VoltDB Inc.
 *
 * This program is free software: you can redistribute it and/or modify
 * it under the terms of the GNU Affero General Public License as
 * published by the Free Software Foundation, either version 3 of the
 * License, or (at your option) any later version.
 *
 * This program is distributed in the hope that it will be useful,
 * but WITHOUT ANY WARRANTY; without even the implied warranty of
 * MERCHANTABILITY or FITNESS FOR A PARTICULAR PURPOSE.  See the
 * GNU Affero General Public License for more details.
 *
 * You should have received a copy of the GNU Affero General Public License
 * along with VoltDB.  If not, see <http://www.gnu.org/licenses/>.
 */

package org.voltdb;

import java.io.IOException;
import java.io.PrintWriter;
import java.io.StringWriter;
import java.net.InetAddress;
import java.net.InetSocketAddress;
import java.nio.ByteBuffer;
import java.nio.channels.AsynchronousCloseException;
import java.nio.channels.SelectionKey;
import java.nio.channels.ServerSocketChannel;
import java.nio.channels.SocketChannel;
import java.util.ArrayList;
import java.util.HashMap;
import java.util.Iterator;
import java.util.List;
import java.util.Map;
import java.util.concurrent.Callable;
import java.util.concurrent.ConcurrentHashMap;
import java.util.concurrent.CopyOnWriteArrayList;
import java.util.concurrent.ExecutionException;
import java.util.concurrent.ExecutorService;
import java.util.concurrent.Future;
import java.util.concurrent.FutureTask;
import java.util.concurrent.LinkedBlockingQueue;
import java.util.concurrent.RejectedExecutionException;
import java.util.concurrent.ScheduledFuture;
import java.util.concurrent.TimeUnit;
import java.util.concurrent.atomic.AtomicBoolean;
import java.util.concurrent.atomic.AtomicInteger;
import java.util.concurrent.atomic.AtomicReference;

import org.HdrHistogram_voltpatches.AbstractHistogram;
import org.apache.zookeeper_voltpatches.ZooKeeper;
import org.json_voltpatches.JSONObject;
import org.voltcore.logging.VoltLogger;
import org.voltcore.messaging.BinaryPayloadMessage;
import org.voltcore.messaging.HostMessenger;
import org.voltcore.messaging.Mailbox;
import org.voltcore.messaging.VoltMessage;
import org.voltcore.network.Connection;
import org.voltcore.network.InputHandler;
import org.voltcore.network.NIOReadStream;
import org.voltcore.network.QueueMonitor;
import org.voltcore.network.ReverseDNSPolicy;
import org.voltcore.network.VoltNetworkPool;
import org.voltcore.network.VoltPort;
import org.voltcore.network.VoltProtocolHandler;
import org.voltcore.network.WriteStream;
import org.voltcore.utils.CoreUtils;
import org.voltcore.utils.DeferredSerialization;
import org.voltcore.utils.EstTime;
import org.voltcore.utils.Pair;
import org.voltdb.AuthSystem.AuthProvider;
import org.voltdb.AuthSystem.AuthUser;
import org.voltdb.CatalogContext.ProcedurePartitionInfo;
import org.voltdb.ClientInterfaceHandleManager.Iv2InFlight;
import org.voltdb.SystemProcedureCatalog.Config;
import org.voltdb.catalog.Procedure;
import org.voltdb.catalog.SnapshotSchedule;
import org.voltdb.client.ClientAuthScheme;
import org.voltdb.catalog.Statement;
import org.voltdb.catalog.Table;
import org.voltdb.client.ClientAuthHashScheme;
import org.voltdb.client.ClientResponse;
import org.voltdb.common.Constants;
import org.voltdb.dtxn.InitiatorStats.InvocationInfo;
import org.voltdb.iv2.Cartographer;
import org.voltdb.iv2.Iv2Trace;
import org.voltdb.iv2.MpInitiator;
<<<<<<< HEAD
=======
import org.voltdb.jni.ExecutionEngine;
>>>>>>> fd460b0b
import org.voltdb.messaging.InitiateResponseMessage;
import org.voltdb.messaging.Iv2EndOfLogMessage;
import org.voltdb.messaging.Iv2InitiateTaskMessage;
import org.voltdb.messaging.LocalMailbox;
import org.voltdb.security.AuthenticationRequest;
import org.voltdb.sysprocs.saverestore.SnapshotUtil;
import org.voltdb.utils.ByteBufferUtil;
import org.voltdb.utils.Encoder;
import org.voltdb.utils.MiscUtils;

import com.google_voltpatches.common.base.Charsets;
import com.google_voltpatches.common.base.Predicate;
import com.google_voltpatches.common.base.Supplier;
import com.google_voltpatches.common.base.Throwables;
import com.google_voltpatches.common.util.concurrent.ListenableFuture;
import com.google_voltpatches.common.util.concurrent.ListenableFutureTask;

/**
 * Represents VoltDB's connection to client libraries outside the cluster.
 * This class accepts new connections and manages existing connections through
 * <code>ClientConnection</code> instances.
 *
 */
public class ClientInterface implements SnapshotDaemon.DaemonInitiator {

    static long TOPOLOGY_CHANGE_CHECK_MS = Long.getLong("TOPOLOGY_CHANGE_CHECK_MS", 5000);
    static long AUTH_TIMEOUT_MS = Long.getLong("AUTH_TIMEOUT_MS", 30000);

    //Same as in Distributer.java
    public static final long ASYNC_TOPO_HANDLE = Long.MAX_VALUE - 1;

    // reasons a connection can fail
    public static final byte AUTHENTICATION_FAILURE = Constants.AUTHENTICATION_FAILURE;
    public static final byte MAX_CONNECTIONS_LIMIT_ERROR = Constants.MAX_CONNECTIONS_LIMIT_ERROR;
    public static final byte WIRE_PROTOCOL_TIMEOUT_ERROR = Constants.WIRE_PROTOCOL_TIMEOUT_ERROR;
    public static final byte WIRE_PROTOCOL_FORMAT_ERROR = Constants.WIRE_PROTOCOL_FORMAT_ERROR;
    public static final byte AUTHENTICATION_FAILURE_DUE_TO_REJOIN = Constants.AUTHENTICATION_FAILURE_DUE_TO_REJOIN;
    public static final byte EXPORT_DISABLED_REJECTION = Constants.EXPORT_DISABLED_REJECTION;

    // authentication handshake codes
    public static final byte AUTH_HANDSHAKE_VERSION = Constants.AUTH_HANDSHAKE_VERSION;
    public static final byte AUTH_SERVICE_NAME = Constants.AUTH_SERVICE_NAME;
    public static final byte AUTH_HANDSHAKE = Constants.AUTH_HANDSHAKE;

    // connection IDs used by internal adapters
    public static final long RESTORE_AGENT_CID          = Long.MIN_VALUE + 1;
    public static final long SNAPSHOT_UTIL_CID          = Long.MIN_VALUE + 2;
    public static final long ELASTIC_JOIN_CID           = Long.MIN_VALUE + 3;
    // public static final long UNUSED_CID (was DR)     = Long.MIN_VALUE + 4;
    public static final long INTERNAL_CID               = Long.MIN_VALUE + 5;
    public static final long EXECUTE_TASK_CID           = Long.MIN_VALUE + 6;
    public static final long DR_DISPATCHER_CID          = Long.MIN_VALUE + 7;
    // Leave CL_REPLAY_BASE_CID at the end, it uses this as a base and generates more cids
    // PerPartition cids
    private static long setBaseValue(int offset) { return offset << 14; }
    public static final long CL_REPLAY_BASE_CID         = Long.MIN_VALUE + setBaseValue(1);
    public static final long DR_REPLICATION_SNAPSHOT_BASE_CID  = Long.MIN_VALUE + setBaseValue(2);
    public static final long DR_REPLICATION_NORMAL_BASE_CID    = Long.MIN_VALUE + setBaseValue(3);

    private static final VoltLogger log = new VoltLogger(ClientInterface.class.getName());
    private static final VoltLogger authLog = new VoltLogger("AUTH");
    private static final VoltLogger hostLog = new VoltLogger("HOST");
    private static final VoltLogger networkLog = new VoltLogger("NETWORK");

    /** Ad hoc async work is either regular planning, ad hoc explain, or default proc explain. */
    public enum ExplainMode {
        NONE, EXPLAIN_ADHOC, EXPLAIN_DEFAULT_PROC;
    }

    private final ClientAcceptor m_acceptor;
    private ClientAcceptor m_adminAcceptor;

    private final SnapshotDaemon m_snapshotDaemon;
    private final SnapshotDaemonAdapter m_snapshotDaemonAdapter;
    private final InternalConnectionHandler m_internalConnectionHandler;
    private final SimpleClientResponseAdapter m_executeTaskAdpater;

    // Atomically allows the catalog reference to change between access
    private final AtomicReference<CatalogContext> m_catalogContext = new AtomicReference<CatalogContext>(null);

    /**
     * Counter of the number of client connections. Used to enforce a limit on the maximum number of connections
     */
    private final AtomicInteger m_numConnections = new AtomicInteger(0);

    /**
     * ZooKeeper is used for @Promote to trigger a truncation snapshot.
     */
    ZooKeeper m_zk;

    /**
     * The CIHM is unique to the connection and the ACG is shared by all connections
     * serviced by the associated network thread. They are paired so as to only do a single
     * lookup.
     */
    private final ConcurrentHashMap<Long, ClientInterfaceHandleManager> m_cihm =
            new ConcurrentHashMap<Long, ClientInterfaceHandleManager>(2048, .75f, 128);

    private final RateLimitedClientNotifier m_notifier = new RateLimitedClientNotifier();

    private final Cartographer m_cartographer;

    //Dispatched strore procedure invocations
    private final InvocationDispatcher m_dispatcher;

    /*
     * This list of ACGs is iterated to retrieve initiator statistics in IV2.
     * They are thread local, and the ACG happens to be thread local, and if you squint
     * right admission control seems like a reasonable place to store stats about
     * what has been admitted.
     */
    private final CopyOnWriteArrayList<AdmissionControlGroup> m_allACGs =
            new CopyOnWriteArrayList<AdmissionControlGroup>();

    /*
     * A thread local is a convenient way to keep the ACG out of volt core. The lookup is paired
     * with the CIHM in m_connectionSpecificStuff in fast path code.
     *
     * With these initial values if you have 16 hardware threads you will end up with 4  ACGs
     * and 32 megs/4k transactions and double that with 32 threads.
     */
    private final ThreadLocal<AdmissionControlGroup> m_acg = new ThreadLocal<AdmissionControlGroup>() {
        @Override
        public AdmissionControlGroup initialValue() {
            AdmissionControlGroup acg = new AdmissionControlGroup( 1024 * 1024 * 8, 1000);
            m_allACGs.add(acg);
            return acg;
        }
    };

    final long m_siteId;
    final long m_plannerSiteId;

    final Mailbox m_mailbox;

    /**
     * This boolean allows the DTXN to communicate to the
     * ClientInputHandler the presence of DTXN backpressure.
     * The m_connections ArrayList is used as the synchronization
     * point to ensure that modifications to read interest ops
     * that are based on the status of this information are atomic.
     * Additionally each connection must be synchronized on before modification
     * because the disabling of read selection for an individual connection
     * due to backpressure (not DTXN backpressure, client backpressure due to a client
     * that refuses to read responses) occurs inside the SimpleDTXNInitiator which
     * doesn't have access to m_connections
     */
    private final boolean m_hasDTXNBackPressure = false;

    // MAX_CONNECTIONS is updated to be (FD LIMIT - 300) after startup
    private final AtomicInteger MAX_CONNECTIONS = new AtomicInteger(800);
    private ScheduledFuture<?> m_maxConnectionUpdater;

    private final AtomicBoolean m_isAcceptingConnections = new AtomicBoolean(false);

    /** A port that accepts client connections */
    public class ClientAcceptor implements Runnable {
        private final int m_port;
        private final ServerSocketChannel m_serverSocket;
        private final VoltNetworkPool m_network;
        private volatile boolean m_running = true;
        private Thread m_thread = null;
        private final boolean m_isAdmin;
        private final InetAddress m_interface;

        /**
         * Used a cached thread pool to accept new connections.
         */
        private final ExecutorService m_executor = CoreUtils.getBoundedThreadPoolExecutor(128, 10L, TimeUnit.SECONDS,
                        CoreUtils.getThreadFactory("Client authentication threads", "Client authenticator"));

        ClientAcceptor(InetAddress intf, int port, VoltNetworkPool network, boolean isAdmin)
        {
            m_interface = intf;
            m_network = network;
            m_port = port;
            m_isAdmin = isAdmin;
            ServerSocketChannel socket;
            try {
                socket = ServerSocketChannel.open();
            } catch (IOException e) {
                if (m_isAdmin) {
                    hostLog.fatal("Failed to open admin wire protocol listener on port "
                            + m_port + "(" + e.getMessage() + ")");
                }
                else {
                    hostLog.fatal("Failed to open native wire protocol listener on port "
                            + m_port + "(" + e.getMessage() + ")");
                }
                throw new RuntimeException(e);
            }
            m_serverSocket = socket;
        }

        public void start() throws IOException {
            if (m_thread != null) {
                throw new IllegalStateException("A thread for this ClientAcceptor is already running");
            }
            if (!m_serverSocket.socket().isBound()) {
                try {
                    if (m_interface != null) {
                        m_serverSocket.socket().bind(new InetSocketAddress(m_interface, m_port));
                    } else {
                        m_serverSocket.socket().bind(new InetSocketAddress(m_port));
                    }
                }
                catch (IOException e) {
                    String msg = "Client interface failed to bind to"
                            + (m_isAdmin ? " Admin " : " ") + "port: " + m_port;
                    MiscUtils.printPortsInUse(hostLog);
                    VoltDB.crashLocalVoltDB(msg, false, e);
                }
            }
            m_running = true;
            String threadName = m_isAdmin ? "AdminPort connection acceptor" : "ClientPort connection acceptor";
            m_thread = new Thread( null, this, threadName, 262144);
            m_thread.setDaemon(true);
            m_thread.start();
        }

        public void shutdown() throws InterruptedException {
            //sync prevents interruption while shuttown down executor
            if (m_thread != null) {
                synchronized (this) {
                    m_running = false;
                    m_thread.interrupt();
                }
                m_thread.join();
            }
        }

        //Thread for Running authentication of client.
        class AuthRunnable implements Runnable {
            final SocketChannel m_socket;

            AuthRunnable(SocketChannel socket) {
                this.m_socket = socket;
            }

            @Override
            public void run() {
                if (m_socket != null) {
                    boolean success = false;
                    //Populated on timeout
                    AtomicReference<String> timeoutRef = new AtomicReference<String>();
                    try {
                        final InputHandler handler = authenticate(m_socket, timeoutRef);
                        if (handler != null) {
                            m_socket.configureBlocking(false);
                            if (handler instanceof ClientInputHandler) {
                                m_socket.socket().setTcpNoDelay(true);
                            }
                            m_socket.socket().setKeepAlive(true);

                            if (handler instanceof ClientInputHandler) {
                                m_network.registerChannel(
                                                m_socket,
                                                handler,
                                                0,
                                                ReverseDNSPolicy.ASYNCHRONOUS);
                                /*
                                 * If IV2 is enabled the logic initially enabling read is
                                 * in the started method of the InputHandler
                                 */
                            } else {
                                m_network.registerChannel(
                                        m_socket,
                                        handler,
                                        SelectionKey.OP_READ,
                                        ReverseDNSPolicy.ASYNCHRONOUS);
                            }
                            success = true;
                        }
                    } catch (Exception e) {
                        try {
                            m_socket.close();
                        } catch (IOException e1) {
                            //Don't care connection is already lost anyways
                        }
                        if (m_running) {
                            if (timeoutRef.get() != null) {
                                hostLog.warn(timeoutRef.get());
                            } else {
                                hostLog.warn("Exception authenticating and "
                                        + "registering user in ClientAcceptor", e);
                            }
                        }
                    } finally {
                        if (!success) {
                            m_numConnections.decrementAndGet();
                        }
                    }
                }
            }
        }

        @Override
        public void run() {
            try {
                do {
                    final SocketChannel socket;
                    try
                    {
                        socket = m_serverSocket.accept();
                    }
                    catch (IOException ioe)
                    {
                        if (ioe.getMessage() != null &&
                            ioe.getMessage().contains("Too many open files"))
                        {
                            networkLog.warn("Rejected accepting new connection due to too many open files");
                            continue;
                        }
                        else
                        {
                            throw ioe;
                        }
                    }

                    /*
                     * Enforce a limit on the maximum number of connections
                     */
                    if (m_numConnections.get() >= MAX_CONNECTIONS.get()) {
                        networkLog.warn("Rejected connection from " +
                                socket.socket().getRemoteSocketAddress() +
                                " because the connection limit of " + MAX_CONNECTIONS + " has been reached");
                        try {
                            /*
                             * Send rejection message with reason code
                             */
                            final ByteBuffer b = ByteBuffer.allocate(1);
                            b.put(MAX_CONNECTIONS_LIMIT_ERROR);
                            b.flip();
                            socket.configureBlocking(true);
                            for (int ii = 0; ii < 4 && b.hasRemaining(); ii++) {
                                socket.write(b);
                            }
                            socket.close();
                        } catch (IOException e) {}//don't care keep running
                        continue;
                    }

                    /*
                     * Increment the number of connections even though this one hasn't been authenticated
                     * so that a flood of connection attempts (with many doomed) will not result in
                     * successful authentication of connections that would put us over the limit.
                     */
                    m_numConnections.incrementAndGet();

                    final AuthRunnable authRunnable = new AuthRunnable(socket);
                    while (true) {
                        try {
                            m_executor.execute(authRunnable);
                            break;
                        } catch (RejectedExecutionException e) {
                            Thread.sleep(1);
                        }
                    }
                } while (m_running);
            } catch (Exception e) {
                if (m_running) {
                    hostLog.error("Exception in ClientAcceptor. The acceptor has died", e);
                }
            } finally {
                try {
                    m_serverSocket.close();
                } catch (IOException e) {
                    hostLog.fatal(null, e);
                }
                //Prevent interruption
                synchronized (this) {
                    Thread.interrupted();
                    m_executor.shutdownNow();
                    try {
                        m_executor.awaitTermination(5, TimeUnit.MINUTES);
                    } catch (InterruptedException e) {
                        String msg = "Client Listener Interrupted while shutting down "
                                + (m_isAdmin ? " Admin " : " ") + "port: " + m_port;
                        VoltDB.crashLocalVoltDB(msg, false, e);
                    }
                }
            }
        }

        /**
         * Attempt to authenticate the user associated with this socket connection
         * @param socket
         * @param timeoutRef Populated with error on timeout
         * @return AuthUser a set of user permissions or null if authentication fails
         * @throws IOException
         */
        private InputHandler
        authenticate(final SocketChannel socket, final AtomicReference<String> timeoutRef) throws IOException
        {
            ByteBuffer responseBuffer = ByteBuffer.allocate(6);
            byte version = (byte)0;
            responseBuffer.putInt(2);//message length
            responseBuffer.put(version);//version

            /*
             * The login message is a length preceded name string followed by a length preceded
             * SHA-1 single hash of the password.
             */
            socket.configureBlocking(true);
            socket.socket().setTcpNoDelay(true);//Greatly speeds up requests hitting the wire
            final ByteBuffer lengthBuffer = ByteBuffer.allocate(4);

            /*
             * Schedule a timeout to close the socket in case there is no response for the timeout
             * period. This will wake up the current thread that is blocked on reading the login message
             */
            final long start = System.currentTimeMillis();
            ScheduledFuture<?> timeoutFuture =
                    VoltDB.instance().schedulePriorityWork(new Runnable() {
                        @Override
                        public void run() {
                            long delta = System.currentTimeMillis() - start;
                            double seconds = delta / 1000.0;
                            StringBuilder sb = new StringBuilder();
                            sb.append("Timed out authenticating client from ");
                            sb.append(socket.socket().getRemoteSocketAddress().toString());
                            sb.append(String.format(" after %.2f seconds (timeout target is %.2f seconds)", seconds, AUTH_TIMEOUT_MS / 1000.0));
                            timeoutRef.set(sb.toString());
                            try {
                                socket.close();
                            } catch (IOException e) {
                                //Don't care
                            }
                        }
                    }, AUTH_TIMEOUT_MS, 0, TimeUnit.MILLISECONDS);

            try {
                while (lengthBuffer.hasRemaining()) {
                    int read = socket.read(lengthBuffer);
                    if (read == -1) {
                        socket.close();
                        timeoutFuture.cancel(false);
                        return null;
                    }
                }
            } catch (AsynchronousCloseException e) {}//This is the timeout firing and closing the channel

            //Didn't get the value. Client isn't going to get anymore time.
            if (lengthBuffer.hasRemaining()) {
                timeoutFuture.cancel(false);
                authLog.debug("Failure to authenticate connection(" + socket.socket().getRemoteSocketAddress() +
                              "): wire protocol violation (timeout reading message length).");
                //Send negative response
                responseBuffer.put(WIRE_PROTOCOL_TIMEOUT_ERROR).flip();
                socket.write(responseBuffer);
                socket.close();
                return null;
            }
            lengthBuffer.flip();

            final int messageLength = lengthBuffer.getInt();
            if (messageLength < 0) {
                timeoutFuture.cancel(false);
                authLog.warn("Failure to authenticate connection(" + socket.socket().getRemoteSocketAddress() +
                             "): wire protocol violation (message length " + messageLength + " is negative).");
                //Send negative response
                responseBuffer.put(WIRE_PROTOCOL_FORMAT_ERROR).flip();
                socket.write(responseBuffer);
                socket.close();
                return null;
            }
            if (messageLength > ((1024 * 1024) * 2)) {
                timeoutFuture.cancel(false);
                authLog.warn("Failure to authenticate connection(" + socket.socket().getRemoteSocketAddress() +
                             "): wire protocol violation (message length " + messageLength + " is too large).");
                //Send negative response
                responseBuffer.put(WIRE_PROTOCOL_FORMAT_ERROR).flip();
                socket.write(responseBuffer);
                socket.close();
                return null;
              }

            final ByteBuffer message = ByteBuffer.allocate(messageLength);

            try {
                while (message.hasRemaining()) {
                    int read = socket.read(message);
                    if (read == -1) {
                        socket.close();
                        timeoutFuture.cancel(false);
                        return null;
                    }
                }
            } catch (AsynchronousCloseException e) {}//This is the timeout firing and closing the channel

            //Didn't get the whole message. Client isn't going to get anymore time.
            if (message.hasRemaining()) {
                timeoutFuture.cancel(false);
                authLog.warn("Failure to authenticate connection(" + socket.socket().getRemoteSocketAddress() +
                             "): wire protocol violation (timeout reading authentication strings).");
                //Send negative response
                responseBuffer.put(WIRE_PROTOCOL_TIMEOUT_ERROR).flip();
                socket.write(responseBuffer);
                socket.close();
                return null;
            }

            /*
             * Since we got the login message, cancel the timeout.
             * If cancellation fails then the socket is dead and the connection lost
             */
            if (!timeoutFuture.cancel(false)) {
                return null;
            }

            message.flip();
            int aversion = message.get(); //Get version
            ClientAuthScheme hashScheme = ClientAuthScheme.HASH_SHA1;
            //If auth version is more than zero we read auth hashing scheme.
            if (aversion > 0) {
                try {
                    hashScheme = ClientAuthScheme.get(message.get());
                } catch (IllegalArgumentException ex) {
                    authLog.warn("Failure to authenticate connection Invalid Hash Scheme presented.");
                    //Send negative response
                    responseBuffer.put(WIRE_PROTOCOL_FORMAT_ERROR).flip();
                    socket.write(responseBuffer);
                    socket.close();
                    return null;
                }
            }
            final String service = ByteBufferUtil.readArbitraryString(message);
            final String username = ByteBufferUtil.readArbitraryString(message);
<<<<<<< HEAD
            final int digestLen = ClientAuthHashScheme.getDigestLength(hashScheme);
=======
            final int digestLen = ClientAuthScheme.getDigestLength(hashScheme);
>>>>>>> fd460b0b
            final byte password[] = new byte[digestLen];
            //We should be left with SHA bytes only which varies based on scheme.
            if (message.remaining() != digestLen) {
                authLog.warn("Failure to authenticate connection(" + socket.socket().getRemoteSocketAddress()
                        + "): user " + username + " failed authentication.");
                //Send negative response
                responseBuffer.put(AUTHENTICATION_FAILURE).flip();
                socket.write(responseBuffer);
                socket.close();
                return null;
            }
            message.get(password);

            CatalogContext context = m_catalogContext.get();

            AuthProvider ap = null;
            try {
                ap = AuthProvider.fromService(service);
            } catch (IllegalArgumentException unkownProvider) {
                // handle it bellow
            }

            if (ap == null) {
                //Send negative response
                responseBuffer.put(EXPORT_DISABLED_REJECTION).flip();
                socket.write(responseBuffer);
                socket.close();
                authLog.warn("Rejected user " + username +
                        " attempting to use disabled or unconfigured service " +
                        service + ".");
                authLog.warn("VoltDB Export services are no longer available through clients.");
                return null;
            }

            /*
             * Don't use the auth system during recovery. Not safe to use
             * the node to initiate multi-partition txns during recovery
             */
            if (!VoltDB.instance().rejoining()) {
                AuthenticationRequest arq;
                if (ap == AuthProvider.KERBEROS) {
                    arq = context.authSystem.new KerberosAuthenticationRequest(socket);
                } else {
                    arq = context.authSystem.new HashAuthenticationRequest(username, password);
                }
                /*
                 * Authenticate the user.
                 */
                boolean authenticated = arq.authenticate(hashScheme);

                if (!authenticated) {
                    Exception faex = arq.getAuthenticationFailureException();

                    boolean isItIo = false;
                    for (Throwable cause = faex; faex != null && !isItIo; cause = cause.getCause()) {
                        isItIo = cause instanceof IOException;
                    }

                    if (faex != null) {
                        authLog.warn("Failure to authenticate connection(" + socket.socket().getRemoteSocketAddress() +
                                 "):", faex);
                    } else {
                        authLog.warn("Failure to authenticate connection(" + socket.socket().getRemoteSocketAddress() +
                                     "): user " + username + " failed authentication.");
                    }
                    //Send negative response
                    if (!isItIo) {
                        responseBuffer.put(AUTHENTICATION_FAILURE).flip();
                        socket.write(responseBuffer);
                    }
                    socket.close();
                    return null;
                }
            } else {
                authLog.warn("Failure to authenticate connection(" + socket.socket().getRemoteSocketAddress() +
                        "): user " + username + " because this node is rejoining.");
                //Send negative response
                responseBuffer.put(AUTHENTICATION_FAILURE_DUE_TO_REJOIN).flip();
                socket.write(responseBuffer);
                socket.close();
                return null;
            }

            /*
             * Create an input handler.
             */
            InputHandler handler = new ClientInputHandler(username, m_isAdmin);

            byte buildString[] = VoltDB.instance().getBuildString().getBytes(Charsets.UTF_8);
            responseBuffer = ByteBuffer.allocate(34 + buildString.length);
            responseBuffer.putInt(30 + buildString.length);//message length
            responseBuffer.put((byte)0);//version

            //Send positive response
            responseBuffer.put((byte)0);
            responseBuffer.putInt(VoltDB.instance().getHostMessenger().getHostId());
            responseBuffer.putLong(handler.connectionId());
            responseBuffer.putLong(VoltDB.instance().getHostMessenger().getInstanceId().getTimestamp());
            responseBuffer.putInt(VoltDB.instance().getHostMessenger().getInstanceId().getCoord());
            responseBuffer.putInt(buildString.length);
            responseBuffer.put(buildString).flip();
            socket.write(responseBuffer);
            return handler;
        }
    }

    /** A port that reads client procedure invocations and writes responses */
    public class ClientInputHandler extends VoltProtocolHandler implements AdmissionControlGroup.ACGMember, InvocationClientHandler {
        public static final int MAX_READ = 8192 * 4;

        private Connection m_connection;
        private final boolean m_isAdmin;

        /**
         * Must use username to do a lookup via the auth system
         * rather then caching the AuthUser because the AuthUser
         * can be invalidated on catalog updates
         */
        private final String m_username;

        public ClientInputHandler(String username,
                                  boolean isAdmin)
        {
            m_username = username.intern();
            m_isAdmin = isAdmin;
        }

        @Override
        public boolean isAdmin()
        {
            return m_isAdmin;
        }

        public String getUserName()
        {
            return m_username;
        }

        @Override
        public int getMaxRead() {
            if (m_hasDTXNBackPressure) {
                return 0;
            } else {
                return Math.max( MAX_READ, getNextMessageLength());
            }
        }

        @Override
        public void handleMessage(ByteBuffer message, Connection c) {
            try {
                final ClientResponseImpl error = handleRead(message, this, c);
                if (error != null) {
                    ByteBuffer buf = ByteBuffer.allocate(error.getSerializedSize() + 4);
                    buf.putInt(buf.capacity() - 4);
                    error.flattenToBuffer(buf).flip();
                    c.writeStream().enqueue(buf);
                }
            } catch (Exception e) {
                throw new RuntimeException(e);
            }
        }

        @Override
        public void started(final Connection c) {
            m_connection = c;
            m_cihm.put(c.connectionId(),
                       new ClientInterfaceHandleManager( m_isAdmin, c, null, m_acg.get()));
            m_acg.get().addMember(this);
            if (!m_acg.get().hasBackPressure()) {
                c.enableReadSelection();
            }
        }

        @Override
        public void stopped(Connection c) {
            m_numConnections.decrementAndGet();
            /*
             * It's necessary to free all the resources held by the IV2 ACG tracking.
             * Outstanding requests may actually still be at large
             */
            ClientInterfaceHandleManager cihm = m_cihm.remove(connectionId());
            cihm.freeOutstandingTxns();
            cihm.m_acg.removeMember(this);
            m_notifier.removeConnection(c);
        }

        /*
         * Runnables from returned by offBackPressure and onBackPressure are used
         * by the network when a specific connection signals backpressure
         * as opposed to the more global backpressure signaled by an ACG. The runnables
         * are only intended to enable/disable backpressure for the specific connection
         */
        @Override
        public Runnable offBackPressure() {
            return new Runnable() {
                @Override
                public void run() {
                    if (!m_acg.get().hasBackPressure()) {
                        m_connection.enableReadSelection();
                    }
                }
            };
        }

        @Override
        public Runnable onBackPressure() {
            return new Runnable() {
                @Override
                public void run() {
                    m_connection.disableReadSelection();
                }
            };
        }

        /*
         * Return a monitor for the number of outstanding bytes pending write to this network
         * connection
         */
        @Override
        public QueueMonitor writestreamMonitor() {
            return new QueueMonitor() {
                @Override
                public boolean queue(int bytes) {
                    return m_acg.get().queue(bytes);
                }
            };
        }

        /*
         * IV2 versions of backpressure management invoked by AdmissionControlGroup while
         * globally enabling/disabling backpressure.
         */
        @Override
        public void onBackpressure() {
            m_connection.disableReadSelection();
        }

        @Override
        public void offBackpressure() {
            m_connection.enableReadSelection();
        }
    }

    /**
     * Runs on the network thread to prepare client response. If a transaction needs to be
     * restarted, it will get restarted here.
     */
    public class ClientResponseWork implements DeferredSerialization {
        private final ClientInterfaceHandleManager cihm;
        private final InitiateResponseMessage response;
        private final Procedure catProc;
        private ClientResponseImpl clientResponse;

        private ClientResponseWork(InitiateResponseMessage response,
                                   ClientInterfaceHandleManager cihm,
                                   Procedure catProc)
        {
            this.response = response;
            this.clientResponse = response.getClientResponseData();
            this.cihm = cihm;
            this.catProc = catProc;
        }

        @Override
        public void serialize(ByteBuffer buf) throws IOException
        {
            buf.putInt(buf.capacity() - 4);
            clientResponse.flattenToBuffer(buf);
        }

        @Override
        public void cancel() {
        }

        @Override
        public int getSerializedSize() throws IOException {
            // HACK-O-RIFFIC
            // For now, figure out if this is a transaction that was ignored
            // by the ReplaySequencer and just remove the handle from the CIHM
            // without removing any handles before it which we haven't seen yet.
            ClientInterfaceHandleManager.Iv2InFlight clientData;
            if (clientResponse != null &&
                    clientResponse.getStatusString() != null &&
                    clientResponse.getStatusString().equals(ClientResponseImpl.IGNORED_TRANSACTION)) {
                clientData = cihm.removeHandle(response.getClientInterfaceHandle());
            }
            else {
                clientData = cihm.findHandle(response.getClientInterfaceHandle());
            }
            if (clientData == null) {
                return DeferredSerialization.EMPTY_MESSAGE_LENGTH;
            }

            // Reuse the creation time of the original invocation to have accurate internal latency
            if (restartTransaction(clientData.m_messageSize, clientData.m_creationTimeNanos)) {
                // If the transaction is successfully restarted, don't send a response to the
                // client yet.
                return DeferredSerialization.EMPTY_MESSAGE_LENGTH;
            }

            final long now = System.nanoTime();
            final long delta = now - clientData.m_creationTimeNanos;

            /*
             * Log initiator stats
             */
            cihm.m_acg.logTransactionCompleted(
                    cihm.connection.connectionId(clientData.m_clientHandle),
                    cihm.connection.getHostnameOrIP(clientData.m_clientHandle),
                    clientData.m_procName,
                    delta,
                    clientResponse.getStatus());

            clientResponse.setClientHandle(clientData.m_clientHandle);
            clientResponse.setClusterRoundtrip((int)TimeUnit.NANOSECONDS.toMillis(delta));
            clientResponse.setHash(null); // not part of wire protocol

            return clientResponse.getSerializedSize() + 4;
        }

        @Override
        public String toString() {
            return clientResponse.getClass().getName();
        }

        public ClientResponseImpl getClientResponse() {
            return clientResponse;
        }

        /**
         * Checks if the transaction needs to be restarted, if so, restart it.
         * @param messageSize the original message size when the invocation first came in
         * @param now the current timestamp
         * @return true if the transaction is restarted successfully, false otherwise.
         */
        private boolean restartTransaction(int messageSize, long nowNanos)
        {
            if (response.isMispartitioned()) {
                // Restart a mis-partitioned transaction
                assert response.getInvocation() != null;
                assert response.getCurrentHashinatorConfig() != null;
                assert(catProc != null);

                // before rehashing, update the hashinator
                TheHashinator.updateHashinator(
                        TheHashinator.getConfiguredHashinatorClass(),
                        response.getCurrentHashinatorConfig().getFirst(), // version
                        response.getCurrentHashinatorConfig().getSecond(), // config bytes
                        false); // cooked (true for snapshot serialization only)

                // if we are recovering, the mispartitioned txn must come from the log,
                // don't restart it. The correct txn will be replayed by another node.
                if (VoltDB.instance().getMode() == OperationMode.INITIALIZING) {
                    return false;
                }

                boolean isReadonly = catProc.getReadonly();

                try {
                    ProcedurePartitionInfo ppi = (ProcedurePartitionInfo)catProc.getAttachment();
                    int partition = InvocationDispatcher.getPartitionForProcedure(ppi.index,
                            ppi.type, response.getInvocation());
                    createTransaction(cihm.connection.connectionId(),
                            response.getInvocation(),
                            isReadonly,
                            true, // Only SP could be mis-partitioned
                            false, // Only SP could be mis-partitioned
                            partition,
                            messageSize,
                            nowNanos);
                    return true;
                } catch (Exception e) {
                    // unable to hash to a site, return an error
                    assert(clientResponse == null);
                    clientResponse = getMispartitionedErrorResponse(response.getInvocation(), catProc, e);
                }
            }

            return false;
        }
    }

    CatalogContext getCatalogContext() {
        return m_catalogContext.get();
    }

    // Wrap API to SimpleDtxnInitiator - mostly for the future
    public boolean createTransaction(
            final long connectionId,
            final StoredProcedureInvocation invocation,
            final boolean isReadOnly,
            final boolean isSinglePartition,
            final boolean isEveryPartition,
            final int partition,
            final int messageSize,
            final long nowNanos)
    {
        return m_dispatcher.createTransaction(
                connectionId,
                Iv2InitiateTaskMessage.UNUSED_MP_TXNID,
                0, //unused timestammp
                invocation,
                isReadOnly,
                isSinglePartition,
                isEveryPartition,
                partition,
                messageSize,
                nowNanos,
                false);  // is for replay.
    }

    // Wrap API to SimpleDtxnInitiator - mostly for the future
    public boolean createTransaction(
            final long connectionId,
            final long txnId,
            final long uniqueId,
            final StoredProcedureInvocation invocation,
            final boolean isReadOnly,
            final boolean isSinglePartition,
            final boolean isEveryPartition,
            final int partition,
            final int messageSize,
            long nowNanos,
            final boolean isForReplay)
    {
        return m_dispatcher.createTransaction(
                connectionId,
                txnId,
                uniqueId,
                invocation,
                isReadOnly,
                isSinglePartition,
                isEveryPartition,
                partition,
                messageSize,
                nowNanos,
                isForReplay);
    }

    /**
     * Static factory method to easily create a ClientInterface with the default
     * settings.
     * @throws Exception
     */
    public static ClientInterface create(
            HostMessenger messenger,
            CatalogContext context,
            ReplicationRole replicationRole,
            Cartographer cartographer,
            int partitionCount,
            InetAddress clientIntf,
            int clientPort,
            InetAddress adminIntf,
            int adminPort,
            long timestampTestingSalt) throws Exception {

        // create a list of all partitions
        int[] allPartitions = new int[partitionCount];
        int index = 0;
        for (Integer partition : cartographer.getPartitions()) {
            if (partition != MpInitiator.MP_INIT_PID) {
                allPartitions[index++] = partition;
            }
        }

        /*
         * Construct the runnables so they have access to the list of connections
         */
        final ClientInterface ci = new ClientInterface(
                clientIntf, clientPort, adminIntf, adminPort, context, messenger, replicationRole, cartographer, allPartitions);

        return ci;
    }

    ClientInterface(InetAddress clientIntf, int clientPort, InetAddress adminIntf, int adminPort,
            CatalogContext context, HostMessenger messenger, ReplicationRole replicationRole,
            Cartographer cartographer, int[] allPartitions) throws Exception {
        m_catalogContext.set(context);
        m_snapshotDaemon = new SnapshotDaemon(context);
        m_snapshotDaemonAdapter = new SnapshotDaemonAdapter();
        m_cartographer = cartographer;

        // pre-allocate single partition array
        m_acceptor = new ClientAcceptor(clientIntf, clientPort, messenger.getNetwork(), false);
        m_adminAcceptor = null;
        m_adminAcceptor = new ClientAcceptor(adminIntf, adminPort, messenger.getNetwork(), true);

        m_mailbox = new LocalMailbox(messenger,  messenger.getHSIdForLocalSite(HostMessenger.CLIENT_INTERFACE_SITE_ID)) {
            LinkedBlockingQueue<VoltMessage> m_d = new LinkedBlockingQueue<VoltMessage>();
            @Override
            public void deliver(final VoltMessage message) {
                if (message instanceof InitiateResponseMessage) {
                    final CatalogContext catalogContext = m_catalogContext.get();
                    // forward response; copy is annoying. want slice of response.
                    InitiateResponseMessage response = (InitiateResponseMessage)message;
                    StoredProcedureInvocation invocation = response.getInvocation();
                    Iv2Trace.logFinishTransaction(response, m_mailbox.getHSId());
                    ClientInterfaceHandleManager cihm = m_cihm.get(response.getClientConnectionId());
                    Procedure procedure = null;

                    if (invocation != null) {
                        procedure = catalogContext.procedures.get(invocation.getProcName());
                        if (procedure == null) {
                            procedure = SystemProcedureCatalog.listing.get(invocation.getProcName())
                                                              .asCatalogProcedure();
                        }
                    }

                    //Can be null on hangup
                    if (cihm != null) {
                        //Pass it to the network thread like a ninja
                        //Only the network can use the CIHM
                        cihm.connection.writeStream().fastEnqueue(new ClientResponseWork(response, cihm, procedure));
                    }
                } else if (message instanceof BinaryPayloadMessage) {
                    handlePartitionFailOver((BinaryPayloadMessage)message);
                } else {
                    m_d.offer(message);
                }
            }

            @Override
            public VoltMessage recv() {
                return m_d.poll();
            }
        };
        messenger.createMailbox(m_mailbox.getHSId(), m_mailbox);
        m_plannerSiteId = messenger.getHSIdForLocalSite(HostMessenger.ASYNC_COMPILER_SITE_ID);
        m_zk = messenger.getZK();
        m_siteId = m_mailbox.getHSId();

        m_dispatcher = InvocationDispatcher.builder()
                .allPartitions(allPartitions)
                .snapshotDaemon(m_snapshotDaemon)
                .replicationRole(replicationRole)
                .cartographer(m_cartographer)
                .catalogContext(m_catalogContext)
                .mailbox(m_mailbox)
                .clientInterfaceHandleManagerMap(m_cihm)
                .plannerSiteId(m_plannerSiteId)
                .siteId(m_siteId)
                .build();

        InternalClientResponseAdapter internalAdapter = new InternalClientResponseAdapter(INTERNAL_CID);
        ClientInterfaceHandleManager ichm = bindAdapter(internalAdapter, null, true);
        m_internalConnectionHandler = new InternalConnectionHandler(internalAdapter, ichm);

        m_executeTaskAdpater = new SimpleClientResponseAdapter(ClientInterface.EXECUTE_TASK_CID, "ExecuteTaskAdapter", true);
        bindAdapter(m_executeTaskAdpater, null);
    }

    public InternalConnectionHandler getInternalConnectionHandler() {
        return m_internalConnectionHandler;
    }

    private void handlePartitionFailOver(BinaryPayloadMessage message) {
        try {
            JSONObject jsObj = new JSONObject(new String(message.m_payload, "UTF-8"));
            final int partitionId = jsObj.getInt(Cartographer.JSON_PARTITION_ID);
            final long initiatorHSId = jsObj.getLong(Cartographer.JSON_INITIATOR_HSID);
            for (final ClientInterfaceHandleManager cihm : m_cihm.values()) {
                try {
                    cihm.connection.queueTask(new Runnable() {
                        @Override
                        public void run() {
                            failOverConnection(partitionId, initiatorHSId, cihm.connection);
                        }
                    });
                } catch (UnsupportedOperationException ignore) {
                    // In case some internal connections don't implement queueTask()
                    failOverConnection(partitionId, initiatorHSId, cihm.connection);
                }
            }
        } catch (Exception e) {
            hostLog.warn("Error handling partition fail over at ClientInterface, continuing anyways", e);
        }
    }

    /*
     * When partition mastership for a partition changes, check all outstanding
     * requests for that partition and if they aren't for the current partition master,
     * drop them and send an error response.
     */
    private void failOverConnection(Integer partitionId, Long initiatorHSId, Connection c) {
        ClientInterfaceHandleManager cihm = m_cihm.get(c.connectionId());
        if (cihm == null) {
            return;
        }

        List<Iv2InFlight> transactions =
                cihm.removeHandlesForPartitionAndInitiator( partitionId, initiatorHSId);

        for (Iv2InFlight inFlight : transactions) {
            ClientResponseImpl response =
                    new ClientResponseImpl(
                            ClientResponseImpl.RESPONSE_UNKNOWN,
                            ClientResponse.UNINITIALIZED_APP_STATUS_CODE,
                            null,
                            new VoltTable[0],
                            "Transaction dropped due to change in mastership. " +
                            "It is possible the transaction was committed");
            response.setClientHandle( inFlight.m_clientHandle );
            ByteBuffer buf = ByteBuffer.allocate(response.getSerializedSize() + 4);
            buf.putInt(buf.capacity() - 4);
            response.flattenToBuffer(buf);
            buf.flip();
            c.writeStream().enqueue(buf);
        }

        if (cihm.repairCallback != null) {
            cihm.repairCallback.repairCompleted(partitionId, initiatorHSId);
        }
    }

    /**
     * Called when the replication role of the cluster changes.
     * @param role
     */
    public void setReplicationRole(ReplicationRole role) {
        m_dispatcher.setReplicationRole(role);
    }

    /**
     * Initializes the snapshot daemon so that it's ready to take snapshots
     */
    public void initializeSnapshotDaemon(HostMessenger messenger, GlobalServiceElector gse) {
        m_snapshotDaemon.init(this, messenger, new Runnable() {
            @Override
            public void run() {
                bindAdapter(m_snapshotDaemonAdapter, null);
            }
        },
        gse);
    }

    /**
     * Tell the clientInterface about a connection adapter.
     */
    public ClientInterfaceHandleManager bindAdapter(final Connection adapter, final ClientInterfaceRepairCallback repairCallback) {
        return bindAdapter(adapter, repairCallback, false);
    }

    private ClientInterfaceHandleManager bindAdapter(final Connection adapter, final ClientInterfaceRepairCallback repairCallback, boolean addAcg) {
        if (m_cihm.get(adapter.connectionId()) == null) {
            AdmissionControlGroup acg = AdmissionControlGroup.getDummy();
            ClientInterfaceHandleManager cihm = ClientInterfaceHandleManager.makeThreadSafeCIHM(true, adapter, repairCallback, acg);
            if (addAcg) {
                m_allACGs.add(acg);
            }
            m_cihm.put(adapter.connectionId(), cihm);
        }
        return m_cihm.get(adapter.connectionId());
    }

    public void unbindAdapter(final Connection adapter) {
        ClientInterfaceHandleManager cihm = m_cihm.remove(adapter.connectionId());
        if (cihm != null) {
            m_numConnections.decrementAndGet();
            /*
             * It's necessary to free all the resources held
             * Outstanding requests may actually still be at large
             */
            m_allACGs.remove(cihm.m_acg);
            m_notifier.removeConnection(adapter);
            cihm.freeOutstandingTxns();
        }
    }

    // if this ClientInterface's site ID is the lowest non-execution site ID
    // in the cluster, make our SnapshotDaemon responsible for snapshots
    public void mayActivateSnapshotDaemon() {
        SnapshotSchedule schedule = m_catalogContext.get().database.getSnapshotschedule().get("default");
        if (schedule != null)
        {
            final ListenableFuture<Void> future = m_snapshotDaemon.mayGoActiveOrInactive(schedule);
            future.addListener(new Runnable() {
                @Override
                public void run() {
                    try {
                        future.get();
                    } catch (InterruptedException e) {
                        VoltDB.crashLocalVoltDB("Failed to make SnapshotDaemon active", false, e);
                    } catch (ExecutionException e) {
                        VoltDB.crashLocalVoltDB("Failed to make SnapshotDaemon active", false, e);
                    }
                }
            }, CoreUtils.SAMETHREADEXECUTOR);
        }
    }

    /**
     * Returns the {@link InvocationDispatcher} used to route and issue {@link StoredProcedureInvocation}s
     * @return the {@link InvocationDispatcher} used to route and issue {@link StoredProcedureInvocation}s
     */
    public final InvocationDispatcher getDispatcher() {
        return m_dispatcher;
    }

    /**
     * Set the flag that tells this client interface to update its
     * catalog when it's threadsafe.
     */
    public void notifyOfCatalogUpdate() {
        m_catalogContext.set(VoltDB.instance().getCatalogContext());
        /*
         * Update snapshot daemon settings.
         *
         * Don't do it if the system is still initializing (CL replay),
         * because snapshot daemon may call @SnapshotScan on activation and
         * it will mess replaying txns up.
         */
        if (VoltDB.instance().getMode() != OperationMode.INITIALIZING) {
            mayActivateSnapshotDaemon();
        }
    }

    private ClientResponseImpl errorResponse(Connection c, long handle, byte status, String reason, Exception e, boolean log) {
        String realReason = reason;
        if (e != null) {
            StringWriter sw = new StringWriter();
            PrintWriter pw = new PrintWriter(sw);
            e.printStackTrace(pw);
            realReason = sw.toString();
        }
        if (log) {
            hostLog.warn(realReason);
        }
        return new ClientResponseImpl(status,
                new VoltTable[0], realReason, handle);
    }

    /**
     *
     * @param port
     * * return True if an error was generated and needs to be returned to the client
     */
    final ClientResponseImpl handleRead(ByteBuffer buf, ClientInputHandler handler, Connection ccxn) {
        StoredProcedureInvocation task = new StoredProcedureInvocation();
        try {
            task.initFromBuffer(buf);
        } catch (Exception ex) {
            return new ClientResponseImpl(
                    ClientResponseImpl.UNEXPECTED_FAILURE,
                    new VoltTable[0], ex.getMessage(), ccxn.connectionId());
        }
        AuthUser user =  m_catalogContext.get().authSystem.getUser(handler.getUserName());
        if (user == null) {
            String errorMessage = "User " + handler.getUserName() + " has been removed from the system via a catalog update";
            authLog.info(errorMessage);
            return errorResponse(ccxn, task.clientHandle, ClientResponse.UNEXPECTED_FAILURE, errorMessage, null, false);
        }

        return m_dispatcher.dispatch(task, handler, ccxn, user);
    }

    public Procedure getProcedureFromName(String procName, CatalogContext catalogContext) {
        return InvocationDispatcher.getProcedureFromName(procName, catalogContext);
    }

    public void dispatchUpdateApplicationCatalog(StoredProcedureInvocation task,
            boolean useDdlSchema, Connection ccxn, AuthSystem.AuthUser user, boolean isAdmin) {
        m_dispatcher.dispatchUpdateApplicationCatalog(task, useDdlSchema, ccxn, user, isAdmin);
    }

    private ScheduledFuture<?> m_deadConnectionFuture;
    private ScheduledFuture<?> m_topologyCheckFuture;
    public void schedulePeriodicWorks() {
        m_deadConnectionFuture = VoltDB.instance().scheduleWork(new Runnable() {
            @Override
            public void run() {
                try {
                    //Using the current time makes this vulnerable to NTP weirdness...
                    checkForDeadConnections(EstTime.currentTimeMillis());
                } catch (Exception ex) {
                    log.warn("Exception while checking for dead connections", ex);
                }
            }
        }, 200, 200, TimeUnit.MILLISECONDS);
        /*
         * Every five seconds check if the topology of the cluster has changed,
         * and if it has push an update to the clients. This should be an inexpensive operation
         * that operates on cached data and it ensures that clients eventually converge on the current
         * topology
         */
        m_topologyCheckFuture = VoltDB.instance().scheduleWork(new Runnable() {
            @Override
            public void run() {
                checkForTopologyChanges();
            }
        }, 0, TOPOLOGY_CHANGE_CHECK_MS, TimeUnit.MILLISECONDS);
    }

    /*
     * Boiler plate for a supplier to provide to the client notifier that allows new versions of
     * the topology to be published to the supplier
     *
     * Also a predicate for filtering out clients that don't actually want the updates
     */
    private final AtomicReference<DeferredSerialization> m_currentTopologyValues =
            new AtomicReference<>(null);
    private final Supplier<DeferredSerialization> m_currentTopologySupplier = new Supplier<DeferredSerialization>() {
        @Override
        public DeferredSerialization get() {
            return m_currentTopologyValues.get();
        }
    };

    /*
     * A predicate to allow the client notifier to skip clients
     * that don't want a specific kind of update
     */
    private final Predicate<ClientInterfaceHandleManager> m_wantsTopologyUpdatesPredicate =
            new Predicate<ClientInterfaceHandleManager>() {
                @Override
                public boolean apply(ClientInterfaceHandleManager input) {
                    return input.wantsTopologyUpdates();
                }};

    /*
     * Submit a task to the stats agent to retrieve the topology. Supply a dummy
     * client response adapter to fake a connection. The adapter converts the response
     * to a listenable future and we add a listener to pick up the resulting topology
     * and check if it has changed. If it has changed, queue a task to the notifier
     * to propagate the update to clients.
     */
    private void checkForTopologyChanges() {
        final Pair<SimpleClientResponseAdapter, ListenableFuture<ClientResponseImpl>> p =
                SimpleClientResponseAdapter.getAsListenableFuture();
        final ListenableFuture<ClientResponseImpl> fut = p.getSecond();
        fut.addListener(new Runnable() {
            @Override
            public void run() {
                try {
                    final ClientResponseImpl r = fut.get();
                    if (r.getStatus() != ClientResponse.SUCCESS) {
                        hostLog.warn("Received error response retrieving topology: " + r.getStatusString());
                        return;
                    }

                    final int size = r.getSerializedSize();
                    final ByteBuffer buf = ByteBuffer.allocate(size + 4);
                    buf.putInt(size);
                    r.flattenToBuffer(buf);
                    buf.flip();

                    //Check for no change
                    ByteBuffer oldValue = null;
                    DeferredSerialization ds = m_currentTopologyValues.get();
                    if (ds != null) {
                        oldValue = ByteBuffer.allocate(ds.getSerializedSize());
                        ds.serialize(oldValue);
                        oldValue.flip();
                    }

                    if (buf.equals(oldValue)) {
                        return;
                    }

                    m_currentTopologyValues.set(new DeferredSerialization() {
                        @Override
                        public void serialize(ByteBuffer outbuf) throws IOException {
                            outbuf.put(buf.duplicate());
                        }
                        @Override
                        public void cancel() {}

                        @Override
                        public int getSerializedSize() {
                            return buf.remaining();
                        }
                    });
                    if (oldValue != null) {
                        m_notifier.queueNotification(
                                m_cihm.values(),
                                m_currentTopologySupplier,
                                m_wantsTopologyUpdatesPredicate);
                    }

                } catch (Throwable t) {
                    hostLog.error("Error checking for topology updates", Throwables.getRootCause(t));
                }
            }
        }, CoreUtils.SAMETHREADEXECUTOR);
        final StoredProcedureInvocation spi = new StoredProcedureInvocation();
        spi.setProcName("@Statistics");
        spi.setParams("TOPO", 0);
        spi.setClientHandle(ASYNC_TOPO_HANDLE);
        InvocationDispatcher.dispatchStatistics(OpsSelector.STATISTICS, spi, p.getFirst());
    }

    private static final long CLIENT_HANGUP_TIMEOUT = Long.getLong("CLIENT_HANGUP_TIMEOUT", 30000);

    /**
     * Check for dead connections by providing each connection with the current
     * time so it can calculate the delta between now and the time the oldest message was
     * queued for sending.
     * @param now Current time in milliseconds
     */
    private final void checkForDeadConnections(final long now) {
        final ArrayList<Pair<Connection, Integer>> connectionsToRemove = new ArrayList<Pair<Connection, Integer>>();
        for (final ClientInterfaceHandleManager cihm : m_cihm.values()) {
            // Internal connections don't implement calculatePendingWriteDelta(), so check for real connection first
            if (VoltPort.class == cihm.connection.getClass()) {
                final int delta = cihm.connection.writeStream().calculatePendingWriteDelta(now);
                if (delta > CLIENT_HANGUP_TIMEOUT) {
                    connectionsToRemove.add(Pair.of(cihm.connection, delta));
                }
            }
        }

        for (final Pair<Connection, Integer> p : connectionsToRemove) {
            Connection c = p.getFirst();
            networkLog.warn("Closing connection to " + c +
                    " because it hasn't read a response that was pending for " +  p.getSecond() + " milliseconds");
            c.unregister();
        }
    }

    // BUG: this needs some more serious thinking
    // probably should be able to schedule a shutdown event
    // to the dispatcher..  Or write a "stop reading and flush
    // all your read buffers" events .. or something ..
    protected void shutdown() throws InterruptedException {
        if (m_deadConnectionFuture != null) {
            m_deadConnectionFuture.cancel(false);
            try {m_deadConnectionFuture.get();} catch (Throwable t) {}
        }
        if (m_topologyCheckFuture != null) {
            m_topologyCheckFuture.cancel(false);
            try {m_topologyCheckFuture.get();} catch (Throwable t) {}
        }
        if (m_maxConnectionUpdater != null) {
            m_maxConnectionUpdater.cancel(false);
        }
        if (m_acceptor != null) {
            m_acceptor.shutdown();
        }
        if (m_adminAcceptor != null)
        {
            m_adminAcceptor.shutdown();
        }
        if (m_snapshotDaemon != null) {
            m_snapshotDaemon.shutdown();
        }
        m_notifier.shutdown();
    }

    public void startAcceptingConnections() throws IOException {
        m_dispatcher.asynchronouslyDetermineLocalReplicas();

        /*
         * Periodically check the limit on the number of open files
         */
        m_maxConnectionUpdater = VoltDB.instance().scheduleWork(new Runnable() {
            @Override
            public void run() {
                Integer limit = org.voltdb.utils.CLibrary.getOpenFileLimit();
                if (limit != null) {
                    //Leave 300 files open for "stuff"
                    MAX_CONNECTIONS.set(limit - 300);
                }
            }
        }, 0, 10, TimeUnit.MINUTES);
        m_acceptor.start();
        if (m_adminAcceptor != null)
        {
            m_adminAcceptor.start();
        }
        mayActivateSnapshotDaemon();
        m_notifier.start();

        m_isAcceptingConnections.compareAndSet(false, true);
    }

    public boolean isAcceptingConnections() {
        return m_isAcceptingConnections.get();
    }

    static final int getPartitionForProcedure(Procedure procedure, StoredProcedureInvocation task) throws Exception {
        return InvocationDispatcher.getPartitionForProcedure(procedure, task);
    }

    @Override
    public void initiateSnapshotDaemonWork(final String procedureName, long clientData, final Object params[]) {
        final Config sysProc = SystemProcedureCatalog.listing.get(procedureName);
        if (sysProc == null) {
            throw new RuntimeException("SnapshotDaemon attempted to invoke " + procedureName +
            " which is not a known procedure");
        }
        Procedure catProc = sysProc.asCatalogProcedure();
        StoredProcedureInvocation spi = new StoredProcedureInvocation();
        spi.procName = procedureName;
        spi.params = new FutureTask<ParameterSet>(new Callable<ParameterSet>() {
            @Override
            public ParameterSet call() {
                ParameterSet paramSet = ParameterSet.fromArrayWithCopy(params);
                return paramSet;
            }
        });
        spi.clientHandle = clientData;
        // Ugh, need to consolidate this with handleRead() somehow but not feeling it at the moment
        if (procedureName.equals("@SnapshotScan")) {
            InvocationDispatcher.dispatchStatistics(OpsSelector.SNAPSHOTSCAN, spi, m_snapshotDaemonAdapter);
            return;
        }
        else if (procedureName.equals("@SnapshotDelete")) {
            InvocationDispatcher.dispatchStatistics(OpsSelector.SNAPSHOTDELETE, spi, m_snapshotDaemonAdapter);
            return;
        }
        // initiate the transaction
        createTransaction(m_snapshotDaemonAdapter.connectionId(),
                spi, catProc.getReadonly(),
                catProc.getSinglepartition(), catProc.getEverysite(),
                0,
                0, System.nanoTime());
    }

    /**
     * A dummy connection to provide to the DTXN. It routes
     * ClientResponses back to the daemon
     *
     */
    private class SnapshotDaemonAdapter implements Connection, WriteStream {

        @Override
        public void disableReadSelection() {
            throw new UnsupportedOperationException();
        }

        @Override
        public void enableReadSelection() {
            throw new UnsupportedOperationException();
        }

        @Override
        public NIOReadStream readStream() {
            throw new UnsupportedOperationException();
        }

        @Override
        public WriteStream writeStream() {
            return this;
        }

        @Override
        public int calculatePendingWriteDelta(long now) {
            throw new UnsupportedOperationException();
        }

        @Override
        public boolean hadBackPressure() {
            throw new UnsupportedOperationException();
        }

        @Override
        public boolean isEmpty() {
            throw new UnsupportedOperationException();
        }

        @Override
        public String getHostnameAndIPAndPort() {
            return "SnapshotDaemon";
        }

        @Override
        public String getHostnameOrIP() {
            return "SnapshotDaemon";
        }

        @Override
        public String getHostnameOrIP(long clientHandle) {
            return getHostnameOrIP();
        }

        @Override
        public int getRemotePort() {
            return -1;
        }

        @Override
        public InetSocketAddress getRemoteSocketAddress() {
            return null;
        }

        @Override
        public Future<?> unregister() {
            return null;
        }

        @Override
        public long connectionId()
        {
            return Long.MIN_VALUE;
        }

        @Override
        public long connectionId(long clientHandle) {
            return connectionId();
        }

        @Override
        public int getOutstandingMessageCount()
        {
            throw new UnsupportedOperationException();
        }

        @Override
        public void fastEnqueue(final org.voltcore.utils.DeferredSerialization ds) {
            enqueue(ds);
        }

        @Override
        public void enqueue(final org.voltcore.utils.DeferredSerialization ds)
        {

            m_snapshotDaemon.processClientResponse(new Callable<ClientResponseImpl>() {
                @Override
                public ClientResponseImpl call() throws Exception {
                    ClientResponseImpl resp = new ClientResponseImpl();
                    ByteBuffer b = ByteBuffer.allocate(ds.getSerializedSize());
                    ds.serialize(b);
                    b.position(4);
                    resp.initFromBuffer(b);
                    return resp;
                }
            });
        }

        @Override
        public void enqueue(final ByteBuffer b)
        {
            m_snapshotDaemon.processClientResponse(new Callable<ClientResponseImpl>() {
                @Override
                public ClientResponseImpl call() throws Exception {
                    ClientResponseImpl resp = new ClientResponseImpl();
                    b.position(4);
                    resp.initFromBuffer(b);
                    return resp;
                }
            });
        }

        @Override
        public void enqueue(ByteBuffer[] b)
        {
            if (b.length == 1)
            {
                // Buffer chains are currently not used, just hand the first
                // buffer to the single buffer handler
                enqueue(b[0]);
            }
            else
            {
                log.error("Something is using buffer chains with enqueue");
            }
        }

        @Override
        public void queueTask(Runnable r) {
            // Called when node failure happens
            r.run();
        }
    }

    public Map<Long, Pair<String, long[]>> getLiveClientStats()
    {
        final Map<Long, Pair<String, long[]>> client_stats =
            new HashMap<Long, Pair<String, long[]>>();

        // m_cihm hashes connectionId to a ClientInterfaceHandleManager
        // ClientInterfaceHandleManager has the connection object.
        for (Map.Entry<Long, ClientInterfaceHandleManager> e : m_cihm.entrySet()) {
            // The internal CI adapters report negative connection ids and
            // aren't included in public stats.
            if (e.getKey() > 0) {
                long adminMode = e.getValue().isAdmin ? 1 : 0;
                long readWait = e.getValue().connection.readStream().dataAvailable();
                long writeWait = e.getValue().connection.writeStream().getOutstandingMessageCount();
                long outstandingTxns = e.getValue().getOutstandingTxns();
                client_stats.put(
                        e.getKey(), new Pair<String, long[]>(
                            e.getValue().connection.getHostnameOrIP(),
                            new long[] {adminMode, readWait, writeWait, outstandingTxns}));
            }
        }
        return client_stats;
    }

    public SnapshotDaemon getSnapshotDaemon() {
        return m_snapshotDaemon;
    }

    /**
     * Send a command log replay sentinel to the given partition.
     * @param uniqueId
     * @param partitionId
     */
    public void sendSentinel(long uniqueId, int partitionId) {
        m_dispatcher.sendSentinel(uniqueId, partitionId);
    }

    /**
     * Sends an end of log message to the master of that partition. This should
     * only be called at the end of replay.
     *
     * @param partitionId
     */
    public void sendEOLMessage(int partitionId) {
        final long initiatorHSId = m_cartographer.getHSIdForMaster(partitionId);
        Iv2EndOfLogMessage message = new Iv2EndOfLogMessage(partitionId);
        m_mailbox.send(initiatorHSId, message);
    }

    public List<Iterator<Map.Entry<Long, Map<String, InvocationInfo>>>> getIV2InitiatorStats() {
        ArrayList<Iterator<Map.Entry<Long, Map<String, InvocationInfo>>>> statsIterators =
                new ArrayList<Iterator<Map.Entry<Long, Map<String, InvocationInfo>>>>();
        for(AdmissionControlGroup acg : m_allACGs) {
            statsIterators.add(acg.getInitiationStatsIterator());
        }
        return statsIterators;
    }

    public List<AbstractHistogram> getLatencyStats() {
        List<AbstractHistogram> latencyStats = new ArrayList<AbstractHistogram>();
        for (AdmissionControlGroup acg : m_allACGs) {
            latencyStats.add(acg.getLatencyInfo());
        }
        return latencyStats;
    }

    //Generate a mispartitioned response also log the message.
    private ClientResponseImpl getMispartitionedErrorResponse(StoredProcedureInvocation task,
            Procedure catProc, Exception ex) {
        Object invocationParameter = null;
        try {
            invocationParameter = task.getParameterAtIndex(catProc.getPartitionparameter());
        } catch (Exception ex2) {
        }
        String exMsg = "Unknown";
        if (ex != null) {
            exMsg = ex.getMessage();
        }
        String errorMessage = "Error sending procedure " + task.procName
                + " to the correct partition. Make sure parameter values are correct."
                + " Parameter value " + invocationParameter
                + ", partition column " + catProc.getPartitioncolumn().getName()
                + " type " + catProc.getPartitioncolumn().getType()
                + " Message: " + exMsg;
        authLog.warn(errorMessage);
        ClientResponseImpl clientResponse = new ClientResponseImpl(ClientResponse.UNEXPECTED_FAILURE,
                new VoltTable[0], errorMessage, task.clientHandle);
        return clientResponse;
    }

    /**
     * Call @ExecuteTask to generate a MP transaction.
     *
     * @param timeoutMS  timeout in milliseconds
     * @param params  actual parameter(s) for sub task to run
     * @return
     * @throws IOException
     * @throws InterruptedException
     */
    public ClientResponse callExecuteTask(long timeoutMS, byte[] params ) throws IOException, InterruptedException {
        final String procedureName = "@ExecuteTask";
        Config procedureConfig = SystemProcedureCatalog.listing.get(procedureName);
        Procedure proc = procedureConfig.asCatalogProcedure();
        StoredProcedureInvocation spi = new StoredProcedureInvocation();
        spi.setProcName(procedureName);
        spi.setParams(params);
        SimpleClientResponseAdapter.SyncCallback syncCb = new SimpleClientResponseAdapter.SyncCallback();
        spi.setClientHandle(m_executeTaskAdpater.registerCallback(syncCb));
        if (spi.getSerializedParams() == null) {
            spi = MiscUtils.roundTripForCL(spi);
        }
        createTransaction(m_executeTaskAdpater.connectionId(), spi,
                proc.getReadonly(), proc.getSinglepartition(), proc.getEverysite(),
                0 /* Can provide anything for multi-part */,
                spi.getSerializedSize(), System.nanoTime());

        return syncCb.getResponse(timeoutMS);
    }

    /**
     * Asynchronous version, call @ExecuteTask to generate a MP transaction.
     *
     * @param cb  maximum timeout in milliseconds
     * @param params  actual parameter(s) for sub task to run
     * @return
     * @throws IOException
     * @throws InterruptedException
     */
    public void callExecuteTaskAsync(SimpleClientResponseAdapter.Callback cb, byte[] params) throws IOException {
        final String procedureName = "@ExecuteTask";
        Config procedureConfig = SystemProcedureCatalog.listing.get(procedureName);
        Procedure proc = procedureConfig.asCatalogProcedure();
        StoredProcedureInvocation spi = new StoredProcedureInvocation();
        spi.setProcName(procedureName);
        spi.setParams(params);
        spi.setClientHandle(m_executeTaskAdpater.registerCallback(cb));
        if (spi.getSerializedParams() == null) {
            spi = MiscUtils.roundTripForCL(spi);
        }
        createTransaction(m_executeTaskAdpater.connectionId(), spi,
                proc.getReadonly(), proc.getSinglepartition(), proc.getEverysite(),
                0 /* Can provide anything for multi-part */,
                spi.getSerializedSize(), System.nanoTime());

    }
}<|MERGE_RESOLUTION|>--- conflicted
+++ resolved
@@ -76,19 +76,13 @@
 import org.voltdb.catalog.Procedure;
 import org.voltdb.catalog.SnapshotSchedule;
 import org.voltdb.client.ClientAuthScheme;
-import org.voltdb.catalog.Statement;
-import org.voltdb.catalog.Table;
-import org.voltdb.client.ClientAuthHashScheme;
 import org.voltdb.client.ClientResponse;
 import org.voltdb.common.Constants;
 import org.voltdb.dtxn.InitiatorStats.InvocationInfo;
 import org.voltdb.iv2.Cartographer;
 import org.voltdb.iv2.Iv2Trace;
 import org.voltdb.iv2.MpInitiator;
-<<<<<<< HEAD
-=======
 import org.voltdb.jni.ExecutionEngine;
->>>>>>> fd460b0b
 import org.voltdb.messaging.InitiateResponseMessage;
 import org.voltdb.messaging.Iv2EndOfLogMessage;
 import org.voltdb.messaging.Iv2InitiateTaskMessage;
@@ -104,7 +98,6 @@
 import com.google_voltpatches.common.base.Supplier;
 import com.google_voltpatches.common.base.Throwables;
 import com.google_voltpatches.common.util.concurrent.ListenableFuture;
-import com.google_voltpatches.common.util.concurrent.ListenableFutureTask;
 
 /**
  * Represents VoltDB's connection to client libraries outside the cluster.
@@ -617,11 +610,7 @@
             }
             final String service = ByteBufferUtil.readArbitraryString(message);
             final String username = ByteBufferUtil.readArbitraryString(message);
-<<<<<<< HEAD
-            final int digestLen = ClientAuthHashScheme.getDigestLength(hashScheme);
-=======
             final int digestLen = ClientAuthScheme.getDigestLength(hashScheme);
->>>>>>> fd460b0b
             final byte password[] = new byte[digestLen];
             //We should be left with SHA bytes only which varies based on scheme.
             if (message.remaining() != digestLen) {
