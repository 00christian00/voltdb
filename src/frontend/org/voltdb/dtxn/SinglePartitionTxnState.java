--- conflicted
+++ resolved
@@ -31,10 +31,7 @@
 import org.voltdb.messaging.InitiateTaskMessage;
 
 public class SinglePartitionTxnState extends TransactionState {
-<<<<<<< HEAD
-=======
 
->>>>>>> e10664da
     public SinglePartitionTxnState(Mailbox mbox,
                                    ExecutionSite site,
                                    TransactionInfoBaseMessage task)
@@ -74,12 +71,8 @@
 
     @Override
     public boolean doWork(boolean rejoining) {
-<<<<<<< HEAD
-        if (rejoining) {
-=======
         if (rejoining && (m_rejoinState != RejoinState.REPLAYING)) {
             m_rejoinState = RejoinState.REJOINING;
->>>>>>> e10664da
             return doWorkRejoining();
         }
         if (!m_done) {
@@ -90,11 +83,7 @@
                 m_needsRollback = true;
             }
 
-<<<<<<< HEAD
-            if (shouldSendResponse()) {
-=======
             if (m_rejoinState == RejoinState.NORMAL) {
->>>>>>> e10664da
                 m_mbox.send(initiatorHSId, response);
             }
             m_done = true;
