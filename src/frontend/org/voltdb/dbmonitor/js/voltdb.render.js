--- conflicted
+++ resolved
@@ -495,12 +495,7 @@
         this.GetHostAndSiteCount = function (onInformationLoaded) {
             var countDetails = {};
             VoltDBService.GetSystemInformationDeployment(function (connection) {
-<<<<<<< HEAD
-                getSystemInformations(connection, countDetails);
-                console.log(JSON.stringify(countDetails));
-=======
                 getCountDetails(connection, countDetails);
->>>>>>> ae436ba3
                 onInformationLoaded(countDetails);
             });
         };
@@ -2402,19 +2397,13 @@
             return portConfigValues;
         };
 
-<<<<<<< HEAD
-        var getSystemInformations = function (connection, countDetails) {
-=======
+
         var getCountDetails = function (connection, countDetails) {
->>>>>>> ae436ba3
             var colIndex = {};
             var counter = 0;
             var hostCount = 0;
             var siteCount = 0;
-<<<<<<< HEAD
-            var commandlogEnabled = '';
-=======
->>>>>>> ae436ba3
+
             if (connection.Metadata['@SystemInformation_DEPLOYMENT'] == null) {
                 return;
             }
@@ -2432,23 +2421,12 @@
                 if (info[colIndex["PROPERTY"]] == "sitesperhost") {
                     siteCount = info[colIndex["VALUE"]];
                 }
-<<<<<<< HEAD
-                if (info[colIndex["PROPERTY"]] == "commandlogenabled") {
-                    commandlogEnabled = info[colIndex["VALUE"]];
-                }
-
-=======
->>>>>>> ae436ba3
             });
             if (!countDetails.hasOwnProperty("DETAILS")) {
                 countDetails["DETAILS"] = {};
             }
             countDetails["DETAILS"]["HOSTCOUNT"] = hostCount;
             countDetails["DETAILS"]["SITECOUNT"] = siteCount;
-<<<<<<< HEAD
-            countDetails["DETAILS"]["COMMANDLOGENABLED"] = commandlogEnabled;
-=======
->>>>>>> ae436ba3
         };
 
         var validateServerSpecificSettings = function (overviewValues) {
