--- conflicted
+++ resolved
@@ -1897,13 +1897,8 @@
     var sel = new_row.cells[2].getElementsByTagName('select')[0];
     sel.id += len;
     sel.value = '';
-<<<<<<< HEAD
 
     x.appendChild(new_row);
-}
-=======
-	
-    x.appendChild( new_row );
 }
 
 var toggleProperties = function (ele) {
@@ -1913,4 +1908,3 @@
 
     VoltDbAdminConfig.toggleStates[parent.attr("id")] = parent.find('td:first-child > a').hasClass('labelExpanded');
 };
->>>>>>> d0a4d472
