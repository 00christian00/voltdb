﻿<!DOCTYPE html>
<html xmlns="http://www.w3.org/1999/xhtml">
<head>
    <title>VoltDB Management Center</title>
    <meta http-equiv="Content-Type" content="text/html; charset=utf-8" />
    <meta http-equiv="X-UA-Compatible" content="IE=edge,chrome=1">
    <meta name="viewport" content="width=device-width, height=device-height, initial-scale=1">
    <meta name="description" content="">
    <meta name="author" content="">
    <link href="css/resources/layout.css" rel="stylesheet" />
    <link href="css/resources/aero.css" rel="stylesheet" />
    <link href="css/resources/nv.d3.css" rel="stylesheet" />
    <link href="css/resources/tablesorter.css" rel="stylesheet" />
    <link href="css/resources/schema/bootstrap.min.css" id="styleBootstrapMin" disabled rel="stylesheet">
    <link href="css/resources/schema/bootstrap-responsive.css" id="styleBootstrapResponsive" disabled rel="stylesheet">
    <link href="css/resources/schema/theme.bootstrap.css" id="styleThemeBootstrap" disabled rel="stylesheet">
    <script type="text/javascript" src="js/jquery-1.11.1.min.js"></script>
    <script type="text/javascript" src="js/d3/d3.v3.min.js"></script>
    <script type="text/javascript" src="js/d3/nv.d3.min.js"></script>
    <script type="text/javascript" src="js/jquery.slimscroll.min.js"></script>
    <script type="text/javascript" src="js/jquery.popup.js"></script>
    <script type="text/javascript" src="js/jquery.cookie.js"></script>
    <script type="text/javascript" src="js/voltdb.config.js"></script>
    <script type="application/javascript" src="js/jquery.crypt.js"></script>
    <script type="application/javascript" src="js/jquery-ui.js"></script>
    <script type="text/javascript" src="js/voltdb.core.js"></script>
    <script type="text/javascript" src="js/voltdb.service.js"></script>
    <script type="text/javascript" src="js/voltdb.render.js"></script>
    <script type="text/javascript" src="js/voltdb.ui.js"></script>
    <script type="text/javascript" src="js/voltdb.graph.js"></script>
    <script type="text/javascript" src="js/jquery.tooltipster.js"></script>
    <script type="text/javascript" src="js/voltdb.sqlquery.ui.js"></script>
    <script type="text/javascript" src="js/voltdb.queryrender.js"></script>
    <script type="text/javascript" src="js/sorttable.js"></script>
    <script type="text/javascript" src="js/shortcut.js"></script>
    <script type="text/javascript" src="js/jquery.getSelectedText.min.js"></script>
    <script type="text/javascript" src="js/icheck.js"></script>
    <script type="text/javascript" src="js/voltdb.admin.ui.js"></script>
    <script type="text/javascript" src="js/jquery.validate.min.js"></script>
    <link href="css/resources/datatables/dataTables_page.css" rel="stylesheet" />
    <link href="css/resources/datatables/dataTables_table.css" rel="stylesheet" />
    <link href="css/resources/datatables/jquery.dataTables.css" rel="stylesheet" />
    <!--<link href="css/resources/datatables/jquery.dataTables.min.css" rel="stylesheet" />-->
    <link href="css/resources/datatables/theme.default.min.css" rel="stylesheet" />
    <script src="js/jquery.dataTables.js"></script>
    <script src="js/jqueryDatatablePlugins.js"></script>


</head>
<body>
    <iframe name="versioncheck" id="versioncheck" style="display: none;" width="1" height="1" frameborder="0" src="about:blank"></iframe>
    <div class="page-wrap">
        <div class="snapshotStatusBar" style="display: none" id="snapshotBar">Snapshot saved successfully.</div>
        <div id="wrapper">
            <div class="header" id="headerMain">
                <div class="headLeft">
                    <div class="logo">
                        <img src="css/resources/images/voltdb-logo.png" alt="VoltDB" />
                    </div>
                    <div class="menu" id="toggle">
                        <div class="toggleMenu" id="toggleMenu">Menu</div>
                        <nav id="nav">
                            <ul>
                                <li id="navDbmonitor" class="active"><a href="#" class="linkFirst">DB Monitor</a></li>
                                <li id="navAdmin" style="display: none;"><a href="#">Admin</a></li>
                                <li id="navSchema"><a href="#o">Schema</a></li>
                                <li id="navSqlQuery"><a href="#">SQL Query</a></li>
                            </ul>
                        </nav>
                    </div>
                    <div class="clear"></div>
                </div>
                <div class="headRight">
                    <ul class="topRightList" id="userSection">
                        <li>
                            <a href="#logoutPopup" id="btnlogOut">
                                <div class="userN" title=""></div>
                            </a>
                        </li>
                        <li>
                            <a href="#logoutPopup" id="logOut">
                                <div class="user" title="Log Out"></div>
                            </a>
                        </li>
                        <li class="line" id="userLine"></li>
                        <li class="help"><a href="#help" id="showMyHelp">Help</a></li>
                        <li class="responsiveMenuPlaceHolder">&nbsp;</li>
                    </ul>
                </div>
                <div class="clear"></div>
            </div>
            <div class="contents">
                <!-- Loading -->
                <div id="overlay" style="display: none;">
                    <div class="loading"></div>
                </div>
                <!-- Loading -->
                <div class="container" id="containerMain">
                    <div class="clusterDetailsWrapper" id="clusterDetails">
                        <div class="clusterDetailsContLeft" id="clusterDetailsLeft">
                            <h1 class="headText clusterIcon">Cluster</h1>
                            <ul class="clusterStat" id="clusterHealth">
                                <li class="activeIcon">Active <span>()</span></li>
                                <li class="joiningIcon">Joining <span>()</span></li>
                                <li class="missingIcon">Missing <span>()</span></li>
                                <li style="display: none;" class="alertIcon"><a href="#memoryAlerts" id="showMemoryAlerts">Alert <span>()</span></a></li>
                            </ul>
                            <div class="clear"></div>
                        </div>
                        <div class="clusterDetailsContRight" id="clusterDetailsRight">
                            <ul class="serverStat" id="serverStatSection">
                                <li>Monitoring</li>
                                <li class="activeServerName" id="activeServerName" title=""></li>
                            </ul>
                            <div style="float: right; padding: 0 0 0 10px;"><a href="#" id="btnPopServerList" class="btn showServers">Server</a></div>
                            <div class="clear"></div>
                        </div>
                        <div class="clear"></div>

                        <!-- Server List popup-->
                        <div id="popServerList" style="display: none;">
                            <div class="slide-pop-wrapper">
                                <div class="slide-pop-title">
                                    <div class="icon-server searchLeft">Servers</div>
                                    <div class="searchRight">
                                        <div class="search">
                                            <input type="text" id="popServerSearch" class="icon-search" onclick="this.value = '';" onblur="this.value=!this.value?'Search Server':this.value;" value="Search Server" />
                                        </div>
                                        <div class="thresholdVal">
                                            Alert Threshold
                                            <input type="text" id="threshold" class="theVal" maxlength="3" />
                                            % <a href="#" id="saveThreshold" class="setVal">Set</a>
                                        </div>
                                        <div class="clear"></div>
                                    </div>
                                    <div class="clear"></div>
                                </div>
                                <div class="slide-pop-content">
                                    <div class="server-info-heading">
                                        <span class="server">Server Name</span> <span class="memory-use">Memory Usage</span>
                                        <div class="clear"></div>
                                    </div>
                                    <div id="serverListWrapper">
                                        <ul class="servers-list" id="serversList"></ul>
                                    </div>
                                </div>
                            </div>
                        </div>
                    </div>
                    <div class="content displayPre" id="contentServer">
                        <div class="leftShowhide">
                            <div id="GraphBlock" class="">
                                <h1 class="headText1"><a href="#" id="showHideGraphBlock" class="showhideIcon expanded arrowAdjust">Show/Hide Graph</a></h1>
                            </div>
                        </div>
                        <div class="rightShowhide">
                            <ul class="rightShowhideList" id="showHideRightlist">
                                <li class="viewSelect">
                                    <label>View</label>
                                    <select id="graphView">
                                        <option selected="selected">Seconds</option>
                                        <option>Minutes</option>
                                        <option>Days</option>
                                    </select>
                                </li>
                            </ul>
                            <div class="preBtn"><a href="#myPreference" class="btn" id="showMyPreference">Display Preference</a> </div>
                        </div>
                        <div class="clear"></div>
                    </div>
                    <div id="mainGraphBlock">
                        <div class="graphChart" id="graphChart">
                            <div id="chartServerCPU" class="chart">
                                <div class="chartHeader" id="chartHead">
                                    <h1>Server CPU <span class="activeServerName" title=""></span></h1>
                                </div>
                                <svg id="visualisationCpu" width="100%" height="350"></svg>
                            </div>
                            <div id="chartServerRAM" class="chart">
                                <div class="chartHeader" id="chartRamHeader">
                                    <h1>Server RAM<span class="activeServerName" title=""></span></h1>
                                </div>
                                <svg id="visualisationRam" width="100%" height="400"></svg>
                            </div>
                            <div id="chartClusterLatency" class="chart">
                                <div class="chartHeader">
                                    <h1>Cluster Latency (99th percentile, ms)</h1>
                                </div>
                                <svg id="visualisationLatency" width="100%" height="400"></svg>
                            </div>
                            <div id="chartClusterTransactions" class="chart">
                                <div class="chartHeader">
                                    <h1>Cluster Transactions (tps)</h1>
                                </div>
                                <svg id="visualisationTransaction" width="100%" height="400"></svg>
                            </div>
<<<<<<< HEAD
                            <div id="chartPartitionIdleTime" class="chart left">
                                <div class="chartHeader">
                                    <h1>Partition Idle Time</h1>
                                </div>
                                <svg id="visualisationPartitionIdleTime" width="100%" height="400"></svg>
=======
                              <div id="chartPartitionIdleTime" class="chart left">
                                  <div class="chartHeader">
                                      <h1>Partition Idle Time</h1>
                                  </div>
                                  <div class="legend" style="display:none;">
                                   <ul>
                                       <li><div class="dotGray"></div>Local partitions </li>
                                       <li><div class="dotBlue"></div>Cluster-wide Maximum /  Minimum</li>
                                       <!--<li><div class="dotBlue"></div>Cluster-wide Minimum</li>-->
                                       <li><div class="dotOrange"></div>Multi-partition</li>
                                   </ul>
                                  </div>
                              <svg id="visualisationPartitionIdleTime" class="partitionHeight"></svg>
>>>>>>> 4406d1df
                            </div>
                            <div id="ChartDrReplicationRate" class="chart right" style="display: none">
                                <div class="chartHeader">
                                    <h1>Database Replication (DR)</h1>
                                </div>
                                <svg id="visualizationDrReplicationRate" width="100%" height="400"></svg>
                            </div>
                            <div class="clear"></div>
                        </div>
                    </div>
                    <div class="data">
                        <div id="firstpane" class="menu_list">
                            <!--Code for menu starts here-->
                            <div class="menu_head expanded">
                                <h1 id="ShowHideBlock">Show/Hide Data</h1>
                            </div>
                            <div class="menu_body" style="display: block;">
                                <div id="tblStoredProcedures" class="storedProcWrapper">
                                    <div class="tabs-filter-wrapper">
                                        <div class="tableTitle icon-procedures">Stored Procedures (Cluster)</div>
                                        <div class="filter">
                                            <input name="filter" id="filterStoredProc" type="text" class="search-box" onblur="this.value=!this.value?'Search Stored Procedures':this.value;" value="Search Stored Procedures" placeholder="Search Stored Procedures" />
                                            <a id="searchStoredProc" href="javascript:void(0)" class="icon-search" title="Search">search</a>
                                        </div>
                                        <div class="pagination">
                                            <a id="previousProcedures" href="javascript:void(0)" class="prev" title="Previous Page">Prev</a>Page
                                            <label id="lblPrevious"></label>
                                            of
                                            <label id="lblTotalPages"></label>
                                            <a id="nextProcedures" href="javascript:void(0)" class="next" title="Next Page">Next</a>
                                        </div>
                                        <div class="clear"></div>
                                    </div>
                                    <div class="tblScroll">
                                        <table width="100%" border="0" cellspacing="0" cellpadding="0" class="storeTbl">
                                            <thead>
                                                <tr>
                                                    <th id="PROCEDURE" width="30%" data-name="none">Stored Procedure</th>
                                                    <th id="INVOCATIONS" width="10%" data-name="none">Invocations</th>
                                                    <th id="MIN_LATENCY" width="15%" data-name="none">Min Latency (ms)</th>
                                                    <th id="MAX_LATENCY" width="15%" data-name="none">Max Latency (ms)</th>
                                                    <th id="AVG_LATENCY" width="15%" data-name="none">Avg Latency (ms)</th>
                                                    <th id="PERC_EXECUTION" width="15%" data-name="none">% Time of Execution</th>
                                                </tr>
                                            </thead>
                                            <tbody id="storeProcedureBody"></tbody>
                                        </table>
                                    </div>
                                </div>
                                <div id="tblDataTables" class="dataTablesWrapper">
                                    <div class="tabs-filter-wrapper">
                                        <div class="tableTitle icon-tables">Database Tables</div>
                                        <div class="filter">
                                            <input name="filter" id="filterDatabaseTable" type="text" class="search-box" onblur="this.value=!this.value?'Search Database Tables':this.value;" value="Search Database Tables" placeholder="Search Database Tables" />
                                            <a id="searchDataTable" href="javascript:void(0)" class="icon-search" title="Search">search</a>
                                        </div>
                                        <div class="pagination">
                                            <a id="previousTables" href="javascript:void(0)" class="prev" title="Previous Page">Prev</a>Page
                                            <label id="lblPreviousTable"></label>
                                            of
                                            <label id="lblTotalPagesofTables"></label>
                                            <a id="nextTables" href="javascript:void(0)" class="next" title="Next Page">Next</a>
                                        </div>
                                        <div class="clear"></div>
                                    </div>
                                    <div class="tblScroll">
                                        <table width="100%" border="0" cellspacing="0" cellpadding="0" class="storeTbl">
                                            <thead>
                                                <tr>
                                                    <th id="TABLE_NAME" width="30%" data-name="none">Table</th>
                                                    <th id="TUPLE_COUNT" width="10%" data-name="none">Row Count</th>
                                                    <th id="MAX_ROWS" width="15%" data-name="none">Max Rows (per partition)</th>
                                                    <th id="MIN_ROWS" width="15%" data-name="none">Min Rows (per partition)</th>
                                                    <th id="AVG_ROWS" width="15%" data-name="none">Avg Rows (per partition)</th>
                                                    <th id="TABLE_TYPE" width="15%" data-name="none">Type</th>
                                                </tr>
                                            </thead>
                                            <tbody id="tablesBody"></tbody>
                                        </table>
                                    </div>
                                </div>
                            </div>
                        </div>
                    </div>

                    <div class="drWrapper" id="divDrReplication" style="display:none">
                        <div class="content drHeader" id="drHeader">
                            <div class="leftShowhide">
                                <div class="dr">
                                    <h1 class="headText1">
                                        <a href="javascript:void(0);" id="showHideDrBlock" class="showhideIcon collapsed arrowAdjust">Show/Hide Database Replication (DR)</a>
                                    </h1>
                                </div>
                            </div>
                            <div class="rightShowhide">
                                <ul class="drList">
                                    <li>Mode</li>
                                    <li id="dbDrMode" class="drArrow">Master</li>
                                </ul>

                                <ul class="drList">
                                    <!-- <li>State</li>
                                     <li class="drArrow">On</li>-->
                                    <li class="alertIcon warningDr" style="display: none">
                                        <a id="drWarning" href="#drPartitionWarning" class="drWarning">
                                            <span style="margin:0 0 0 24px">Warning</span>
                                        </a>
                                    </li>
                                </ul>



                                <div class="clear"></div>
                            </div>
                            <div class="clear"></div>
                        </div>
                        <div id="drSection" class="drShowHide" style="display:none;">
                            <div id="drMasterSection" class="masterWrapper" style="display:block;">
                                <div id="tblMAster_wrapper" class="dataTables_wrapper no-footer">
                                    <div class="tabs-filter-wrapperDR">
                                        <div class="tableTitle icon-master">Master</div>
                                        <div class="filter"><input name="filter" id="filterPartitionId" type="text" class="search-box" onblur="" placeholder="Search Partition ID"><a id="searchDrMasterData" href="javascript:void(0)" class="icon-search" title="Search">search</a></div>
                                        <div class="clear"></div>
                                    </div>
                                    <div class="clear"></div>


                                    <div class="dataTables_paginate paging_extStyleLF paginationDefault" id="tblDrMAster_paginate">
                                        <span class="paginate_disabled_previous paginate_button" title="Previous Page">Prev</span>
                                        <div class="navigationLabel">Page <span class="pageIndex"> 0 </span> of <span class="totalPages">0</span></div>
                                        <span class="paginate_enabled_next paginate_button" title="Next Page">Next</span>
                                    </div>

                                    <div class="tblScroll">
                                        <table width="100%" border="0" cellspacing="0" id="tblDrMAster" cellpadding="0" class="storeTbl drTbl no-footer dataTable" aria-describedby="tblDrMAster_info" role="grid">
                                            <thead>
                                                <tr role="row">
                                                    <th id="Th1" width="25%" data-name="none" class="" tabindex="0" aria-controls="tblDrMAster" rowspan="1" colspan="1" aria-sort="ascending" aria-label="Partition ID: activate to sort column descending">Partition ID</th>
                                                    <th id="Th2" width="20%" data-name="none" class="sorting" tabindex="0" aria-controls="tblDrMAster" rowspan="1" colspan="1" aria-label="Status: activate to sort column ascending">Status</th>
                                                    <th id="Th3" width="10%" data-name="none" class="sorting" tabindex="0" aria-controls="tblDrMAster" rowspan="1" colspan="1" aria-label="Total Buffer: activate to sort column ascending">Total Buffer</th>
                                                    <th id="Th4" width="10%" data-name="none" class="sorting" tabindex="0" aria-controls="tblDrMAster" rowspan="1" colspan="1" aria-label="Buffer on disk: activate to sort column ascending">Buffer on disk</th>
                                                    <th id="Th5" width="15%" data-name="none" class="sorting" tabindex="0" aria-controls="tblDrMAster" rowspan="1" colspan="1" aria-label="Replica Latency (ms): activate to sort column ascending">Replica Latency (ms)</th>
                                                    <th id="Th6" width="20%" data-name="none" class="sorting" tabindex="0" aria-controls="tblDrMAster" rowspan="1" colspan="1" aria-label="Replica latency (in transactions): activate to sort column ascending">Replica latency (in transactions)</th>
                                                </tr>

                                            </thead>
                                            <tbody><tr><td colspan="6"> No data to be displayed</td></tr></tbody>
                                        </table>
                                    </div>
                                </div>

                            </div>


                            <div id="drReplicaSection" class="replicaWrapper" style="display:block">
                                <div id="tblReplica_wrapper" class="dataTables_wrapper no-footer">
                                    <div class="tabs-filter-wrapperDR">
                                        <div class="tableTitle icon-replica">Replica</div>
                                        <div class="filter"><input name="filter" id="filterHostID" type="text" class="search-box" onblur="" placeholder="Search Host ID"><a id="searchDrMasterData" href="javascript:void(0)" class="icon-search" title="Search">search</a></div>
                                        <div class="clear"></div>
                                    </div>
                                    <div class="clear"></div>


                                    <div class="dataTables_paginate paging_extStyleLF paginationDefault" id="tblDrReplica_paginate">
                                        <span class="paginate_disabled_previous paginate_button" title="Previous Page">Prev</span>
                                        <div class="navigationLabel">Page <span class="pageIndex"> 0 </span> of <span class="totalPages">0</span></div>
                                        <span class="paginate_enabled_next paginate_button" title="Next Page">Next</span>
                                    </div>

                                    <div class="tblScroll">
                                        <table width="100%" border="0" cellspacing="0" id="tblDrReplica" cellpadding="0" class="storeTbl drTbl no-footer dataTable" aria-describedby="tblDrReplica_info" role="grid">
                                            <thead>
                                                <tr>
                                                    <th id="Th7" width="25%" data-name="none">Host ID</th>
                                                    <th id="Th8" width="25%" data-name="none">Status</th>
                                                    <th id="Th9" width="25%" data-name="none">Replication rate (last 1 minute)</th>
                                                    <th id="Th10" width="25%" data-name="none">Replication rate (last 5 minutes)</th>
                                                </tr>

                                            </thead>
                                            <tbody><tr><td colspan="6"> No data to be displayed</td></tr></tbody>
                                        </table>
                                    </div>
                                </div>
                            </div>
                        </div>




                    </div>

                </div>
            </div>

            <!--Admin-->

            <div id="admin" class="container contents">
                <!-- Loading -->
                <div id="adminActionOverlay" style="display: none;">
                    <div class="loading"></div>
                </div>
                <!-- Loading -->

                <div class="adminWrapper">
                    <div class="adminLeft">
                        <h1 class="headText clusterIcon">Cluster</h1>
                        <div class="adminClusterProperties">
                            <ul class="adminClusterList">
                                <li><a href="#pauseConfirmationPop" class="resume" id="pauseConfirmation">Pause</a> <a href="#resumeConfirmationPop" class="pause" id="resumeConfirmation" style="display: none;">Resume</a> </li>
                                <li><a href="#promoteConfirmationPop" class="promote-disabled" id="promoteConfirmation">Promote</a></li>
                                <li><a href="#savePop" id="saveConfirmation" class="saveme">Save</a></li>
                                <li><a href="#restorePop" id="restoreConfirmation" class="restoreConfirmationDisable">Restore</a></li>
                                <li><a href="#shutDownConfirmationPop" class="shutdown" id="shutDownConfirmation">Shutdown</a></li>
                            </ul>


                        </div>
                        <div class="clear"></div>
                    </div>
                    <div class="adminRight">
                        <div class="downloadConfig">
                            <a id="downloadAdminConfigurations" href="javascript:void(0)" download="deployment.xml" class="btnDown">Download Configuration</a>
                        </div>
                        <div class="adminServer">
                            <div class="serverName" id="serverName">Server<span class="setServer adminIcons"></span></div>
                            <!-- <div class="setServer adminIcons" id="btnServerConfigAdmin"></div>-->
                            <!-- server list -->
                            <div id="serverConfigAdmin" style="display: none;">
                                <div class="slide-pop-wrapper">
                                    <div class="slide-pop-title ">
                                        <div class="icon-server searchLeft searchLeftAdmin">Servers</div>
                                        <div class="searchRight">
                                            <div class="search">
                                                <!-- <input type="text" id="popServerSearchAdmin" class="icon-search icoSS" onclick="this.value='';" onblur="this.value=!this.value?'Search Server':this.value;" value="Search Server" placeholder="Search Server"> -->
                                            </div>
                                        </div>
                                        <div class="clear"></div>
                                    </div>
                                    <div class="slide-pop-content" style="padding: 0 0 15px 0;">
                                        <div id="serverListWrapperAdmin">
                                            <table width="100%" border="0" cellspacing="0" cellpadding="0" class="tblshutdown">
                                                <tbody></tbody>
                                            </table>
                                        </div>
                                    </div>
                                </div>
                            </div>
                            <!-- server list -->
                        </div>
                        <div class="clear"></div>
                    </div>
                    <div class="clear"></div>
                </div>
                <div class="adminContainer">
                    <div class="adminContentLeft">
                        <div class="headerAdminContent">
                            <h1>Overview</h1>
                        </div>
                        <div class="overviewTbl">
                            <table width="100%" border="0" cellspacing="0" cellpadding="0" class="adminTbl1">
                                <tr>
                                    <td width="62%" class="configLabel">Sites Per Host</td>
                                    <td id="sitePerHost" width="20%" align="right"></td>
                                    <td width="2%">&nbsp;</td>
                                    <td width="16%">&nbsp;</td>
                                </tr>
                                <tr>
                                    <td class="configLabel">K-Safety </td>
                                    <td id="kSafety" align="right"></td>
                                    <td>&nbsp;</td>
                                    <td>&nbsp;</td>
                                </tr>
                                <tr>
                                    <td class="configLabel">Partition Detection </td>
                                    <td align="right">
                                        <div id="partitionDetectionIcon" class="onIcon"></div>
                                    </td>
                                    <td id="partitionDetectionLabel"></td>
                                    <td>&nbsp;</td>
                                </tr>
                                <!--<tr class="security" id="securityRow">
                                    <td class="configLabel">Security</td>-->
                                <tr class="hasSubLabel parent security" id="row-6">
                                    <td class="configLabel"><a href="javascript:void(0)" class="labelCollapsed">Security</a></td>
                                    <td align="right" class="securitytd">
                                        <div id="securityOptionIcon" class="offIcon"></div>
                                        <input type="checkbox" id="chkSecurity" class="chkSecurity" />
                                        <div id="loadingSecurity" class="loading-small" style="display: none"></div>
                                    </td>
                                    <td><span id="spanSecurity" style="display: inline"></span></td>
                                    <td>
                                        <a id="btnEditSecurityOk" href="#securityPop" class="editOk" title="Save" style="">Ok</a>
                                        <a id="btnEditSecurityCancel" href="javascript:void(0)" class="editCancel" title="Cancel" style="">Cancel</a>
                                        <a href="#securityPop" id="securityEdit" class="edit" title="Edit">&nbsp;</a>
                                    </td>
                                </tr>

                                <tr class="child-row-6 subLabelRow">
                                    <td colspan="4">
                                        <div id="loadingUserList" class="userSecurity" style="display: none;">
                                            <div class="loading-small loadingSecurity"></div>
                                        </div>
                                        <div class="securWrapper" id="UsersList">
                                            <!--<table width="100%" cellpadding="0" cellspacing="0" class="secTbl">
                                                    <tr>
                                                        <th>Username</th>
                                                        <th>Password</th>
                                                        <th>Role</th>
                                                    </tr>
                                                    <tr>
                                                        <td>Test</td>
                                                        <td>Test</td>
                                                        <td>User</td>
                                                    </tr>
                                                </table>-->
                                        </div>
                                        <div class="securWrapper" id="UsersListEditable" style="display: none;">
                                            <div class="userName">Users</div>
                                            <div class="editBtn"><a href="javascript:void(0)" class="btnEd" id="addmorePOIbutton" onclick="insRow()"><span class="userPlus">+</span> Add User</a> </div>
                                            <div class="clear secLine"></div>
                                            <form id="frmUserList" method="get" action="">
                                                <div id="editUserList">

                                                </div>
                                            </form>
                                        </div>
                                    </td>
                                </tr>

                                <tr class="hasSubLabel parent" id="row-1">
                                    <td class="configLabel"><a href="javascript:void(0)" class="labelCollapsed">HTTP Access</a></td>
                                    <td align="right">
                                        <div id="httpAccessIcon" class="onIcon"></div>
                                    </td>
                                    <td id="httpAccessLabel"></td>
                                    <td>&nbsp;</td>
                                </tr>
                                <tr class="child-row-1 subLabelRow">
                                    <td class="configLabel">JSON API</td>
                                    <td align="right">
                                        <div id="jsonAPIIcon" class="onIcon"></div>
                                    </td>
                                    <td id="txtJsonAPI"></td>
                                    <td>&nbsp;</td>
                                </tr>
                                <tr class="hasSubLabel parent" id="row-2">
                                    <td class="configLabel"><a href="javascript:void(0)" class="labelCollapsed">Auto Snapshots</a></td>
                                    <td align="right" id="autoSnapshotOption" class="snapshottd">
                                        <div id="autoSnapshotIcon" class="onIcon"></div>
                                        <input style="display: none;" type="checkbox" id="chkAutoSnapshot" checked="checked" class="snapshot" />
                                        <div id="loadingSnapshot" class="loading-small" style="display: none"></div>
                                    </td>
                                    <td>
                                        <div id="txtAutoSnapshot" class="SnapshotsOn"></div>
                                    </td>
                                    <td><a id="btnEditAutoSnapshotOk" href="#autoSnapshotPop" class="editOk" title="Save" style="">Ok</a> <a id="btnEditAutoSnapshotCancel" href="javascript:void(0)" class="editCancel" title="Cancel" style="">Cancel</a> <a href="javascript:void(0)" id="autoSnapshotEdit" class="edit" title="Edit">&nbsp;</a></td>
                                </tr>
                                <tr class="child-row-2 subLabelRow" id="snapshotPrefixRow">
                                    <td class="configLabel">File Prefix </td>
                                    <td align="right" class="tdSnapshotPrefix">
                                        <form id="frmSnapshotFilePrefix" method="get" action="">
                                            <div id="loadingSnapshotPrefix" class="loading-small" style="display: none;"></div>
                                            <span id="prefixSpan"></span>
                                            <input id="txtPrefix" name="txtPrefix" class="exitableTxtBx exitableFilePrefix" type="text" style="display: none" />
                                            <label id="errorSnapshotFilePrefix" for="txtPrefix" class="error" style="display: none;"></label>
                                        </form>
                                    </td>
                                    <td>&nbsp;</td>
                                    <td>&nbsp;</td>
                                </tr>
                                <tr class="child-row-2 subLabelRow" id="snapshotFrequencyRow">
                                    <td class="configLabel">Frequency </td>
                                    <td align="right" class="tdSnapshotFrequency">
                                        <form id="frmSnapshotFrequency" method="get" action="">
                                            <div id="loadingSnapshotFrequency" class="loading-small" style="display: none;"></div>
                                            <span id="frequencySpan"></span>
                                            <input id="txtFrequency" name="txtFrequency" class="exitableTxtBx" type="text" style="display: none" />
                                            <span id="spanFrequencyUnit"></span>
                                            <select id="ddlfrequencyUnit" style="display: none;">
                                                <option>Hrs</option>
                                                <option>Min</option>
                                                <option>Sec</option>
                                            </select>
                                            <label id="errorSnapshotFrequency" for="txtFrequency" class="error" style="display: none;"></label>
                                        </form>
                                    </td>
                                    <td>&nbsp;</td>
                                    <td>&nbsp;</td>
                                </tr>
                                <tr class="child-row-2 subLabelRow" id="snapshotRetainedRow">
                                    <td class="configLabel">Retained </td>
                                    <td align="right" class="tdSnapshotRetained">
                                        <form id="frmSnapshotRetained" method="get" action="">
                                            <div id="loadingSnapshotRetained" class="loading-small" style="display: none;"></div>
                                            <span id="retainedSpan"></span>
                                            <input id="txtRetained" name="txtRetained" class="exitableTxtBx" type="text" style="display: none" />
                                            <span id="retainedSpanUnit"></span>
                                            <label id="errorSnapshotRetained" for="txtRetained" class="error" style="display: none;"></label>
                                        </form>
                                    </td>
                                    <td>&nbsp;</td>
                                    <td>&nbsp;</td>
                                </tr>
                                <tr class="hasSubLabel parent" id="row-3">
                                    <td class="configLabel"><a href="javascript:void(0)" class="labelCollapsed">Command Logging</a></td>
                                    <td align="right">
                                        <div id="commandLogIcon" class="offIcon"></div>
                                    </td>
                                    <td id="commandLogLabel"></td>
                                    <td>&nbsp;</td>
                                </tr>
                                <tr class="child-row-3 subLabelRow">
                                    <td class="configLabel">Log Frequency Time </td>
                                    <td align="right">
                                        <span id="commandLogFrequencyTime"></span>
                                        <span id="commandLogFrequencyUnit"></span>
                                    </td>
                                    <td>&nbsp;</td>
                                    <td>&nbsp;</td>
                                    <td>&nbsp;</td>
                                </tr>
                                <tr class="child-row-3 subLabelRow">
                                    <td class="configLabel">Log Frequency Transactions </td>
                                    <td id="commandLogFrequencyTxns" align="right"></td>
                                    <td>&nbsp;</td>
                                    <td>&nbsp;</td>
                                </tr>
                                <tr class="child-row-3 subLabelRow">
                                    <td class="configLabel">Log Size</td>
                                    <td align="right">
                                        <span id="commandLogSegmentSize"></span>
                                        <span id="commandLogSegmentSizeUnit"></span>
                                    </td>
                                    <td>&nbsp;</td>
                                    <td>&nbsp;</td>
                                </tr>
                                <tr class="hasSubLabel parent" id="row-4">
                                    <td class="configLabel"><a href="javascript:void(0)" class="labelCollapsed">Export</a></td>
                                    <td align="right"></td>
                                    <td>&nbsp;</td>
                                    <td>
                                        <a href="javascript:void(0);" id="addNewConfigLink" class="plusAdd" style="display: block;" title="Add Configuration">&nbsp;</a>
                                        <div id="loadingConfiguration" class="loading-small loadExport" style="display: none"></div>
                                        <a href="#addConfigPopup" id="addConfigPopupLink" data-id="-1" title="Add Configuration" style="display: none">Add Configuration</a>
                                    </td>
                                </tr>
                                <tbody id="exportConfiguration" data-status="value" style="display: none;"></tbody>
                                <tr class="hasSubLabel parent" id="row-5">
                                    <td class="configLabel"><a href="javascript:void(0)" class="labelCollapsed">Advanced</a></td>
                                    <td>&nbsp;</td>
                                    <td>&nbsp;</td>
                                    <td>&nbsp;</td>
                                </tr>
                                <tr class="child-row-5 subLabelRow">
                                    <td class="configLabel">Max Java Heap </td>
                                    <td align="right">
                                        <span id="maxJavaHeap"></span>
                                        <span id="maxJavaHeapUnit"></span>
                                    </td>
                                    <td>&nbsp;</td>
                                    <td>&nbsp;</td>
                                    <td>&nbsp;</td>
                                </tr>
                                <tr class="child-row-5 subLabelRow" id="heartbeatTimeoutRow">
                                    <td class="configLabel">Heartbeat Timeout </td>
                                    <td align="right" class="heartbeattd">
                                        <form id="formHeartbeatTimeout" method="get" action="">
                                            <div id="loadingHeartbeatTimeout" class="loading-small" style="display: none;"></div>
                                            <span id="hrtTimeOutSpan"></span>
                                            <input id="txtHrtTimeOut" name="txtHrtTimeOut" class="exitableTxtBx" type="text" style="display: none" />
                                            <span id="hrtTimeOutUnitSpan"></span>
                                            <label id="errorHeartbeatTimeout" for="txtHrtTimeOut" class="error" style="display: none;"></label>
                                        </form>
                                    </td>
                                    <td>&nbsp;</td>
                                    <td><a id="btnEditHeartbeatTimeoutOk" href="#HrtTimeOutPopup" class="editOk" title="Save" style="">Ok</a> <a id="btnEditHeartbeatTimeoutCancel" href="javascript:void(0)" class="editCancel" title="Cancel" style="">Cancel</a> <a id="btnEditHrtTimeOut" href="javascript:void(0)" class="edit" title="Edit">&nbsp;</a></td>
                                </tr>
                                <tr class="child-row-5 subLabelRow" id="queryTimoutRow">
                                    <td class="configLabel">Query Timeout</td>
                                    <td align="right" class="queryTimeOut">
                                        <form id="formQueryTimeout" method="get" action="">
                                            <div id="loadingQueryTimeout" class="loading-small" style="display: none;"></div>
                                            <span id="queryTimeOutSpan"></span>
                                            <input id="txtQueryTimeout" name="txtQueryTimeout" class="exitableTxtBx" type="text" style="display: none" />
                                            <span id="queryTimeOutUnitSpan"></span>
                                            <label id="errorQueryTimeout" for="txtQueryTimeout" class="error" style="display: none;"></label>
                                        </form>
                                    </td>
                                    <td>&nbsp;</td>
                                    <td><a id="btnEditQueryTimeoutOk" href="#QueryTimeOutPopup" class="editOk" title="Save" style="">Ok</a> <a id="btnEditQueryTimeoutCancel" href="javascript:void(0)" class="editCancel" title="Cancel" style="">Cancel</a> <a id="btnEditQueryTimeout" href="javascript:void(0)" class="edit" title="Edit">&nbsp;</a></td>
                                </tr>
                                <tr class="child-row-5 subLabelRow">
                                    <td class="configLabel">Max Temp Table Memory</td>
                                    <td align="right">
                                        <span id="temptablesmaxsize"></span>
                                        <span id="temptablesmaxsizeUnit"></span>
                                    </td>
                                    <td>&nbsp;</td>
                                    <td>&nbsp;</td>
                                </tr>
                                <tr class="child-row-5 subLabelRow">
                                    <td class="configLabel">Snapshot Priority</td>
                                    <td id="snapshotpriority" align="right"></td>
                                    <td>&nbsp;</td>
                                    <td>&nbsp;</td>
                                </tr>
                            </table>
                        </div>

                        <div class="drWrapperAdmin" id="divDrWrapperAdmin" style="display:none">
                            <div class="headerAdminContent">
                                <h1>
                                    <div class="drAdminHeaderLeft">Database Replication (DR)</div>
                                    <div class="drAdminHeaderRight">
                                        <ul class="drList">
                                            <li>Mode</li>
                                            <li id="drMode" class="drArrow"></li>
                                        </ul>
                                        <div class="clear"></div>
                                    </div>
                                    <div class="clear"></div>
                                </h1>
                            </div>
                            <div class="drContent">
                                <table width="100%" border="0" cellspacing="0" cellpadding="0" class="adminTbl1">
                                    <!--<tr>
                                        <td width="62%" class="configLabel">State</td>
                                        <td width="20%" align="right">
                                            <div id="drStateIcon" class="onIcon"></div>
                                            <input style="display: none;" type="checkbox" id="chkDrState" checked="checked" class="drstate" />
                                            <div id="loadingDrState" class="loading-small" style="display: none"></div>
                                        </td>
                                         <td width="2%"><div id="txtDrState" class="drStateOn">On</div></td>
                                        <td width="16%"><a id="btnEditDrStateOk" href="#drStatePop" class="editOk" title="Save" style="">Ok</a> <a id="btnEditDrStateCancel" href="javascript:void(0)" class="editCancel" title="Cancel" style="">Cancel</a> <a href="javascript:void(0)" id="drStateEdit" class="edit" title="Edit">&nbsp;</a></td>
                                    </tr>-->
                                    <tr>
                                        <td width="62%" class="configLabel">ID</td>
                                        <td id="drId" width="20%" align="right"></td>
                                        <td width="2%">&nbsp;</td>
                                        <td width="16%">&nbsp;</td>
                                    </tr>
                                    <tr id="row-DrConfig">

                                        <td class="configLabel">Master</td>
                                        <td align="right" class="tdDrConfig">
                                            <div id="drMasterIcon" class="offIcon"></div>
                                            <input style="display: none;" type="checkbox" checked="checked" id="chkDrMaster" />
                                            <div id="loadingDrMaster" class="loading-small" style="display: none"></div>
                                        </td>
                                        <td><div id="txtDrMaster" class="drMasterOn"></div></td>
                                        <td>
                                            <a id="btnEditDrMasterOk" href="#drMasterPop" class="editOk" title="Save" style="">Ok</a>
                                            <a id="btnEditDrMasterCancel" href="javascript:void(0)" class="editCancel" title="Cancel" style="">Cancel</a>
                                            <a href="javascript:void(0);" id="drMasterEdit" class="edit" title="Edit">&nbsp;</a>
                                        </td>
                                    </tr>

                                    <tr>
                                        <td class="configLabel">Replica <span id="replicaSource" style="font-weight:normal"></span></td>
                                        <td align="right">
                                            <div id="drReplicaIcon" class="offIcon" title=""></div>
                                            <input style="display: none;" type="checkbox" id="chkDrReplica" checked="checked" />
                                            <div id="loadingDrReplica" class="loading-small" style="display: none"></div>
                                        </td>
                                        <td><div id="txtDrReplica" class="drReplicaOn" title=""></div></td>
                                        <td><!--<a id="btnEditDrReplicaOk" href="#drReplicaPop" class="editOk" title="Save" style="">Ok</a> <a id="btnEditDrReplicaCancel" href="javascript:void(0)" class="editCancel" title="Cancel" style="">Cancel</a> <a href="javascript:void(0);" id="drReplicaEdit" class="edit" title="Edit">&nbsp;</a>--> &nbsp;</td>
                                    </tr>

                                    <!--<tr class="child-row-8 subLabelRow" id="Tr1">
                                        <td class="configLabel">Source </td>
                                        <td align="right" class="">
                                            <div id="loadingDrSource" class="loading-small" style="display: none;"></div>
                                            <span id="drSourceSpan">serverBz</span>
                                            <input id="txtDrSource" name="txtDrSource" class="exitableTxtDr" value="serverBz" type="text" style="display: none" />
                                        </td>
                                        <td>&nbsp;</td>
                                        <td>&nbsp;</td>
                                    </tr>-->

                                </table>

                            </div>
                        </div>

                    </div>
                    <div class="adminContentRight">
                        <div class="adminPorts">
                            <div class="headerAdminContent">
                                <h1>Network Interfaces</h1>
                            </div>
                            <div style="overflow: auto">
                                <table width="100%" border="0" cellspacing="0" cellpadding="0" class="adminTbl2 network">
                                    <tr>
                                        <th width="30%">Port Name</th>
                                        <th width="45%" id="hServerSettings">Server Settings</th>
                                        <th width="25%">Cluster Settings</th>
                                    </tr>
                                    <tr>
                                        <td>Client Port</td>
                                        <td id="clientport"></td>
                                        <td id="clusterClientport"></td>
                                    </tr>
                                    <tr>
                                        <td>Admin Port</td>
                                        <td id="adminport"></td>
                                        <td id="clusterAdminport"></td>
                                    </tr>
                                    <tr>
                                        <td>HTTP Port</td>
                                        <td id="httpport"></td>
                                        <td id="clusterHttpport"></td>
                                    </tr>
                                    <tr>
                                        <td>Internal Port</td>
                                        <td id="internalPort"></td>
                                        <td id="clusterInternalPort"></td>
                                    </tr>
                                    <tr>
                                        <td>Zookeeper Port</td>
                                        <td id="zookeeperPort"></td>
                                        <td id="clusterZookeeperPort"></td>
                                    </tr>
                                    <tr>
                                        <td>Replication Port</td>
                                        <td id="replicationPort"></td>
                                        <td id="clusterReplicationPort"></td>
                                    </tr>
                                </table>
                            </div>
                        </div>
                        <div class="adminDirectories">
                            <div class="headerAdminContent">
                                <h1>Directories</h1>
                            </div>
                            <div class="adminDirect">
                                <table width="100%" border="0" cellspacing="0" cellpadding="0" class="adminTbl2">
                                    <tr>
                                        <td width="76%">Root (Destination)</td>
                                        <td id="voltdbroot" width="24%"></td>
                                    </tr>
                                    <tr>
                                        <td>Snapshot</td>
                                        <td id="snapshotpath"></td>
                                    </tr>
                                    <tr>
                                        <td>Export Overflow</td>
                                        <td id="exportOverflow"></td>
                                    </tr>
                                    <tr>
                                        <td>Command Log</td>
                                        <td id="commandlogpath"></td>
                                    </tr>
                                    <tr>
                                        <td>Command Log Snapshots</td>
                                        <td id="commandlogsnapshotpath"></td>
                                    </tr>
                                </table>
                            </div>
                        </div>
                    </div>
                    <div class="clear"></div>
                </div>
            </div>

            <!--Schema Tab-->
            <div id="schema" class="contents">
            </div>
            <!--Sql Query Tab-->
            <div id="sqlQuery" class="containerStudio contents">
                <div class="blockWrapper" id="BlockContainer01">
                    <div class="objectExplorer">
                        <!-- Loading -->
                        <div id="sqlQueryOverlay" style="display: none;">
                            <div class="loading-medium"></div>
                        </div>
                        <!-- Loading -->
                        <div class="explorer">
                            <!--tab-->
                            <div class="tabContant" id="tabMain">
                                <button class="refreshBtn">Refresh</button>
                                <ul class="tabs">
                                    <li><a href="#tab1">Tables</a></li>
                                    <li><a href="#tab2">Views</a></li>
                                    <li><a href="#tab3">Stored Procedures</a></li>
                                </ul>
                                <div class="tab_container">
                                    <div id="tabScroller">
                                        <div id="tab1" class="tab_content">
                                            <div id="accordionTable">
                                            </div>
                                        </div>
                                        <div id="tab2" class="tab_content">
                                            <div id="accordionViews"></div>
                                        </div>
                                        <div id="tab3" class="tab_content">
                                            <div id="accordionProcedures"></div>
                                        </div>
                                    </div>
                                </div>
                            </div>
                        </div>
                        <div class="clear"></div>
                    </div>
                    <div class="queryInput" id="inputQuery">
                        <ul class="btnList" id="queryBtnList">
                            <li>
                                <button class="btnStudio" id="runBTn">Run</button>
                            </li>
                            <li>
                                <button class="btnStudio" id="clearQuery">Clear</button>
                            </li>
                        </ul>
                        <h1 class="theHeading icon-query">Query</h1>
                        <div class="query">
                            <form name="" id="queryForm">
                                <div class="textWritingArea">
                                    <textarea id="theQueryText"></textarea>
                                </div>
                            </form>
                        </div>
                    </div>
                    <div class="clear"></div>
                </div>
                <div class="blockWrapper" id="blockContainer02">
                    <div class="exportType">
                        <form name="" id="queryResult">
                            <select id="exportType">
                                <option selected="selected">HTML</option>
                                <option>CSV</option>
                                <option>Monospace</option>
                            </select>
                        </form>
                    </div>
                    <h1 class="theHeading icon-queryResult">Query Result</h1>
                    <div class="queryResult">
                        <div id="resultHtml" style="display: block;" class="resultHtml"></div>
                        <div id="resultCsv" style="display: none;" class="resultCsv"></div>
                        <div id="resultMonospace" style="display: none;" class="resultMonospace">
                            <pre>
                    </pre>
                        </div>
                    </div>
                    <div id="queryResults" class="queryStatus"></div>
                </div>
            </div>
        </div>
    </div>
    <div class="footer" id="mainFooter">
        <p>Copyright © 2015 VoltDB. All rights reserved. </p>
    </div>
    <!-- POPUP Saved Preferences -->
    <div id="myPreference" style="display: none">
        <div class="overlay-title">Graph/Data Preferences</div>
        <div class="clear"></div>
        <div class="overlay-content graphPop">
            <form name="popupForm" id="formPopup" method="post">
                <ul class="user-preferences" id="userPreferences">
                    <li class="pref-graph">
                        Server CPU
                        <input type="checkbox" id="ServerCPU" name="" value="cpu" checked="checked" />
                    </li>
                    <li class="pref-graph">
                        Server RAM
                        <input type="checkbox" id="ServerRAM" name="" value="ram" checked="checked" />
                    </li>
                    <li class="pref-graph">
                        Cluster Latency
                        <input type="checkbox" id="ClusterLatency" name="" value="latency" checked="checked" />
                    </li>
                    <li class="pref-graph">
                        Cluster Transactions
                        <input type="checkbox" id="ClusterTransactions" name="" value="transaction" checked="checked" />
                    </li>
                    <li class="pref-graph">
                        Partition Idle Time
                        <input type="checkbox" id="PartitionIdleTime" name="" value="transaction" checked="checked" />
                    </li>
                    <li class="pref-graph" id="liDrReplication">
                        DR Replication Rate
                        <input type="checkbox" id="DrReplicationRate" name="" value="drReplication" checked="checked" />
                    </li>
                    <li class="pref-storedProc">
                        Stored Procedures
                        <input type="checkbox" id="StoredProcedures" name="" value="stored_proc" checked="checked" />
                    </li>
                    <li class="last pref-tables" id="liTables">
                        Database Tables
                        <input type="checkbox" id="DatabaseTables" name="" value="table" checked="checked" />
                    </li>
                    <li class="pref-tables" id="liDrTables" style="display:none">
                        Data Replication Tables
                        <input type="checkbox" id="DRTables" name="" value="table" checked="checked" />
                    </li>
                </ul>
                <input type="submit" name="account_details" id="account_details" value="Save" class="input-submit left" hidden="hidden" style="display: none;" />
            </form>
        </div>
        <div class="overlay-btns"><a href="#" class="btn" id="savePreference">Save</a></div>
    </div>
    <!-- POPUP Saved Preferences -->
    <!-- POPUP Alerts -->
    <div id="memoryAlerts" style="display: none">
        <div class="overlay-title">Memory Usage Alerts</div>
        <div class="clear"></div>
        <div class="overlay-content">
            <div class="server-info-heading"><span class="server">Server Name</span><span class="memory-use">Memory Usage</span></div>
            <ul class="servers-list" id="memoryAlertsList"></ul>
        </div>
    </div>
    <!-- POPUP Alerts -->

    <div style="display: none"><a href="#error" id="errorPopup">Error</a></div>

    <!--Error popup-->
    <div id="error" style="display: none">
        <div class="overlay-title errorIcon ">Error</div>
        <div class="clear"></div>
        <div class="overlay-contentError errorMsg">
            <p id="errorMessage"></p>
            <br />
            <div class="overlay-btns" style="padding: 0"><a href="#" class="btn" id="btnOk">Ok</a></div>
        </div>
    </div>
    <!--Error popup-->
    <!--Logout popup-->
    <div id="logoutPopup" style="display: none">
        <div class="overlay-title ">
            <img src="css/resources/images/Information.png" class="imgError" />Logout
        </div>
        <div class="clear"></div>
        <div class="overlay-contentError errorMsg">
            <p>Do you want to logout?</p>
            <br />
            <ul class="btnList" id="Ul1">
                <li>
                    <div class="overlay-btns" style="padding: 0"><a href="javascript:void(0)" class="btn" id="A1" onclick="logout();">Ok</a></div>
                </li>
                <li>
                    <div class="overlay-btns" style="padding: 0"><a class="btn" id="btnCancel">Cancel</a></div>
                </li>
            </ul>
        </div>
    </div>
    <!--Logout popup-->
    <!--Connection popup-->
    <div style="display: none"><a href="#connectionPopup" id="conPopup">Connection Error</a></div>
    <div id="connectionPopup" style="display: none">
        <div id="conpop">
            <div class="overlay-title ">
                <img src="css/resources/images/error.png" class="imgError" />Error
            </div>
            <div class="clear"></div>
            <div class="overlay-contentError errorMsg">
                <p>Lost connection to Database. Please click ok when the server is back online. </p>
                <br />
                <div class="overlay-btns" style="padding: 0"><a class="btn" id="btnConOk">Ok</a></div>
            </div>
        </div>
    </div>
    <!--Connection popup-->
    <!--Server Shutdown Information-->
    <div style="display: none"><a href="#shutdownInfoPopup" id="serverShutdownPopup">Cluster Shutdown</a></div>
    <div id="shutdownInfoPopup" style="display: none">
        <div id="shutdownPop">
            <div class="overlay-title ">
                <img src="css/resources/images/error.png" class="imgError" />Error
            </div>
            <div class="clear"></div>
            <div class="overlay-contentError errorMsg">
                <p>Database has been shutdown. Please click ok when the server is back online. </p>
                <br />
                <div class="overlay-btns" style="padding: 0"><a class="btn" id="btnServerShutdownOk">Ok</a></div>
            </div>
        </div>
    </div>
    <!--Server Shutdown Information-->
    <!--Server not available popup-->
    <div style="display: none"><a href="#serverUnavailablePopup" id="serUnavailablePopup">Connection Error</a></div>
    <div id="serverUnavailablePopup" style="display: none">
        <div id="servUnavailablePop">
            <div class="overlay-title ">
                <img src="css/resources/images/error.png" class="imgError" />Error
            </div>
            <div class="clear"></div>
            <div class="overlay-contentError errorMsg">
                <p>
<<<<<<< HEAD
                    Could not establish connection to DB Monitor service. The service is either down, very slow to respond or the server refused connection.
                    Please click ok when the server is back online.
=======
                    Could not establish connection to Database. The service is either down, very slow to respond or the server refused connection.
        Please click ok when the server is back online.
>>>>>>> 4406d1df
                </p>
                <br />
                <div class="overlay-btns" style="padding: 0"><a class="btn" id="serverUnavailableBtn">Ok</a></div>
            </div>
        </div>
    </div>
    <!--Server not available popup-->
    <!--Help popup-->
    <div id="help" style="display: none">
        <div class="overlay-title helpIcon ">Help</div>
        <div class="clear"></div>
        <div class="overlay-contentHelp">
            <!-- <h1>VoltDB Management Center: DB Monitor</h1> -->
            <div class="VDBMonitorHelp" id="VDBMonHelp">
                <p>The <span class="helpStyleTitle">VoltDB Management Center DB Monitor</span> lets you track the performance and health of your cluster. The monitor is divided into three parts: </p>
                <ul class="helpList">
                    <li>Cluster health at-a-glance</li>
                    <li>Performance Graphs</li>
                    <li>Performance Data</li>
                </ul>
                <br />
                <h2 class="help">Cluster Health At-a-Glance</h2>
                <p>The cluster health bar provides a quick look at the current health of the database cluster, including:</p>
                <ul class="helpList">
                    <li>How many servers are in the cluster</li>
                    <li>How many are joining</li>
                    <li>How many are missing (that is, servers that have stopped either intentionally or by accident)</li>
                    <li>If any servers are running low on memory</li>
                </ul>
                <p>
                    The cluster health bar also indicates which server you are currently connected to and contains a pulldown menu (from the <span class="helpStyleButton">&raquo;&nbsp;Server</span> button on the right) that lists all of the servers in the cluster and their current memory usage. Click on a server name in the list to switch to view statistics from that server. You can also use the input field and the <span class="helpStyleButton">Set</span> button to set the threashold for out-of-memory alerts. Any servers using more than the threshold percent of total memory will be highlighted with an alert status.
                    <h2 class="help">Performance Graphs</h2>
                <p>The second section of the monitor shows graphs for CPU and memory usage of the current server and 99th percentile query latency and transactions per sectond for the entire cluster. You can use the pull down "View" menu to change the scale and update rate of the graphs between seconds, minutes, and days.</p>
                <h2 class="help">Performance Data</h2>
                <p>The third and last section of the monitor shows data charts of performance metrics for each stored procedure and the number of rows for each table and view. You can sort by any of the columns in the charts by clicking on the column heading. Or you can filter by the procedure names using the search box above the chart. </p>
                <h2 class="help">Additional Controls</h2>
                <p>To quckly hide or show either the graphs or the charts, you can click on the "Show/Hide" triangle above each section. You can also choose to display or hide specific charts and graphs using the <span class="helpStyleButton">Display&nbsp;Preference</span> button above the graphs. Clear the checkbox next to the graphs and/or charts you want to hide and press "Save". This setting is saved as a browser cookie so will be retained across sessions. </p>
            </div>
            <div class="VDBMonitorHelp" id="VDBAdmHelp" style="display: none;">
                <p>
                    The <span class="helpStyleTitle">VoltDB Management Center Admin</span> lets authorized users perform
                    administrative functions on the cluster. Supported tasks include pausing and resuming the database,
                    saving and restoring snapshots, as well as reviewing and editing the database configuration.
                    The Administration page is divided into four parts:
                </p>
                <ul class="helpList">
                    <li>Control Bar</li>
                    <li>Configuration Overview</li>
                    <li>Network Interfaces &amp; Directories</li>
                </ul>
                <br>
                <h2 class="help">Control Bar</h2>
                <p>The control bar at the top of the page lets you perform common administrative functions to a running database. The buttons on the control bar perform the following actions:</p>
                <ul class="helpList">
                    <li>
                        <span class="helpStyleTitle">Pause &amp; Resume</span> &mdash; To pause the database click on the pause button.
                        When you pause the database, the button's icon changes to "resume" to indicate it will now resume the database next time you click on it.
                    </li>
                    <li><span class="helpStyleTitle">Promote</span> &mdash; If the database was started as a replica for database replication (DR), the Promote button lets you stop DR, exit read-only mode and promote the database to normal mode.</li>
                    <li>
                        <span class="helpStyleTitle">Save &amp; Restore</span> &mdash; There are separate buttons for saving and restoring snapshots.
                        For saving, you must provide an absolute directory path where the snapshot files will be stored and a unique identifier.
                        For restoring, specify an absolute path and click search to see a list of available snapshots.
                    </li>
                    <li><span class="helpStyleTitle">Shutdown</span> &mdash; The shutdown button lets you shutdown the database.</li>
                </ul>
                <p>
                    The right side of the control bar includes two additional controls. The "Download Configuration" button lets you download a text file of the current deployment file settings.
                    The server pull-down menu to the far right lets you change which server you are administering.
                    You can also use the server menu to stop an individual node in a K-safe cluster. (For example, if you need to perform maintenance on the server hardware.)
                </p>
                <h2 class="help">Configuration Overview</h2>
                <p>
                    The configuration overview shows the settings for various database features that are configurable in the deployment file. If a setting is editable on the running cluster,
                    a pencil icon appears to the right of the option. Click on the pencil to edit the setting then click on OK to save and apply your changes.
                </p>

                <h2 class="help">Network Interfaces &amp; Directories</h2>
                <p>
                    To the right of the configuration overview is a list of the network interfaces, ports, and directories configured for the cluster. These settings are also settable in the
                    deployment file or on the command line when starting the database. However, they are not editable after the server is running and so this section is for reference only.
                </p>
            </div>
            <div class="VDBSchemaHelp" id="VDBSchHelp" style="display: none;">
                <p>The <strong class="helpStyleTitle">VoltDB Management Center Schema</strong> viewer lets you examine the logical definition of your database, including the tables, views, indexes, and stored procedures. Five tabs along the top of the viewer let you choose between: </p>
                <ul class="helpSchemaList">
                    <li><span class="helpStyleTitle">Overview</span> &mdash; A summary of the software version, database schema, and its contents.</li>
                    <li><span class="helpStyleTitle">Schema</span> &mdash; Detailed description of all the tables and views, including indexes and constraints. Click on a table or view's name to expand it and see the details. Click on the column headings to sort the list.</li>
                    <li><span class="helpStyleTitle">Procedures &amp; SQL</span> &mdash; A list of all of the user-defined stored procedures and their attributes. Click on a procedure name to view the SQL statements it contains. Click on the SQL statements to see their execution plans.</li>
                    <li><span class="helpStyleTitle">Size Worksheet</span> &mdash; An interactive worksheet that helps you estimate the amount of memory required based on the current schema and estimated row counts you enter.all of the user-defined stored procedures and their attributes. Click on a procedure name to view the SQL statements it contains. Click on the SQL statements to see their execution plans.</li>
                    <li><span class="helpStyleTitle">DDL Source</span> &mdash; A complete listing of the DDL source statements for the current schema.</li>
                </ul>
                <br />
            </div>
            <div class="VDBQueryHelp" id="VDBQHelp" style="display: none;">
                <p>The <strong class="helpStyleTitle">VoltDB Management Center SQL Query</strong> page lets you execute SQL queries interactively. Simply type your query into the box on the right and click "Run". A list of database tables, views, and stored procedures are provided to the left for reference. Click on a table or view to expand it and see the columns. Click on a stored procedure to see the datatypes of its input parameters and return value. </p>
                <p>You can enter individual queries or multiple queries separated by semi-colons. If there are several queries in the input box, you can execute selected queries by highlighting the queries you want to execute before clicking <span class="helpStyleButton">Run </span>.</p>
                <p>In addition to SQL queries, you can invoke stored procedures using the EXEC (or EXECUTE) directive:</p>
                <blockquote>EXEC {procedure-name} [parameter] ... </blockquote>
                <p>Finally, you can change the format of the output using the pull-down menu above and to the right of the query results pane. The results can be displayed as a formatted (HTML) table, comma-separated value (CSV) lines, or as monospaced text.</p>
            </div>
        </div>
    </div>


    <!--help popup ends-->
    <!-- POPUP shutDownConfirmationPop -->
    <div id="shutDownConfirmationPop" style="display: none">
        <div class="overlay-title icon-alert">Shutdown: Confirmation</div>
        <div class="clear"></div>
        <div class="overlay-content">
            <p class="txt-bold">Are you sure you want to shutdown the cluster?</p>
            <p>Any data not saved to a snapshot or command log will be lost.</p>
            <p>Continue with the shutdown?</p>
        </div>
        <div class="overlay-btns"><a id="btnShutdownConfirmationOk" class="btn">Ok</a> <a id="btnShutdownConfirmationCancel" class="btn btn-gray">Cancel</a></div>
    </div>
    <!-- POPUP shutDownConfirmationPop -->
    <!-- POPUP stopConfirmationPop -->
    <div id="stopConfirmationPop" style="display: none">
        <div class="overlay-title icon-alert">Stop: Confirmation</div>
        <div class="clear"></div>
        <div class="overlay-content">
            <p class="txt-bold">Are you sure you want to stop the Server?</p>
        </div>
        <div class="overlay-btns"><a id="StopConfirmOK" class="btn closeBtn">Ok</a> <a id="StopConfirmCancel" class="btn btn-gray closeBtn">Cancel</a></div>
    </div>
    <!-- POPUP stopConfirmationPop -->
    <!-- POPUP stopConfirmationPop -->
    <div id="startConfirmationPop" style="display: none">
        <div class="overlay-title icon-alert">Start: Confirmation</div>
        <div class="clear"></div>
        <div class="overlay-content">
            <p class="txt-bold">Are you sure you want to start the Server?</p>
        </div>
        <div class="overlay-btns"><a id="startConfirmOk" class="btn">Ok</a> <a id="startConfirmCancel" class="btn btn-gray">Cancel</a></div>
    </div>
    <!-- POPUP stopConfirmationPop -->
    <!-- POPUP promoteConfirmationPop -->
    <div id="promoteConfirmationPop" style="display: none">
        <div class="overlay-title icon-alert">Promote: Confirmation</div>
        <div class="clear"></div>
        <div class="overlay-content">
            <p class="txt-bold">Do you want to promote the cluster?</p>
        </div>
        <div class="overlay-btns"><a id="promoteConfirmOk" class="btn">Ok</a> <a id="promoteConfirmCancel" class="btn btn-gray">Cancel</a></div>
    </div>
    <!-- POPUP promoteConfirmationPop -->
    <!-- POPUP pauseConfirmationPop 1 -->
    <div id="pauseConfirmationPop" style="display: none">
        <div class="overlay-title icon-alert">Pause: Confirmation</div>
        <div class="clear"></div>
        <div class="overlay-content">
            <p class="txt-bold">Do you want to pause the cluster and enter admin mode?</p>
        </div>
        <div class="overlay-btns"><a id="btnPauseConfirmationOk" class="btn">Ok</a> <a id="btnPauseConfirmationCancel" class="btn btn-gray">Cancel</a></div>
    </div>
    <!-- POPUP pauseConfirmationPop -->
    <!-- POPUP shutdownPopupPop 2 -->
    <div id="shutdownPopupPop" style="display: none">
        <div class="overlay-title icon-alert">Server</div>
        <div class="clear"></div>
        <div class="overlay-content">
            <p class="txt-bold">Are you sure you want to stop this node?</p>
            <p>Continue with the shutdown?</p>
        </div>
        <div class="overlay-btns"><a class="btn closeBtn">Ok</a> <a class="btn btn-gray closeBtn">Cancel</a></div>
    </div>
    <!-- POPUP shutdownPopupPop -->
    <!-- POPUP shutdownPopupPop -->
    <div id="shutdownPopupPop1" style="display: none">
        <div class="overlay-title icon-alert">Server</div>
        <div class="clear"></div>
        <div class="overlay-content">
            <p class="txt-bold">Are you sure you want to enable this node?</p>
            <p>Continue with the enable?</p>
        </div>
        <div class="overlay-btns"><a class="btn closeBtn">Ok</a> <a class="btn btn-gray closeBtn">Cancel</a></div>
    </div>
    <!-- POPUP shutdownPopupPop -->
    <!-- POPUP shutdownClusterPopupPop -->
    <div id="shutdownClusterPopupPop" style="display: none">
        <div class="overlay-title icon-alert">Shutdown</div>
        <div class="clear"></div>
        <div class="overlay-content">
            <p class="txt-bold">Are you sure you want to shutdown the cluster?</p>
            <p>Any data not saved to a snapshot or command log will be lost.</p>
            <p>Continue with the shutdown?</p>
        </div>
        <div class="overlay-btns"><a class="btn closeBtn">Ok</a> <a class="btn btn-gray closeBtn">Cancel</a></div>
    </div>
    <!-- POPUP shutdownPopupPop -->
    <!-- POPUP resumeConfirmationPop -->
    <div id="resumeConfirmationPop" style="display: none">
        <div class="overlay-title icon-alert">Resume: Confirmation</div>
        <div class="clear"></div>
        <div class="overlay-content">
            <p class="txt-bold">Do you want to resume the cluster and exit admin mode?</p>
        </div>
        <div class="overlay-btns"><a id="btnResumeConfirmationOk" class="btn">Ok</a> <a id="btnResumeConfirmationCancel" class="btn btn-gray">Cancel</a></div>
    </div>
    <!-- POPUP resumeConfirmationPop -->
    <!-- POPUP autoSnapshotyPop -->
    <div id="autoSnapshotPop" style="display: none">
        <div class="overlay-title icon-alert">Auto Snapshots</div>
        <div class="clear"></div>
        <div class="overlay-content confirmationHeight">
            <p class="txt-bold">Do you want to save the value?</p>
        </div>
        <div class="overlay-btns"><a id="btnSaveSnapshot" class="btn">Ok</a> <a id="btnPopupAutoSnapshotCancel" class="btn btn-gray">Cancel</a></div>
    </div>
    <!-- POPUP autoSnapshotyPop -->
    <!-- POPUP securityPop -->
    <div id="securityPop" style="display: none">
        <div class="overlay-title icon-alert">Security: Confirmation</div>
        <div class="clear"></div>
        <div class="overlay-content confirmationHeight">
            <p class="txt-bold">Do you want to change Security?</p>
        </div>
        <div class="overlay-btns"><a class="btn" id="btnSecurityOk">Ok</a> <a id="btnPopupSecurityCancel" class="btn btn-gray">Cancel</a></div>
    </div>
    <!-- POPUP securityPop -->
    <!-- POPUP securityWarningPop -->
    <div style="display: none"><a id="loginWarnPopup" href="#loginWarningPopup">login error</a></div>
    <div id="loginWarningPopup" style="display: none">
        <div class="overlay-title ">
            <img src="css/resources/images/error.png" class="imgError" />Error
        </div>
        <div class="clear"></div>
        <div class="overlay-contentError errorMsg">
            <p id="loginWarningPopupMsg">Security settings has been changed. You no longer have permission to view this page.</p>
            <br />
            <div class="overlay-btns"><a class="btn" id="btnLoginWarningOk">Ok</a></div>
        </div>
    </div>
    <!-- POPUP securityWarningPop -->
    <!-- POPUP savePop -->
    <div id="savePop" style="display: none">
        <div class="overlay-title icon-alert">Save</div>
        <div class="clear"></div>
        <div id="saveSnapshot">
            <div class="overlay-content ">
                <form id="formSaveSnapshot" method="get" action="">
                    <table width="100%" border="0" cellspacing="0" cellpadding="0" class="tblSave">
                        <tr>
                            <td>Directory:<br />(absolute path)</td>
                            <td id="tdSnapshotDirectory"></td>
                        </tr>
                        <tr>
                            <td>Snapshot Name:</td>
                            <td id="tdSnapshotName"></td>
                        </tr>
                    </table>
                </form>
            </div>
            <div class="overlay-btns"><a id="btnSaveSnapshots" class="btn">Save</a> <a id="btnSaveSnapshotCancel" class="btn btn-gray">Cancel</a> </div>
        </div>
    </div>
    <!-- POPUP savePop -->
    <!-- POPUP restorePop -->
    <div id="restorePop" style="display: none">
        <div id="restoredPopup">
            <div class="overlay-title icon-alert">Restore</div>
            <div class="clear"></div>
            <div class="restoreInfo">
                <div class="overlay-content">
                    <div class="restoreCont">
                        <form id="formSearchSnapshot" method="get" action="">
                            <div class="directoryRestore">
                                <table width="100%" border="0" cellspacing="0" cellpadding="0" class="tblRestore">
                                    <tr>
                                        <th align="left">Directory <br />(absolute path)</th>
                                        <td align="left" id="tdSearchSnapshots">
                                            <!--<input id="txtSearchSnapshots" type="text">-->
                                        </td>
                                        <td align="left" id="tdSearchSnapshotsBtn">
                                            <!--<a id="btnSearchSnapshots" class="save-search" title="Search" href="#">Search</a>-->
                                        </td>
                                    </tr>

                                </table>

                            </div>
                        </form>
                        <form id="formRestoreSnapshot" method="get" action="">
                            <div class="restoreSnapshot">
                                <table width="100%" border="0" cellspacing="0" cellpadding="0" class="tblRestore" id="tblSearchList"></table>

                            </div>
                            <div id="errorRestoreMsgContainer" class="errorLabelMsg"></div>
                        </form>

                    </div>

                </div>
                <div class="overlay-btns"><a id="btnRestore" class="btn restoreBtn">Restore</a> <a id="btnRestoreCancel" class="btn btn-gray">Cancel</a></div>
            </div>
            <div id="restoreConfirm" class="restoreConfirmation" style="display: none;">
                <div class="overlay-content ">
                    <div class="confirmationInfo">Are you sure you want to Restore?</div>
                </div>
                <div id="divConfirm" class="overlay-btns"><a id="btnRestoreSnapshotOk" class="btn">Yes</a> <a class="btn btn-gray confirmNoRestore">No</a> </div>
            </div>
        </div>
    </div>
    <!-- POPUP restorePop -->
    <!-- POPUP restorePop -->
    <div id="HrtTimeOutPopup" style="display: none">
        <div class="overlay-title icon-alert">Heartbeat Timeout</div>
        <div class="clear"></div>
        <div class="overlay-content confirmationHeight">
            <p class="txt-bold">Do you want to save the value?</p>
        </div>
        <div class="overlay-btns"><a class="btn" id="btnPopupHeartbeatTimeoutOk">Ok</a> <a class="btn btn-gray" id="btnPopupHeartbeatTimeoutCancel">Cancel</a> </div>
    </div>
    <!-- POPUP restorePop -->
    <!-- POPUP Query timeout Popup -->
    <div id="QueryTimeOutPopup" style="display: none">
        <div class="overlay-title icon-alert">Query Timeout</div>
        <div class="clear"></div>
        <div class="overlay-content confirmationHeight">
            <p class="txt-bold">Do you want to save the value?</p>
        </div>
        <div class="overlay-btns"><a class="btn" id="btnPopupQueryTimeoutOk">Ok</a> <a class="btn btn-gray" id="btnPopupQueryTimeoutCancel">Cancel</a> </div>
    </div>
    <!-- POPUP Query timeout Popup -->
    <!-- POPUP saveConfirmationPopup -->
    <div id="Div2" style="display: none">
        <div class="overlay-title icon-alert">Save Confirmation</div>
        <div class="clear"></div>
        <div class="overlay-content">
            <p class="txt-bold">Do you want to save the value?</p>
        </div>
        <div class="overlay-btns"><a class="btn closeBtn" id="btnDone">Ok</a> <a class="btn btn-gray closeBtn">Cancel</a></div>
    </div>
    <!-- POPUP saveConfirmationPopup -->
    <!-- POPUP RestoreConfirmationPopup -->
    <div id="Div3" style="display: none">
        <div class="overlay-title icon-alert">Restore Confirmation</div>
        <div class="clear"></div>
        <div class="overlay-content">
            <p class="txt-bold">Do you want to save the value?</p>
        </div>
        <div class="overlay-btns"><a class="btn closeBtn" id="A4">Ok</a> <a class="btn btn-gray closeBtn">Cancel</a></div>
    </div>
    <!-- POPUP RestoreConfirmationPopup -->
    <!-- POPUP SaveSnapshotPopup -->
    <div style="display: none"><a href="#saveSnapShotPopup" id="btnSaveSnapshotPopup">Save Snapshot</a></div>
    <div id="saveSnapShotPopup" style="display: none">
        <div id="saveSnaps">
            <div class="overlay-title ">
                <img id="imgSaveSnapshotStatus" src="css/resources/images/Information.png" class="imgError" /> <span id="saveSnapshotStatus"></span>
            </div>
            <div class="clear"></div>
            <div class="overlay-contentError ">
                <p id="saveSnapshotMessage" class="snapshotErrorMsg"></p>
                <br />
                <div class="overlay-btns" style="padding: 0"><a class="btn" id="btnSaveSnapshotStatus">Ok</a></div>
            </div>
        </div>
    </div>
    <!-- POPUP SaveSnapshotPopup -->
    <!-- Error Promote Popup-->
    <div style="display: none"><a href="#errorPromotePopup" id="btnErrorPromotePopup">Cluster Promote Error</a></div>
    <div id="errorPromotePopup" style="display: none">
        <div id="errorPromote">
            <div class="overlay-title ">
                <img src="css/resources/images/Information.png" class="imgError" /><span id="promoteErrorHeader">Failed to promote cluster</span>
            </div>
            <div class="clear"></div>
            <div class="overlay-contentError ">
                <p id="promoteErrorMessage" class="snapshotErrorMsg"></p>
                <br />
                <div class="overlay-btns" style="padding: 0"><a class="btn" id="btnPromoteErrorOk">Ok</a></div>
            </div>
        </div>
    </div>
    <!-- Error Promote Popupp -->
    <!--Update error Popup-->
    <div style="display: none"><a href="#updateErrorPopup" id="updateErrorPopupLink">Update Error</a></div>
    <div id="updateErrorPopup" style="display: none">
        <div id="updateInnerErrorPopup">
            <div class="overlay-title ">
                <img src="css/resources/images/error.png" class="imgError" />Error
            </div>
            <div class="clear"></div>
            <div class="overlay-contentError errorMsg">
                <p>
                    Could not update the value of <span id="updateErrorFieldMsg"></span>
                </p>
                <br />
                <div class="overlay-btns" style="padding: 0"><a class="btn" id="btnUpdateErrorOk">Ok</a></div>
            </div>
        </div>
    </div>
    <!--Update error Popup-->
    <!--Update error Auto Snapshot Popup-->
    <div style="display: none"><a href="#updateSnapshotErrorPopup" id="updateErrorSnapshotPopupLink">Update Error</a></div>
    <div id="updateSnapshotErrorPopup" style="display: none">
        <div id="updateInnerSnapshotErrorPopup">
            <div class="overlay-title ">
                <img src="css/resources/images/error.png" class="imgError" />Error
            </div>
            <div class="clear"></div>
            <div class="overlay-contentError errorMsg">
                <p>
                    Could not update the value of <span id="updateSnapshotErrorFieldMsg"></span>
                </p>
                <br />
                <div class="overlay-btns" style="padding: 0"><a class="btn" id="btnUpdateSnapshotErrorOk">Ok</a></div>

            </div>
        </div>
    </div>
    <!--Update error Popup-->
    <!--Update error DR Master Popup-->
    <div style="display: none"><a href="#updateDrMasterErrorPopup" id="updateErrorDrMasterPopupLink">Update Error</a></div>
    <div id="updateDrMasterErrorPopup" style="display: none">
        <div id="updateInnerDrMasterErrorPopup">
            <div class="overlay-title ">
                <img src="css/resources/images/error.png" class="imgError" />Error
            </div>
            <div class="clear"></div>
            <div class="overlay-contentError errorMsg">
                <p>
                    Could not update the value of <span id="updateDrMasterErrorFieldMsg"></span>
                </p>
                <br />
                <div class="overlay-btns" style="padding: 0"><a class="btn" id="btnUpdateDrMasterOk">Ok</a></div>

            </div>
        </div>
    </div>
    <!--Update error Popup-->
    <!--Update Query Timeout error Popup-->
    <div style="display: none"><a href="#queryTimeoutUpdateErrorPopup" id="queryTimeoutUpdateErrorPopupLink">Update Error</a></div>
    <div id="queryTimeoutUpdateErrorPopup" style="display: none">
        <div id="queryTimeoutUpdateInnerErrorPopup">
            <div class="overlay-title ">
                <img src="css/resources/images/error.png" class="imgError" />Error
            </div>
            <div class="clear"></div>
            <div class="overlay-contentError errorMsg">
                <p>
                    Could not update the value of <span id="queryTimeoutUpdateErrorFieldMsg"></span>
                </p>
                <br />
                <div class="overlay-btns" style="padding: 0"><a class="btn" id="btnQueryTimeoutUpdateErrorOk">Ok</a></div>
            </div>
        </div>
    </div>
    <!--Update error Popup-->
    <!--Update error Security User-->
    <div style="display: none"><a href="#securityUserErrorPopup" id="sercurityUserPopupLink">Update Error</a></div>
    <div id="securityUserErrorPopup" style="display: none">
        <div id="securityUserInnerErrorPopup">
            <div class="overlay-title ">
                <img src="css/resources/images/error.png" class="imgError" />Error
            </div>
            <div class="clear"></div>
            <div class="overlay-contentError errorMsg">
                <p>
                    <span id="securityUserErrorFieldMsg"></span>
                </p>
                <br />
                <div class="overlay-btns" style="padding: 0"><a class="btn" id="btnSecurityUserErrorOk">Ok</a></div>

            </div>
        </div>
    </div>
    <!--Update error Popup-->
    <!-- POPUP StopServerErrorPopup-->
    <div id="divStopServerError" style="display: none;">
        <div class="overlay-title icon-alert">Stop Error</div>
        <div class="clear"></div>
        <div class="overlay-content resizeCon">
            <p id="errorLabel" class="txt-bold resizeRestore">Server could not be stopped at the moment</p>
        </div>
        <div class="overlay-btns"><a class="btn closeBtn" id="A2">Ok</a></div>
    </div>

    <!-- POPUP StopServerErrorPopup-->
    <!--Add Configuration Popup-->
    <div id="addConfigPopup" style="display: none">
        <div id="addConfigInnerPopup">

            <div class="overlay-title icon-alert">
                <div id="addConfigHeader" class="addConfigHeader">Add Configuration</div>
                <div id="deleteAddConfig" class="deleteAddConfig "><a href="javascript:void(0);"><span class="iconDeleteAddConfig"></span>Delete this Configuration</a></div>
                <div class="clear"></div>
            </div>

            <div id="addConfigControls">
                <div class="clear"></div>
                <form id="formAddConfiguration" method="get" action="" novalidate style="overflow:auto;">
                    <div id="addConfigWrapper" class="configWrapper">
                    </div>
                </form>
                <br />
                <div class="overlay-btns"><a id="btnAddConfigSave" class="btn">Save</a> <a id="btnAddConfigCancel" class="btn btn-gray">Cancel</a></div>
            </div>

            <div id="saveConfigConfirmation" style="display: none;">
                <div class="overlay-content ">
                    <div class="confirmationInfo">Are you sure you want to <span data-state="edit" id="expotSaveConfigText">save</span>?</div>
                </div>
                <div class="overlay-btns"><a id="btnSaveConfigOk" class="btn closeBtn">Yes</a> <a id="btnSaveConfigCancel" class="btn btn-gray confirmNoSave">No</a> </div>
            </div>

        </div>
    </div>
    <!--Add Configuration Popup-->
    <!-- Query error because of Paused Database Popup-->
    <div style="display: none"><a href="#queryDatabasePausedErrorPopup" id="queryDatabasePausedErrorPopupLink">Query Error</a></div>
    <div id="queryDatabasePausedErrorPopup" style="display: none">
        <div id="queryDatabasePausedInnerErrorPopup">
            <div class="overlay-title ">
                <img src="css/resources/images/error.png" class="imgError" />Query Execution Error
            </div>
            <div class="clear"></div>
            <div class="overlay-contentError errorQueryDbPause">
                <p>
                    The query could not be executed because the database is Paused. You can run the query by switching to admin port.
                </p>
                <p>&nbsp;</p>
                <p>
                    <span style="font-weight: bold">Do you want to switch to admin port?</span>
                </p>
                <br />
                <div class="overlay-btns" style="padding: 0"><a class="btn" id="btnQueryDatabasePausedErrorOk">Ok</a> <a id="btnQueryDatabasePausedErrorCancel" class="btn btn-gray closeBtn">Cancel</a></div>
            </div>
        </div>
    </div>
    <!-- Query error because of Paused Database Popup-->

    <a href="#addUserPopup" id="addNewUserLink" class="plusAdd" title="Add User" style="display: none;">&nbsp;</a>
    <div id="addUserPopup" style="display: none">
        <div id="addUserInnerPopup" data-isupdate="" data-username="" data-role="">

            <div class="overlay-title icon-alert">
                <div id="addUserHeader" class="addConfigHeader">Add User</div>
                <div id="deleteUser" class="deleteAddConfig"><a id="deleteSecUser" href="javascript:void(0);"><span class="iconDeleteAddConfig"></span>Delete this User</a></div>
                <div class="clear"></div>
            </div>

            <div id="addUserControl">
                <div class="clear"></div>
                <form id="frmAddUser" method="get" action="" novalidate style="overflow:auto;">
                    <div id="addUserWrapper" class="editUserWrapper">

                    </div>
                </form>
                <br />
                <div class="overlay-btns"><a id="btnSaveUser" class="btn">Save</a> <a id="btnCancelUser" class="btn btn-gray">Cancel</a></div>
            </div>

            <div id="saveUserControl" style="display: none;">
                <div class="overlay-content ">
                    <div class="confirmationInfo">Are you sure you want to <span id="userSaveDelete" data-status=""></span>?</div>
                </div>
                <div class="overlay-btns"><a id="btnSaveSecUser" class="btn closeBtn">Yes</a> <a id="btnCancelSaveSecUser" class="btn btn-gray confirmNoSave">No</a> </div>
            </div>

        </div>
    </div>

<<<<<<< HEAD
    <!--DR warning POPUP  -->
    <div id="drPartitionWarning" style="display: none">
        <div class="overlay-title"><div class="warninghead"><img src="css/resources/images/Information.png" />Warning</div></div>
        <div class="clear"></div>
        <div class="overlay-content warning">
            <p id="drPartitionWarningMsg"></p>
            <div class="overlay-btns" style="padding:0;">
                <a id="btnDrPartitionWarning" class="btn">Ok</a>
                <div class="clear"></div>
            </div>
        </div>

    </div>
    <!-- DR warning POPUP end  -->
    <!-- POPUP DRStatePop -->
    <div id="drStatePop" style="display: none">
        <div class="overlay-title icon-alert">DR State</div>
        <div class="clear"></div>
        <div class="overlay-content confirmationHeight">
            <p class="txt-bold">Do you want to save the value?</p>
        </div>
        <div class="overlay-btns"><a id="btnSaveDrState" class="btn">Ok</a> <a id="btnPopupDrStateCancel" class="btn btn-gray">Cancel</a></div>
    </div>
    <!-- POPUP DRStatePop -->
    <!-- POPUP DRMasterPop -->
    <div id="drMasterPop" style="display: none">
        <div class="overlay-title icon-alert">DR Master</div>
        <div class="clear"></div>
        <div class="overlay-content confirmationHeight">
            <p class="txt-bold">Do you want to save the value?</p>
        </div>
        <div class="overlay-btns"><a id="btnSaveDrMaster" class="btn">Ok</a> <a id="btnPopupDrMasterCancel" class="btn btn-gray">Cancel</a></div>
    </div>
    <!-- POPUP DRStatePop -->
    <!-- POPUP DRReplicaPop -->
    <div id="drReplicaPop" style="display: none">
        <div class="overlay-title icon-alert">DR Replica</div>
        <div class="clear"></div>
        <div class="overlay-content confirmationHeight">
            <p class="txt-bold">Do you want to save the value?</p>
        </div>
        <div class="overlay-btns"><a id="btnSaveDrReplica" class="btn">Ok</a> <a id="btnPopupDrReplicaCancel" class="btn btn-gray">Cancel</a></div>
    </div>
    <!-- POPUP DRReplicaPop -->
=======
    <!-- Placed at the end of the document so the pages load faster --> 
    <script src="http://assets.voltdb.com/b/js/bootstrap.js"></script> 
    <script src="http://assets.voltdb.com/t/js/jquery.tablesorter.js"></script> 
    <script src="http://assets.voltdb.com/t/js/jquery.tablesorter.widgets.js"></script> 
>>>>>>> 4406d1df
    <!-- Placed at the end of the document so the pages load faster -->
</body>
</html><|MERGE_RESOLUTION|>--- conflicted
+++ resolved
@@ -194,13 +194,6 @@
                                 </div>
                                 <svg id="visualisationTransaction" width="100%" height="400"></svg>
                             </div>
-<<<<<<< HEAD
-                            <div id="chartPartitionIdleTime" class="chart left">
-                                <div class="chartHeader">
-                                    <h1>Partition Idle Time</h1>
-                                </div>
-                                <svg id="visualisationPartitionIdleTime" width="100%" height="400"></svg>
-=======
                               <div id="chartPartitionIdleTime" class="chart left">
                                   <div class="chartHeader">
                                       <h1>Partition Idle Time</h1>
@@ -208,13 +201,11 @@
                                   <div class="legend" style="display:none;">
                                    <ul>
                                        <li><div class="dotGray"></div>Local partitions </li>
-                                       <li><div class="dotBlue"></div>Cluster-wide Maximum /  Minimum</li>
-                                       <!--<li><div class="dotBlue"></div>Cluster-wide Minimum</li>-->
+                                       <li><div class="dotBlue"></div>Cluster-wide Maximum / Minimum</li>
                                        <li><div class="dotOrange"></div>Multi-partition</li>
                                    </ul>
                                   </div>
                               <svg id="visualisationPartitionIdleTime" class="partitionHeight"></svg>
->>>>>>> 4406d1df
                             </div>
                             <div id="ChartDrReplicationRate" class="chart right" style="display: none">
                                 <div class="chartHeader">
@@ -1103,13 +1094,8 @@
             <div class="clear"></div>
             <div class="overlay-contentError errorMsg">
                 <p>
-<<<<<<< HEAD
-                    Could not establish connection to DB Monitor service. The service is either down, very slow to respond or the server refused connection.
+                    Could not establish connection to Database. The service is either down, very slow to respond or the server refused connection.
                     Please click ok when the server is back online.
-=======
-                    Could not establish connection to Database. The service is either down, very slow to respond or the server refused connection.
-        Please click ok when the server is back online.
->>>>>>> 4406d1df
                 </p>
                 <br />
                 <div class="overlay-btns" style="padding: 0"><a class="btn" id="serverUnavailableBtn">Ok</a></div>
@@ -1676,7 +1662,6 @@
         </div>
     </div>
 
-<<<<<<< HEAD
     <!--DR warning POPUP  -->
     <div id="drPartitionWarning" style="display: none">
         <div class="overlay-title"><div class="warninghead"><img src="css/resources/images/Information.png" />Warning</div></div>
@@ -1721,12 +1706,12 @@
         <div class="overlay-btns"><a id="btnSaveDrReplica" class="btn">Ok</a> <a id="btnPopupDrReplicaCancel" class="btn btn-gray">Cancel</a></div>
     </div>
     <!-- POPUP DRReplicaPop -->
-=======
+
     <!-- Placed at the end of the document so the pages load faster --> 
     <script src="http://assets.voltdb.com/b/js/bootstrap.js"></script> 
     <script src="http://assets.voltdb.com/t/js/jquery.tablesorter.js"></script> 
     <script src="http://assets.voltdb.com/t/js/jquery.tablesorter.widgets.js"></script> 
->>>>>>> 4406d1df
+
     <!-- Placed at the end of the document so the pages load faster -->
 </body>
 </html>