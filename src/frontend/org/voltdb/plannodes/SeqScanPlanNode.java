--- conflicted
+++ resolved
@@ -71,10 +71,6 @@
     public void computeCostEstimates(long childOutputTupleCountEstimate, Cluster cluster, Database db, DatabaseEstimates estimates, ScalarValueHints[] paramHints) {
         if (m_isSubQuery) {
             // Get estimates from the sub-query
-<<<<<<< HEAD
-            assert(m_children.size() == 1);
-=======
->>>>>>> 14b32b3b
             // @TODO For the sub-query the cost estimates will be calculated separately
             // At the moment its contribution to the parent's cost plan is irrelevant because
             // all parent plans have the same best cost plan for the sub-query
