/* This file is part of VoltDB.
 * Copyright (C) 2008-2013 VoltDB Inc.
 *
 * This program is free software: you can redistribute it and/or modify
 * it under the terms of the GNU Affero General Public License as
 * published by the Free Software Foundation, either version 3 of the
 * License, or (at your option) any later version.
 *
 * This program is distributed in the hope that it will be useful,
 * but WITHOUT ANY WARRANTY; without even the implied warranty of
 * MERCHANTABILITY or FITNESS FOR A PARTICULAR PURPOSE.  See the
 * GNU Affero General Public License for more details.
 *
 * You should have received a copy of the GNU Affero General Public License
 * along with VoltDB.  If not, see <http://www.gnu.org/licenses/>.
 */

package org.voltdb.plannodes;

import java.util.List;
import java.util.TreeMap;

import org.json_voltpatches.JSONException;
import org.json_voltpatches.JSONObject;
import org.json_voltpatches.JSONStringer;
import org.voltdb.catalog.Database;
import org.voltdb.expressions.AbstractExpression;
import org.voltdb.expressions.ExpressionUtil;
import org.voltdb.expressions.TupleValueExpression;
import org.voltdb.types.JoinType;
import org.voltdb.types.PlanNodeType;

public abstract class AbstractJoinPlanNode extends AbstractPlanNode {

    public enum Members {
        JOIN_TYPE,
        PRE_JOIN_PREDICATE,
        JOIN_PREDICATE,
        WHERE_PREDICATE;
    }

    protected JoinType m_joinType = JoinType.INNER;
    protected AbstractExpression m_preJoinPredicate;
    protected AbstractExpression m_joinPredicate;
    protected AbstractExpression m_wherePredicate;

    protected AbstractJoinPlanNode() {
        super();
    }

    @Override
    public void validate() throws Exception {
        super.validate();

        if (m_preJoinPredicate != null) {
            m_preJoinPredicate.validate();
        }
        if (m_joinPredicate != null) {
            m_joinPredicate.validate();
        }
        if (m_wherePredicate != null) {
            m_wherePredicate.validate();
        }
    }

    /**
     * @return the join_type
     */
    public JoinType getJoinType() {
        return m_joinType;
    }

    /**
     * @param join_type the join_type to set
     */
    public void setJoinType(JoinType join_type) {
        m_joinType = join_type;
    }

    /**
     * @return the  pre join predicate
     */
    public AbstractExpression getPreJoinPredicate() {
        return m_preJoinPredicate;
    }

    /**
     * @return the  join predicate
     */
    public AbstractExpression getJoinPredicate() {
        return m_joinPredicate;
    }

    /**
     * @return the  where predicate
     */
    public AbstractExpression getWherePredicate() {
        return m_wherePredicate;
    }

    /**
     * @param predicate the where predicate to set
     */
    public void setWherePredicate(AbstractExpression predicate)
    {
<<<<<<< HEAD
        m_wherePredicate = clonePredicate(predicate);
    }

    /**
     * @param predicate the join predicate to set
     */
    public void setPreJoinPredicate(AbstractExpression predicate)
    {
        m_preJoinPredicate = clonePredicate(predicate);
    }

    /**
     * @param predicate the join predicate to set
     */
    public void setJoinPredicate(AbstractExpression predicate)
    {
        m_joinPredicate = clonePredicate(predicate);
=======
        if (predicate != null)
        {
            // PlanNodes all need private deep copies of expressions
            // so that the resolveColumnIndexes results
            // don't get bashed by other nodes or subsequent planner runs
            m_predicate = (AbstractExpression) predicate.clone();
        }
>>>>>>> f1e3fbe0
    }

    @Override
    public void generateOutputSchema(Database db)
    {
        // FUTURE: At some point it would be awesome to further
        // cull the columns out of the join to remove columns that were only
        // used by scans/joins.  I think we can coerce HSQL into provide this
        // info relatively easily. --izzy

        // Index join will have to override this method.
        // Assert and provide functionality for generic join
        assert(m_children.size() == 2);
        for (AbstractPlanNode child : m_children)
        {
            child.generateOutputSchema(db);
        }
        // Join the schema together to form the output schema
        m_outputSchema =
            m_children.get(0).getOutputSchema().
            join(m_children.get(1).getOutputSchema()).copyAndReplaceWithTVE();
        m_hasSignificantOutputSchema = true;
    }

    // Given any non-inlined type of join, this method will resolve the column
    // order and TVE indexes for the output SchemaColumns.
    @Override
    public void resolveColumnIndexes()
    {
        // First, assert that our topology is sane and then
        // recursively resolve all child/inline column indexes
        IndexScanPlanNode index_scan =
            (IndexScanPlanNode) getInlinePlanNode(PlanNodeType.INDEXSCAN);
        assert(m_children.size() == 2 && index_scan == null);
        for (AbstractPlanNode child : m_children)
        {
            child.resolveColumnIndexes();
        }
        // for seq scan, child Table order in the EE is in child order in the plan.
        // order our output columns by outer table then inner table
        // I dislike this magically implied ordering, should be fixable --izzy
        NodeSchema outer_schema = m_children.get(0).getOutputSchema();
        NodeSchema inner_schema = m_children.get(1).getOutputSchema();

        // need to order the combined input schema coherently.  We make the
        // output schema ordered: [outer table columns][inner table columns]
        TreeMap<Integer, SchemaColumn> sort_cols =
            new TreeMap<Integer, SchemaColumn>();
        for (SchemaColumn col : m_outputSchema.getColumns())
        {
            // Right now these all need to be TVEs
            assert(col.getExpression() instanceof TupleValueExpression);
            TupleValueExpression tve = (TupleValueExpression)col.getExpression();
            int index = outer_schema.getIndexOfTve(tve);
            if (index == -1)
            {
                index = inner_schema.getIndexOfTve(tve);
                if (index == -1)
                {
                    throw new RuntimeException("Unable to find index for column: " +
                                               col.toString());
                }
                sort_cols.put(index + outer_schema.size(), col);
            }
            else
            {
                sort_cols.put(index, col);
            }
            tve.setColumnIndex(index);
        }
        // rebuild the output schema from the tree-sorted columns
        NodeSchema new_output_schema = new NodeSchema();
        for (SchemaColumn col : sort_cols.values())
        {
            new_output_schema.addColumn(col);
        }
        m_outputSchema = new_output_schema;
        m_hasSignificantOutputSchema = true;

        // Finally, resolve predicates
        resolvePredicate(m_preJoinPredicate, outer_schema, inner_schema);
        resolvePredicate(m_joinPredicate, outer_schema, inner_schema);
        resolvePredicate(m_wherePredicate, outer_schema, inner_schema);
    }

    @Override
    public void toJSONString(JSONStringer stringer) throws JSONException
    {
        super.toJSONString(stringer);
        stringer.key(Members.JOIN_TYPE.name()).value(m_joinType.toString());
        stringer.key(Members.PRE_JOIN_PREDICATE.name()).value(m_preJoinPredicate);
        stringer.key(Members.JOIN_PREDICATE.name()).value(m_joinPredicate);
        stringer.key(Members.WHERE_PREDICATE.name()).value(m_wherePredicate);
    }

    @Override
    public void loadFromJSONObject( JSONObject jobj, Database db ) throws JSONException
    {
        helpLoadFromJSONObject(jobj, db);
        this.m_joinType = JoinType.get( jobj.getString( Members.JOIN_TYPE.name() ) );
        if( !jobj.isNull( Members.PRE_JOIN_PREDICATE.name() )) {
            m_preJoinPredicate = AbstractExpression.fromJSONObject(jobj.getJSONObject(Members.PRE_JOIN_PREDICATE.name()), db);
        }
        if( !jobj.isNull( Members.JOIN_PREDICATE.name() )) {
            m_joinPredicate = AbstractExpression.fromJSONObject(jobj.getJSONObject(Members.JOIN_PREDICATE.name()), db);
        }
        if( !jobj.isNull( Members.WHERE_PREDICATE.name() )) {
            m_wherePredicate = AbstractExpression.fromJSONObject(jobj.getJSONObject(Members.WHERE_PREDICATE.name()), db);
        }
    }

    /**
     * @param predicate the predicate to set
     */
    private AbstractExpression clonePredicate(AbstractExpression srcPredicate)
    {
        if (srcPredicate != null)
        {
            // PlanNodes all need private deep copies of expressions
            // so that the resolveColumnIndexes results
            // don't get bashed by other nodes or subsequent planner runs
            try
            {
                return (AbstractExpression) srcPredicate.clone();
            }
            catch (CloneNotSupportedException e)
            {
                // This shouldn't ever happen
                e.printStackTrace();
                throw new RuntimeException(e.getMessage());
            }
        }
        return null;
    }

    /**
     * @param predicate the predicate to set
     */
    private void resolvePredicate(AbstractExpression predicate, NodeSchema outer_schema, NodeSchema inner_schema)
    {
        // Finally, resolve m_predicate
        List<TupleValueExpression> predicate_tves =
                ExpressionUtil.getTupleValueExpressions(predicate);
        for (TupleValueExpression tve : predicate_tves)
        {
            int index = outer_schema.getIndexOfTve(tve);
            if (index == -1)
            {
                index = inner_schema.getIndexOfTve(tve);
                if (index == -1)
                {
                    throw new RuntimeException("Unable to find index for join TVE: " +
                                               tve.toString());
                }
            }
            tve.setColumnIndex(index);
        }
    }

}<|MERGE_RESOLUTION|>--- conflicted
+++ resolved
@@ -103,8 +103,9 @@
      */
     public void setWherePredicate(AbstractExpression predicate)
     {
-<<<<<<< HEAD
-        m_wherePredicate = clonePredicate(predicate);
+        if (predicate != null) {
+            m_wherePredicate = clonePredicate(predicate);
+        }
     }
 
     /**
@@ -112,7 +113,9 @@
      */
     public void setPreJoinPredicate(AbstractExpression predicate)
     {
-        m_preJoinPredicate = clonePredicate(predicate);
+        if (predicate != null) {
+            m_preJoinPredicate = clonePredicate(predicate);
+        }
     }
 
     /**
@@ -120,16 +123,9 @@
      */
     public void setJoinPredicate(AbstractExpression predicate)
     {
-        m_joinPredicate = clonePredicate(predicate);
-=======
-        if (predicate != null)
-        {
-            // PlanNodes all need private deep copies of expressions
-            // so that the resolveColumnIndexes results
-            // don't get bashed by other nodes or subsequent planner runs
-            m_predicate = (AbstractExpression) predicate.clone();
-        }
->>>>>>> f1e3fbe0
+        if (predicate != null) {
+            m_joinPredicate = clonePredicate(predicate);
+        }
     }
 
     @Override
