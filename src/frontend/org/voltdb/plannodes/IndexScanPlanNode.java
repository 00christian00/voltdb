/* This file is part of VoltDB.
 * Copyright (C) 2008-2014 VoltDB Inc.
 *
 * This program is free software: you can redistribute it and/or modify
 * it under the terms of the GNU Affero General Public License as
 * published by the Free Software Foundation, either version 3 of the
 * License, or (at your option) any later version.
 *
 * This program is distributed in the hope that it will be useful,
 * but WITHOUT ANY WARRANTY; without even the implied warranty of
 * MERCHANTABILITY or FITNESS FOR A PARTICULAR PURPOSE.  See the
 * GNU Affero General Public License for more details.
 *
 * You should have received a copy of the GNU Affero General Public License
 * along with VoltDB.  If not, see <http://www.gnu.org/licenses/>.
 */

package org.voltdb.plannodes;

import java.util.ArrayList;
import java.util.Collection;
import java.util.Collections;
import java.util.List;
import java.util.Map;

import org.json_voltpatches.JSONException;
import org.json_voltpatches.JSONObject;
import org.json_voltpatches.JSONString;
import org.json_voltpatches.JSONStringer;
import org.voltdb.VoltType;
import org.voltdb.catalog.Cluster;
import org.voltdb.catalog.Column;
import org.voltdb.catalog.ColumnRef;
import org.voltdb.catalog.Database;
import org.voltdb.catalog.Index;
import org.voltdb.compiler.DatabaseEstimates;
import org.voltdb.compiler.ScalarValueHints;
import org.voltdb.expressions.AbstractExpression;
import org.voltdb.expressions.ComparisonExpression;
import org.voltdb.expressions.ExpressionUtil;
import org.voltdb.expressions.OperatorExpression;
import org.voltdb.expressions.TupleValueExpression;
import org.voltdb.planner.parseinfo.StmtTableScan;
import org.voltdb.planner.parseinfo.StmtTargetTableScan;
import org.voltdb.types.ExpressionType;
import org.voltdb.types.IndexLookupType;
import org.voltdb.types.IndexType;
import org.voltdb.types.PlanNodeType;
import org.voltdb.types.SortDirectionType;
import org.voltdb.utils.CatalogUtil;

public class IndexScanPlanNode extends AbstractScanPlanNode {

    public enum Members {
        TARGET_INDEX_NAME,
        END_EXPRESSION,
        SEARCHKEY_EXPRESSIONS,
        INITIAL_EXPRESSION,
        SKIP_NULL_PREDICATE,
        KEY_ITERATE,
        LOOKUP_TYPE,
        PURPOSE,
        SORT_DIRECTION;
    }

    /**
     * Attributes
     * NOTE: The IndexScanPlanNode will use AbstractScanPlanNode's m_predicate
     * as the "Post-Scan Predicate Expression". When this is defined, the EE will
     * run a tuple through an additional predicate to see whether it qualifies.
     * This is necessary when we have a predicate that includes columns that are not
     * all in the index that was selected.
     */

    // The index to use in the scan operation
    protected String m_targetIndexName;

    // When this expression evaluates to true, we will stop scanning
    protected AbstractExpression m_endExpression;

    // This list of expressions corresponds to the values that we will use
    // at runtime in the lookup on the index
    protected final List<AbstractExpression> m_searchkeyExpressions = new ArrayList<AbstractExpression>();

    // for reverse scan LTE only.
    // The initial expression is needed to control a (short?) forward scan to adjust the start of a reverse
    // iteration after it had to initially settle for starting at "greater than a prefix key".
    protected AbstractExpression m_initialExpression;

    private AbstractExpression m_skip_null_predicate;

    // The overall index lookup operation type
    protected IndexLookupType m_lookupType = IndexLookupType.EQ;

    // The sorting direction
    protected SortDirectionType m_sortDirection = SortDirectionType.INVALID;

    // A reference to the Catalog index object which defined the index which
    // this index scan is going to use
    protected Index m_catalogIndex = null;

    private ArrayList<AbstractExpression> m_bindings = new ArrayList<AbstractExpression>();;

    private static final int FOR_SCANNING_PERFORMANCE_OR_ORDERING = 1;
    private static final int FOR_GROUPING = 2;
    private static final int FOR_DETERMINISM = 3;

    private int m_purpose = FOR_SCANNING_PERFORMANCE_OR_ORDERING;

    public IndexScanPlanNode() {
        super();
    }

<<<<<<< HEAD
    public IndexScanPlanNode(String tableName, String tableAlias) {
        super(tableName, tableAlias);
        assert(tableName != null && tableAlias != null);
=======
    public IndexScanPlanNode(StmtTableScan tableScan, Index index) {
        super();
        setTableScan(tableScan);
        setCatalogIndex(index);
>>>>>>> 2244ddbc
    }

    public IndexScanPlanNode(AbstractScanPlanNode srcNode, AggregatePlanNode apn, Index index, SortDirectionType sortDirection) {
        super(srcNode.m_targetTableName, srcNode.m_targetTableAlias);
        m_tableSchema = srcNode.m_tableSchema;
        m_predicate = srcNode.m_predicate;
        m_tableScanSchema = srcNode.m_tableScanSchema.clone();
        for (AbstractPlanNode inlineChild : srcNode.getInlinePlanNodes().values()) {
            addInlinePlanNode(inlineChild);
        }
        m_catalogIndex = index;
        m_targetIndexName = index.getTypeName();
        m_lookupType = IndexLookupType.GTE;    // a safe way
        m_sortDirection = sortDirection;
        if (apn != null) {
            m_outputSchema = apn.m_outputSchema.clone();
        }
        m_tableScan = srcNode.getTableScan();
    }

    public void setSkipNullPredicate() {
        int searchKeySize = m_searchkeyExpressions.size();
        if (m_lookupType == IndexLookupType.EQ || searchKeySize == 0 || isReverseScan()) {
            m_skip_null_predicate = null;
            return;
        }

        int nextKeyIndex;
        if (m_endExpression != null &&
                searchKeySize < ExpressionUtil.uncombine(m_endExpression).size()) {
            nextKeyIndex = searchKeySize;
        } else {
            nextKeyIndex = searchKeySize - 1;
        }

        List<AbstractExpression> exprs = new ArrayList<AbstractExpression>();

        String exprsjson = m_catalogIndex.getExpressionsjson();
        List<AbstractExpression> indexedExprs = null;
        if (exprsjson.isEmpty()) {
            indexedExprs = new ArrayList<AbstractExpression>();

            List<ColumnRef> indexedColRefs = CatalogUtil.getSortedCatalogItems(m_catalogIndex.getColumns(), "index");
            for (int i = 0; i <= nextKeyIndex; i++) {
                ColumnRef colRef = indexedColRefs.get(i);
                Column col = colRef.getColumn();
                TupleValueExpression tve = new TupleValueExpression(m_targetTableName, m_targetTableAlias,
                        col.getTypeName(), col.getTypeName());
                tve.setValueType(VoltType.get((byte)col.getType()));
                tve.setValueSize(col.getSize());
                indexedExprs.add(tve);
            }
        } else {
            try {
                indexedExprs = AbstractExpression.fromJSONArrayString(exprsjson, m_tableScan);
            } catch (JSONException e) {
                e.printStackTrace();
                assert(false);
            }

        }
        AbstractExpression expr;
        for (int i = 0; i < nextKeyIndex; i++) {
            AbstractExpression idxExpr = indexedExprs.get(i);
            expr = new ComparisonExpression(ExpressionType.COMPARE_EQUAL,
                    idxExpr, (AbstractExpression) m_searchkeyExpressions.get(i).clone());
            exprs.add(expr);
        }
        AbstractExpression nullExpr = indexedExprs.get(nextKeyIndex);
        expr = new OperatorExpression(ExpressionType.OPERATOR_IS_NULL, nullExpr, null);
        exprs.add(expr);
        m_skip_null_predicate = ExpressionUtil.combine(exprs);
        m_skip_null_predicate.finalizeValueTypes();
    }

    @Override
    public PlanNodeType getPlanNodeType() {
        return PlanNodeType.INDEXSCAN;
    }

    @Override
<<<<<<< HEAD
    public void getTablesAndIndexes(Collection<String> tablesRead,
                                    Collection<String> tableAliasesRead,
                                    Collection<String> tableUpdated,
                                    Collection<String> tableAliaseUpdated,
                                    Collection<String> indexes)
    {
        super.getTablesAndIndexes(tablesRead, tableAliasesRead, tableUpdated, tableUpdated, indexes);
=======
    public void getTablesAndIndexes(Map<String, StmtTargetTableScan> tablesRead,
            Collection<String> indexes)
    {
        super.getTablesAndIndexes(tablesRead, indexes);
>>>>>>> 2244ddbc
        assert(m_targetIndexName.length() > 0);
        if (indexes != null) {
            assert(m_targetIndexName.length() > 0);
            indexes.add(m_targetIndexName);
        }
    }

    @Override
    public void validate() throws Exception {
        super.validate();

        // There needs to be at least one search key expression
        if (m_searchkeyExpressions.isEmpty()) {
            throw new Exception("ERROR: There were no search key expressions defined for " + this);
        }

        // Validate Expression Trees
        if (m_endExpression != null) {
            m_endExpression.validate();
        }
        for (AbstractExpression exp : m_searchkeyExpressions) {
            exp.validate();
        }
    }

    /**
     * Accessor for flag marking the plan as guaranteeing an identical result/effect
     * when "replayed" against the same database state, such as during replication or CL recovery.
     * @return true for unique index scans
     */
    @Override
    public boolean isOrderDeterministic() {
        if (m_catalogIndex.getUnique()) {
            // Any unique index scan capable of returning multiple rows will return them in a fixed order.
            // XXX: This may not be strictly true if/when we support order-determinism based on a mix of columns
            // from different joined tables -- an equality filter based on a non-ordered column from the other table
            // would not produce predictably ordered results even when the other table is ordered by all of its display columns
            // but NOT the column used in the equality filter.
            return true;
        }
        // Assuming (?!) that the relative order of the "multiple entries" in a non-unique index can not be guaranteed,
        // the only case in which a non-unique index can guarantee determinism is for an indexed-column-only scan,
        // because it would ignore any differences in the entries.
        // TODO: return true for an index-only scan --
        // That would require testing for an inline projection node consisting solely
        // of (functions of?) the indexed columns.
        m_nondeterminismDetail = "index scan may provide insufficient ordering";
        return false;
    }

    private void setCatalogIndex(Index index)
    {
        m_catalogIndex = index;
        m_targetIndexName = index.getTypeName();
    }

    public Index getCatalogIndex()
    {
        return m_catalogIndex;
    }

    /**
     *
     * @return The type of this lookup.
     */
    public IndexLookupType getLookupType() {
        return m_lookupType;
    }

    /**
     * @return The sorting direction.
     */
    public SortDirectionType getSortDirection() {
        return m_sortDirection;
    }

    /**
     *
     * @param lookupType
     */
    public void setLookupType(IndexLookupType lookupType) {
        m_lookupType = lookupType;
    }

    /**
     * @param sortDirection
     *            the sorting direction
     */
    public void setSortDirection(SortDirectionType sortDirection) {
        m_sortDirection = sortDirection;
    }

    /**
     * @return the target_index_name
     */
    public String getTargetIndexName() {
        return m_targetIndexName;
    }

    /**
     * @return the post_predicate
     */
    public AbstractExpression getEndExpression() {
        return m_endExpression;
    }

    /**
     * @param endExpression the end expression to set
     */
    public void setEndExpression(AbstractExpression endExpression)
    {
        if (endExpression != null)
        {
            // PlanNodes all need private deep copies of expressions
            // so that the resolveColumnIndexes results
            // don't get bashed by other nodes or subsequent planner runs
            m_endExpression = (AbstractExpression) endExpression.clone();
        }
    }

    public void addEndExpression(AbstractExpression newExpr)
    {
        if (newExpr != null)
        {
            List<AbstractExpression> newEndExpressions = ExpressionUtil.uncombine(m_endExpression);
            newEndExpressions.add((AbstractExpression)newExpr.clone());
            m_endExpression = ExpressionUtil.combine(newEndExpressions);
        }
    }

    public void clearSearchKeyExpression()
    {
        m_searchkeyExpressions.clear();
    }

    public void addSearchKeyExpression(AbstractExpression expr)
    {
        if (expr != null)
        {
            // PlanNodes all need private deep copies of expressions
            // so that the resolveColumnIndexes results
            // don't get bashed by other nodes or subsequent planner runs
            m_searchkeyExpressions.add((AbstractExpression) expr.clone());
        }
    }

    public void removeLastSearchKey()
    {
        int size = m_searchkeyExpressions.size();
        if (size <= 1) {
            clearSearchKeyExpression();
        } else {
            m_searchkeyExpressions.remove(size - 1);
        }
    }

    // CAUTION: only used in MIN/MAX optimization of reverse scan
    // we know this plan should be chosen, so we can change it safely
    public void resetPredicate()
    {
        m_predicate = null;
    }

    /**
     * @return the searchkey_expressions
     */
    // Please don't use me to add search key expressions.  Use
    // addSearchKeyExpression() so that the expression gets cloned
    public List<AbstractExpression> getSearchKeyExpressions() {
        return Collections.unmodifiableList(m_searchkeyExpressions);
    }

    public void setInitialExpression(AbstractExpression expr) {
        if (expr != null) {
            m_initialExpression = (AbstractExpression)expr.clone();
        }
    }

    public AbstractExpression getInitialExpression() {
        return m_initialExpression;
    }

    public AbstractExpression getSkipNullPredicate() {
        return m_skip_null_predicate;
    }

    public boolean isReverseScan() {
        return m_sortDirection == SortDirectionType.DESC ||
                m_lookupType == IndexLookupType.LT || m_lookupType == IndexLookupType.LTE;
    }


    @Override
    public void resolveColumnIndexes()
    {
        // IndexScanPlanNode has TVEs that need index resolution in:
        // m_searchkeyExpressions
        // m_endExpression

        // Collect all the TVEs in the end expression and search key expressions
        List<TupleValueExpression> index_tves =
            new ArrayList<TupleValueExpression>();
        index_tves.addAll(ExpressionUtil.getTupleValueExpressions(m_endExpression));
        index_tves.addAll(ExpressionUtil.getTupleValueExpressions(m_initialExpression));
        index_tves.addAll(ExpressionUtil.getTupleValueExpressions(m_skip_null_predicate));
        for (AbstractExpression search_exp : m_searchkeyExpressions)
        {
            index_tves.addAll(ExpressionUtil.getTupleValueExpressions(search_exp));
        }
        // and update their indexes against the table schema
        for (TupleValueExpression tve : index_tves)
        {
            int index = tve.resolveColumnIndexesUsingSchema(m_tableSchema);
            tve.setColumnIndex(index);
        }
        // now do the common scan node work
        super.resolveColumnIndexes();
    }

    @Override
    public void computeCostEstimates(long childOutputTupleCountEstimate, Cluster cluster, Database db, DatabaseEstimates estimates, ScalarValueHints[] paramHints) {

        // HOW WE COST INDEXES
        // unique, covering index always wins
        // otherwise, pick the index with the most columns covered otherwise
        // count non-equality scans as -0.5 coverage
        // prefer array to hash to tree, all else being equal

        // FYI: Index scores should range between 2 and 800003 (I think)

        DatabaseEstimates.TableEstimates tableEstimates = estimates.getEstimatesForTable(m_targetTableName);

        // get the width of the index and number of columns used
        // need doubles for math
        double colCount = CatalogUtil.getCatalogIndexSize(m_catalogIndex);
        double keyWidth = m_searchkeyExpressions.size();
        assert(keyWidth <= colCount);

        // count a range scan as a half covered column
        if (keyWidth > 0.0 && m_lookupType != IndexLookupType.EQ) {
            keyWidth -= 0.5;
        }
        // When there is no start key, count an end-key as a single-column range scan key.
        else if (keyWidth == 0.0 && m_endExpression != null) {
            // TODO: ( (double) ExpressionUtil.uncombineAny(m_endExpression).size() ) - 0.5
            // might give a result that is more in line with multi-component start-key-only scans.
            keyWidth = 0.5;
        }


        // Estimate the cost of the scan (AND each projection and sort thereafter).
        // This "tuplesToRead" is not strictly speaking an expected count of tuples.
        // Its multiple uses are explained below.
        int tuplesToRead = 0;

        // Assign minor priorities for different index types (tiebreakers).
        if (m_catalogIndex.getType() == IndexType.HASH_TABLE.getValue()) {
            tuplesToRead = 2;
        }
        else if ((m_catalogIndex.getType() == IndexType.BALANCED_TREE.getValue()) ||
                 (m_catalogIndex.getType() == IndexType.BTREE.getValue())) {
            tuplesToRead = 3;
        }
        assert(tuplesToRead > 0);

        // If not a unique, covering index, favor (discount)
        // the choice with the most columns pre-filtered by the index.
        if (!m_catalogIndex.getUnique() || (colCount > keyWidth)) {
            // Cost starts at 90% of a comparable seqscan AND
            // gets scaled down by an additional factor of 0.1 for each fully covered indexed column.
            // One intentional benchmark is for a single range-covered
            // (i.e. half-covered, keyWidth == 0.5) column to have less than 1/3 the cost of a
            // "for ordering purposes only" index scan (keyWidth == 0).
            // This is to completely compensate for the up to 3X final cost resulting from
            // the "order by" and non-inlined "projection" nodes that must be added later to the
            // inconveniently ordered scan result.
            // Using a factor of 0.1 per FULLY covered (equality-filtered) column,
            // the effective scale factor for a single PARTIALLY covered (range-filtered) column
            // comes to SQRT(0.1) which is just under 32% FTW!
            tuplesToRead += (int) (tableEstimates.maxTuples * 0.90 * Math.pow(0.10, keyWidth));

            // With all this discounting, make sure that any non-"covering unique" index scan costs more
            // than any "covering unique" one, no matter how many indexed column filters get piled on.
            // It's theoretically possible to be wrong here -- that a not-strictly-unique combination of
            // indexed column filters statistically selects fewer (fractional) rows per scan
            // than a unique index, but we favor the unique index anyway because:
            // -- the "unique" declaration guarantees a worse-case upper limit of 1 row per scan.
            // -- the per-indexed-column selectivity factors used above are highly fictionalized
            //    -- actual cardinality for individual components of compound indexes MIGHT be very low,
            //       making them much less selective than estimated.
            if (tuplesToRead < 4) {
                tuplesToRead = 4; // i.e. costing 1 unit more than a covered unique btree.
            }
        }

        // This tuplesToRead value estimates the number of base table tuples
        // fetched from the index scan.
        // It's a vague measure of the cost of the scan whose accuracy depends a lot
        // on what kind of post-filtering needs to happen.
        // The tuplesRead value is also used here to estimate the number of RESULT rows.
        // This value is estimated without regard to any post-filtering effect there might be
        // -- as if all rows found in the index passed any additional post-filter conditions.
        // This ignoring of post-filter effects is at least consistent with the SeqScanPlanNode.
        // In effect, it gives index scans an "unfair" advantage
        // -- follow-on sorts (etc.) are costed lower as if they are operating on fewer rows
        // than would have come out of the seqscan, though that's nonsense.
        // It's just an artifact of how SeqScanPlanNode costing ignores ALL filters but
        // IndexScanPlanNode costing only ignores post-filters.
        // In any case, it's important to keep this code roughly in synch with any changes to
        // SeqScanPlanNode's costing to make sure that SeqScanPlanNode never gains an unfair advantage.
        m_estimatedOutputTupleCount = tuplesToRead;
        m_estimatedProcessedTupleCount = tuplesToRead;

        // special case a unique match for the output count
        if (m_catalogIndex.getUnique() && (colCount == keyWidth)) {
            m_estimatedOutputTupleCount = 1;
        }

        LimitPlanNode limit = (LimitPlanNode)m_inlineNodes.get(PlanNodeType.LIMIT);
        if (limit != null) {
            int limitInt = limit.getLimit();
            if (limitInt == -1) {
                // If Limit ?, it's likely to be a small number. So pick up 50 here.
                limitInt = 50;
            }

            m_estimatedOutputTupleCount = Math.min(m_estimatedOutputTupleCount, limitInt);
            int offsetInt = limit.getOffset();

            if (m_predicate == null && offsetInt == 0) {
                m_estimatedProcessedTupleCount = limitInt;
            }
        }
    }

    @Override
    public void toJSONString(JSONStringer stringer) throws JSONException {
        super.toJSONString(stringer);
        stringer.key(Members.LOOKUP_TYPE.name()).value(m_lookupType.toString());
        stringer.key(Members.SORT_DIRECTION.name()).value(m_sortDirection.toString());
        if (m_purpose != FOR_SCANNING_PERFORMANCE_OR_ORDERING) {
            stringer.key(Members.PURPOSE.name()).value(m_purpose);
        }
        stringer.key(Members.TARGET_INDEX_NAME.name()).value(m_targetIndexName);
        if (m_searchkeyExpressions.size() > 0) {
            stringer.key(Members.SEARCHKEY_EXPRESSIONS.name()).array();
            for (AbstractExpression ae : m_searchkeyExpressions) {
                assert (ae instanceof JSONString);
                stringer.value(ae);
            }
            stringer.endArray();
        }
        if (m_endExpression != null) {
            stringer.key(Members.END_EXPRESSION.name());
            stringer.value(m_endExpression);
        }
        if (m_initialExpression != null) {
            stringer.key(Members.INITIAL_EXPRESSION.name()).value(m_initialExpression);
        }

        if (m_skip_null_predicate != null) {
            stringer.key(Members.SKIP_NULL_PREDICATE.name()).value(m_skip_null_predicate);
        }
    }

    //all members loaded
    @Override
    public void loadFromJSONObject( JSONObject jobj, Database db ) throws JSONException {
        super.loadFromJSONObject(jobj, db);
        m_lookupType = IndexLookupType.get( jobj.getString( Members.LOOKUP_TYPE.name() ) );
        m_sortDirection = SortDirectionType.get( jobj.getString( Members.SORT_DIRECTION.name() ) );
        m_purpose = jobj.has(Members.PURPOSE.name()) ?
                jobj.getInt(Members.PURPOSE.name()) : FOR_SCANNING_PERFORMANCE_OR_ORDERING;
        m_targetIndexName = jobj.getString(Members.TARGET_INDEX_NAME.name());
        m_catalogIndex = db.getTables().get(super.m_targetTableName).getIndexes().get(m_targetIndexName);
        //load end_expression
        m_endExpression = AbstractExpression.fromJSONChild(jobj, Members.END_EXPRESSION.name(), m_tableScan);
        // load initial_expression
        m_initialExpression = AbstractExpression.fromJSONChild(jobj, Members.INITIAL_EXPRESSION.name(), m_tableScan);
        //load searchkey_expressions
        AbstractExpression.loadFromJSONArrayChild(m_searchkeyExpressions, jobj,
                Members.SEARCHKEY_EXPRESSIONS.name(), m_tableScan);
        m_skip_null_predicate = AbstractExpression.fromJSONChild(jobj, Members.SKIP_NULL_PREDICATE.name(), m_tableScan);
    }

    @Override
    protected String explainPlanForNode(String indent) {
        assert(m_catalogIndex != null);

        int keySize = m_searchkeyExpressions.size();

        // When there is no start key, count a range scan key for each ANDed end condition.
        if (keySize == 0 && m_endExpression != null) {
            keySize = ExpressionUtil.uncombineAny(m_endExpression).size();
        }

        String usageInfo;
        String predicatePrefix;
        if (keySize == 0) {
            // The plan is easy to explain if it isn't using indexed expressions.
            // Just explain why an index scan was chosen
            // -- either for determinism or for an explicit ORDER BY requirement.
            if (m_purpose == FOR_DETERMINISM) {
                usageInfo = " (for deterministic order only)";
            }
            else if (m_purpose == FOR_GROUPING) {
                usageInfo = " (for optimized grouping only)";
            }
            else {
                usageInfo = " (for sort order only)";
            }
            // Introduce on its own indented line, any unrelated post-filter applied to the result.
            // e.g. " filter by OTHER_COL = 1"
            predicatePrefix = "\n" + indent + " filter by ";
        }
        else {
            int indexSize = CatalogUtil.getCatalogIndexSize(m_catalogIndex);
            String[] asIndexed = new String[indexSize];
            // Not really expecting to need these fall-back labels,
            // but in the case of an unexpected error accessing the catalog data,
            // they beat an NPE.
            for (int ii = 0; ii < keySize; ++ii) {
                asIndexed[ii] = "(index key " + ii + ")";
            }
            String jsonExpr = m_catalogIndex.getExpressionsjson();
            // if this is a pure-column index...
            if (jsonExpr.isEmpty()) {
                // grab the short names of the indexed columns in use.
                for (ColumnRef cref : m_catalogIndex.getColumns()) {
                    Column col = cref.getColumn();
                    asIndexed[cref.getIndex()] = col.getName();
                }
            }
            else {
                try {
                    List<AbstractExpression> indexExpressions =
                        AbstractExpression.fromJSONArrayString(jsonExpr, m_tableScan);
                    int ii = 0;
                    for (AbstractExpression ae : indexExpressions) {
                        asIndexed[ii++] = ae.explain(m_targetTableName);
                    }
                } catch (JSONException e) {
                    // If something unexpected went wrong,
                    // just fall back on the positional key labels.
                }
            }

            // Explain the search criteria that describe the start of the index scan, like
            // "(event_type = 1 AND event_start > x.start_time)"
            String start = explainSearchKeys(asIndexed, keySize);
            if (m_lookupType == IndexLookupType.EQ) {
                // qualify whether the equality matching is for a unique value.
                // " uniquely match (event_id = 1)" vs.
                // " scan matches for (event_type = 1) AND (event_location = x.region)"
                if (m_catalogIndex.getUnique()) {
                    usageInfo = "\n" + indent + " uniquely match " + start;
                }
                else {
                    usageInfo = "\n" + indent + " scan matches for " + start;
                }
            }
            else {
                usageInfo = "\n" + indent;
                if (isReverseScan()) {
                    usageInfo += "reverse ";
                }
                // qualify whether the inequality matching covers all or only some index key components
                // " " range-scan covering from (event_type = 1) AND (event_start > x.start_time)" vs
                // " " range-scan on 1 of 2 cols from event_type = 1"
                if (indexSize == keySize) {
                    usageInfo += "range-scan covering from " + start;
                }
                else {
                    usageInfo += String.format("range-scan on %d of %d cols from %s", keySize, indexSize, start);
                }
                // Explain the criteria for continuinuing the scan such as
                // "while (event_type = 1 AND event_start < x.start_time+30)"
                // or label it as a scan "to the end"
                usageInfo += explainEndKeys();
            }
            // Introduce any additional filters not related to the index
            // that could cause rows to be skipped.
            // e.g. "... scan ... from ... while ..., filter by OTHER_COL = 1"
            predicatePrefix = ", filter by ";
        }
        // Describe any additional filters not related to the index
        // e.g. "...filter by OTHER_COL = 1".
        String predicate = explainPredicate(predicatePrefix);
        // Describe the table name and either a user-provided name of the index or
        // its user-specified role ("primary key").
        String retval = "INDEX SCAN of \"" + m_targetTableName + "\"";
        String indexDescription = " using \"" + m_targetIndexName + "\"";
        // Replace ugly system-generated index name with a description of its user-specified role.
        if (m_targetIndexName.startsWith("SYS_IDX_PK_") ||
            m_targetIndexName.startsWith("SYS_IDX_SYS_PK_") ||
            m_targetIndexName.startsWith("MATVIEW_PK_INDEX") ) {
            indexDescription = " using its primary key index";
        }
        // Bring all the pieces together describing the index, how it is scanned,
        // and whatever extra filter processing is done to the result.
        retval += indexDescription;
        retval += usageInfo + predicate;
        return retval;
    }

    /// Explain that this index scan begins at the "start" of the index
    /// or at a particular key, possibly compound.
    private String explainSearchKeys(String[] asIndexed, int nCovered)
    {
        // By default, indexing starts at the start of the index.
        if (m_searchkeyExpressions.isEmpty()) {
            return "start";
        }
        String conjunction = "";
        String result = "(";
        int prefixSize = nCovered - 1;
        for (int ii = 0; ii < prefixSize; ++ii) {
            result += conjunction +
                asIndexed[ii] + " = " + m_searchkeyExpressions.get(ii).explain(m_targetTableName);
            conjunction = ") AND (";
        }
        // last element
        result += conjunction +
            asIndexed[prefixSize] + " " + m_lookupType.getSymbol() + " " +
                m_searchkeyExpressions.get(prefixSize).explain(m_targetTableName) + ")";
        return result;
    }

    /// Explain that this index scans "to end" of the index
    /// or only "while" an end expression involving indexed key values remains true.
    private String explainEndKeys()
    {
        // By default, indexing starts at the start of the index.
        if (m_endExpression == null) {
            return " to end";
        }
        return " while " + m_endExpression.explain(m_targetTableName);
    }

    public void setBindings(ArrayList<AbstractExpression> bindings) {
        m_bindings  = bindings;
    }

    public ArrayList<AbstractExpression> getBindings() {
        return m_bindings;
    }

    public void addBindings(List<AbstractExpression> bindings) {
        m_bindings.addAll(bindings);
    }

    public void setForDeterminismOnly() {
        m_purpose = FOR_DETERMINISM;
    }

    public void setForGroupingOnly() {
        m_purpose = FOR_GROUPING;
    }

    public boolean isForGroupingOnly() {
        return m_purpose == FOR_GROUPING;
    }

    // Called by ReplaceWithIndexLimit and ReplaceWithIndexCounter
    // only apply those optimization if it has no (post-)predicates
    // except those (post-)predicates are artifact predicates we
    // added for reverse scan purpose only
    public boolean isPredicatesOptimizableForAggregate() {
        // for reverse scan, need to examine "added" predicates
        List<AbstractExpression> predicates = ExpressionUtil.uncombine(m_predicate);
        // if the size of predicates doesn't equal 1, can't be our added artifact predicates
        if (predicates.size() != 1) {
            return false;
        }
        // examin the possible "added" predicates: NOT NULL expr.
        AbstractExpression expr = predicates.get(0);
        if (expr.getExpressionType() != ExpressionType.OPERATOR_NOT) {
            return false;
        }
        if (expr.getLeft().getExpressionType() != ExpressionType.OPERATOR_IS_NULL) {
            return false;
        }
        // Not reverse scan.
        if (m_lookupType != IndexLookupType.LT && m_lookupType != IndexLookupType.LTE) {
            return false;
        }

        return true;
    }
}<|MERGE_RESOLUTION|>--- conflicted
+++ resolved
@@ -111,16 +111,10 @@
         super();
     }
 
-<<<<<<< HEAD
-    public IndexScanPlanNode(String tableName, String tableAlias) {
-        super(tableName, tableAlias);
-        assert(tableName != null && tableAlias != null);
-=======
     public IndexScanPlanNode(StmtTableScan tableScan, Index index) {
         super();
         setTableScan(tableScan);
         setCatalogIndex(index);
->>>>>>> 2244ddbc
     }
 
     public IndexScanPlanNode(AbstractScanPlanNode srcNode, AggregatePlanNode apn, Index index, SortDirectionType sortDirection) {
@@ -202,20 +196,10 @@
     }
 
     @Override
-<<<<<<< HEAD
-    public void getTablesAndIndexes(Collection<String> tablesRead,
-                                    Collection<String> tableAliasesRead,
-                                    Collection<String> tableUpdated,
-                                    Collection<String> tableAliaseUpdated,
-                                    Collection<String> indexes)
-    {
-        super.getTablesAndIndexes(tablesRead, tableAliasesRead, tableUpdated, tableUpdated, indexes);
-=======
     public void getTablesAndIndexes(Map<String, StmtTargetTableScan> tablesRead,
             Collection<String> indexes)
     {
         super.getTablesAndIndexes(tablesRead, indexes);
->>>>>>> 2244ddbc
         assert(m_targetIndexName.length() > 0);
         if (indexes != null) {
             assert(m_targetIndexName.length() > 0);
