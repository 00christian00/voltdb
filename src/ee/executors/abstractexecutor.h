/* This file is part of VoltDB.
 * Copyright (C) 2008-2014 VoltDB Inc.
 *
 * This file contains original code and/or modifications of original code.
 * Any modifications made by VoltDB Inc. are licensed under the following
 * terms and conditions:
 *
 * This program is free software: you can redistribute it and/or modify
 * it under the terms of the GNU Affero General Public License as
 * published by the Free Software Foundation, either version 3 of the
 * License, or (at your option) any later version.
 *
 * This program is distributed in the hope that it will be useful,
 * but WITHOUT ANY WARRANTY; without even the implied warranty of
 * MERCHANTABILITY or FITNESS FOR A PARTICULAR PURPOSE.  See the
 * GNU Affero General Public License for more details.
 *
 * You should have received a copy of the GNU Affero General Public License
 * along with VoltDB.  If not, see <http://www.gnu.org/licenses/>.
 */
/* Copyright (C) 2008 by H-Store Project
 * Brown University
 * Massachusetts Institute of Technology
 * Yale University
 *
 * Permission is hereby granted, free of charge, to any person obtaining
 * a copy of this software and associated documentation files (the
 * "Software"), to deal in the Software without restriction, including
 * without limitation the rights to use, copy, modify, merge, publish,
 * distribute, sublicense, and/or sell copies of the Software, and to
 * permit persons to whom the Software is furnished to do so, subject to
 * the following conditions:
 *
 * The above copyright notice and this permission notice shall be
 * included in all copies or substantial portions of the Software.
 *
 * THE SOFTWARE IS PROVIDED "AS IS", WITHOUT WARRANTY OF ANY KIND,
 * EXPRESS OR IMPLIED, INCLUDING BUT NOT LIMITED TO THE WARRANTIES OF
 * MERCHANTABILITY, FITNESS FOR A PARTICULAR PURPOSE AND NONINFRINGEMENT
 * IN NO EVENT SHALL THE AUTHORS BE LIABLE FOR ANY CLAIM, DAMAGES OR
 * OTHER LIABILITY, WHETHER IN AN ACTION OF CONTRACT, TORT OR OTHERWISE,
 * ARISING FROM, OUT OF OR IN CONNECTION WITH THE SOFTWARE OR THE USE OR
 * OTHER DEALINGS IN THE SOFTWARE.
 */

#ifndef VOLTDBNODEABSTRACTEXECUTOR_H
#define VOLTDBNODEABSTRACTEXECUTOR_H

#include "common/InterruptException.h"
#include "execution/VoltDBEngine.h"
#include "plannodes/abstractplannode.h"
#include "storage/temptable.h"

#include <cassert>

namespace voltdb {

class TempTableLimits;
class VoltDBEngine;

/**
 * AbstractExecutor provides the API for initializing and invoking executors.
 */
class AbstractExecutor {
  public:
    virtual ~AbstractExecutor();

    /** Executors are initialized once when the catalog is loaded */
    bool init(VoltDBEngine*, TempTableLimits* limits);

    /** Invoke a plannode's associated executor */
    bool execute(const NValueArray& params);

    /**
     * Returns the plannode that generated this executor.
     */
    inline AbstractPlanNode* getPlanNode() { return m_abstractNode; }

    inline void cleanupTempOutputTable()
    {
        if (m_tmpOutputTable) {
            VOLT_TRACE("Clearing output table...");
            m_tmpOutputTable->deleteAllTuplesNonVirtual(false);
        }
    }

    inline void cleanupInputTempTable(Table * input_table) {
        TempTable* tmp_input_table = dynamic_cast<TempTable*>(input_table);
        if (tmp_input_table) {
            // No need of its input temp table
            tmp_input_table->deleteAllTuplesNonVirtual(false);
        }
    }

  protected:
    AbstractExecutor(VoltDBEngine* engine, AbstractPlanNode* abstractNode) {
        m_abstractNode = abstractNode;
        m_tmpOutputTable = NULL;
        m_engine = engine;
    }

    /** Concrete executor classes implement initialization in p_init() */
    virtual bool p_init(AbstractPlanNode*,
                        TempTableLimits* limits) = 0;

    /** Concrete executor classes impelmenet execution in p_execute() */
    virtual bool p_execute(const NValueArray& params) = 0;

    /**
     * Set up a multi-column temp output table for those executors that require one.
     * Called from p_init.
     */
    void setTempOutputTable(TempTableLimits* limits, const std::string tempTableName="temp");

    /**
     * Set up a single-column temp output table for DML executors that require one to return their counts.
     * Called from p_init.
     */
    void setDMLCountOutputTable(TempTableLimits* limits);

    // execution engine owns the plannode allocation.
    AbstractPlanNode* m_abstractNode;
    TempTable* m_tmpOutputTable;

    /** reference to the engine to call up to the top end */
    VoltDBEngine* m_engine;
};


inline bool AbstractExecutor::execute(const NValueArray& params)
{
    assert(m_abstractNode);
    VOLT_TRACE("Starting execution of plannode(id=%d)...",  m_abstractNode->getPlanNodeId());
<<<<<<< HEAD
    if (m_tmpOutputTable) {
        VOLT_TRACE("Clearing output table...");
        m_tmpOutputTable->deleteAllTuplesNonVirtual(false);
    }
=======
>>>>>>> 869731f2

    // run the executor
    return p_execute(params);
}

}

#endif<|MERGE_RESOLUTION|>--- conflicted
+++ resolved
@@ -131,13 +131,6 @@
 {
     assert(m_abstractNode);
     VOLT_TRACE("Starting execution of plannode(id=%d)...",  m_abstractNode->getPlanNodeId());
-<<<<<<< HEAD
-    if (m_tmpOutputTable) {
-        VOLT_TRACE("Clearing output table...");
-        m_tmpOutputTable->deleteAllTuplesNonVirtual(false);
-    }
-=======
->>>>>>> 869731f2
 
     // run the executor
     return p_execute(params);
