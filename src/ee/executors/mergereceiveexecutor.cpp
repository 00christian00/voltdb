--- conflicted
+++ resolved
@@ -211,11 +211,7 @@
 
     do {
         loadedDeps = m_engine->loadNextDependency(m_tmpInputTable);
-<<<<<<< HEAD
-        int64_t currentTupleCount = output_table->activeTupleCount();
-=======
-        int currentTupleCount = m_tmpInputTable->activeTupleCount();
->>>>>>> 6ab1dce4
+        int64_t currentTupleCount = m_tmpInputTable->activeTupleCount();
         if (currentTupleCount != previousTupleCount) {
             partitionTupleCounts.push_back(currentTupleCount - previousTupleCount);
             previousTupleCount = currentTupleCount;
