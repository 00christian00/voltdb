/* This file is part of VoltDB.
 * Copyright (C) 2008-2014 VoltDB Inc.
 *
 * This program is free software: you can redistribute it and/or modify
 * it under the terms of the GNU Affero General Public License as
 * published by the Free Software Foundation, either version 3 of the
 * License, or (at your option) any later version.
 *
 * This program is distributed in the hope that it will be useful,
 * but WITHOUT ANY WARRANTY; without even the implied warranty of
 * MERCHANTABILITY or FITNESS FOR A PARTICULAR PURPOSE.  See the
 * GNU Affero General Public License for more details.
 *
 * You should have received a copy of the GNU Affero General Public License
 * along with VoltDB.  If not, see <http://www.gnu.org/licenses/>.
 */

#ifndef NVALUE_HPP_
#define NVALUE_HPP_

#include <cassert>
#include <cfloat>
#include <climits>
#include <cmath>
#include <cstdlib>
#include <exception>
#include <limits>
#include <stdint.h>
#include <string>
#include <algorithm>
#include <vector>

#include "boost/scoped_ptr.hpp"
#include "boost/functional/hash.hpp"
#include "ttmath/ttmathint.h"

#include "common/ExportSerializeIo.h"
#include "common/FatalException.hpp"
#include "common/Pool.hpp"
#include "common/SQLException.h"
#include "common/StringRef.h"
#include "common/ThreadLocalPool.h"
#include "common/debuglog.h"
#include "common/serializeio.h"
#include "common/types.h"
#include "common/value_defs.h"
#include "utf8.h"
#include "murmur3/MurmurHash3.h"

namespace voltdb {

/*
 * Objects are length preceded with a short length value or a long length value
 * depending on how many bytes are needed to represent the length. These
 * define how many bytes are used for the short value vs. the long value.
 */
#define SHORT_OBJECT_LENGTHLENGTH static_cast<char>(1)
#define LONG_OBJECT_LENGTHLENGTH static_cast<char>(4)
#define OBJECT_NULL_BIT static_cast<char>(1 << 6)
#define OBJECT_CONTINUATION_BIT static_cast<char>(1 << 7)
#define OBJECT_MAX_LENGTH_SHORT_LENGTH 63

//The int used for storage and return values
typedef ttmath::Int<2> TTInt;
//Long integer with space for multiplication and division without carry/overflow
typedef ttmath::Int<4> TTLInt;

template<typename T>
void throwCastSQLValueOutOfRangeException(
        const T value,
        const ValueType origType,
        const ValueType newType)
{
    throwCastSQLValueOutOfRangeException((const int64_t)value, origType, newType);
}

template<>
inline void throwCastSQLValueOutOfRangeException<double>(
        const double value,
        const ValueType origType,
        const ValueType newType)
{
    char msg[1024];
    snprintf(msg, 1024, "Type %s with value %f can't be cast as %s because the value is "
            "out of range for the destination type",
            valueToString(origType).c_str(),
            value,
            valueToString(newType).c_str());
    throw SQLException(SQLException::data_exception_numeric_value_out_of_range,
                       msg);
}

template<>
inline void throwCastSQLValueOutOfRangeException<int64_t>(
                                  const int64_t value,
                                  const ValueType origType,
                                  const ValueType newType)
{
    char msg[1024];
    snprintf(msg, 1024, "Type %s with value %jd can't be cast as %s because the value is "
            "out of range for the destination type",
            valueToString(origType).c_str(),
            (intmax_t)value,
            valueToString(newType).c_str());

    // record underflow or overflow for executors that catch this (indexes, mostly)
    int internalFlags = 0;
    if (value > 0) internalFlags |= SQLException::TYPE_OVERFLOW;
    if (value < 0) internalFlags |= SQLException::TYPE_UNDERFLOW;

    throw SQLException(SQLException::data_exception_numeric_value_out_of_range,
                       msg, internalFlags);
}

int warn_if(int condition, const char* message);

// This has been demonstrated to be more reliable than std::isinf
// -- less sensitive on LINUX to the "g++ -ffast-math" option.
inline int non_std_isinf( double x ) { return (x > DBL_MAX) || (x < -DBL_MAX); }

inline void throwDataExceptionIfInfiniteOrNaN(double value, const char* function)
{
    static int warned_once_no_nan = warn_if( ! std::isnan(sqrt(-1.0)),
                                            "The C++ configuration (e.g. \"g++ --fast-math\") "
                                            "does not support SQL standard handling of NaN errors.");
    static int warned_once_no_inf = warn_if( ! non_std_isinf(std::pow(0.0, -1.0)),
                                            "The C++ configuration (e.g. \"g++ --fast-math\") "
                                            "does not support SQL standard handling of numeric infinity errors.");
    // This uses a standard test for NaN, even though that fails in some configurations like LINUX "g++ -ffast-math".
    // If it is known to fail in the current config, a warning has been sent to the log,
    // so at this point, just relax the check.
    if ((warned_once_no_nan || ! std::isnan(value)) && (warned_once_no_inf || ! non_std_isinf(value))) {
        return;
    }
    char msg[1024];
    snprintf(msg, 1024, "Invalid result value (%f) from floating point %s", value, function);
    throw SQLException(SQLException::data_exception_numeric_value_out_of_range, msg);
}


/// Stream out a double value in SQL standard format, a specific variation of E-notation.
/// TODO: it has been suggested that helper routines like this that are not specifically tied to
/// the NValue representation should be defined in some other header to help reduce clutter, here.
inline void streamSQLFloatFormat(std::stringstream& streamOut, double floatValue)
{
    // Standard SQL wants capital E scientific notation.
    // Yet it differs in some detail from C/C++ E notation, even with all of its customization options.

    // For starters, for 0, the standard explicitly calls for '0E0'.
    // For across-the-board compatibility, the HSQL backend had to be patched it was using '0.0E0'.
    // C++ uses 0.000000E+00 by default. So override that explicitly.
    if (0.0 == floatValue) {
        streamOut << "0E0";
        return;
    }
    // For other values, C++ generally adds too much garnish to be standard
    // -- trailing zeros in the mantissa, an explicit '+' on the exponent, and a
    // leading 0 before single-digit exponents.  Trim it down to the minimalist sql standard.
    std::stringstream fancy;
    fancy << std::setiosflags(std::ios::scientific | std::ios::uppercase) << floatValue;
    // match any format with the regular expression:
    std::string fancyText = fancy.str();
    size_t ePos = fancyText.find('E', 3); // find E after "[-]n.n".
    assert(ePos != std::string::npos);
    size_t endSignifMantissa;
    // Never truncate mantissa down to the bare '.' EVEN for the case of "n.0".
    for (endSignifMantissa = ePos; fancyText[endSignifMantissa-2] != '.'; --endSignifMantissa) {
        // Only truncate trailing '0's.
        if (fancyText[endSignifMantissa-1] != '0') {
            break; // from loop
        }
    }
    const char* optionalSign = (fancyText[ePos+1] == '-') ? "-" : "";
    size_t startSignifExponent;
    // Always keep at least 1 exponent digit.
    size_t endExponent = fancyText.length()-1;
    for (startSignifExponent = ePos+1; startSignifExponent < endExponent; ++startSignifExponent) {
        const char& exponentLeadChar = fancyText[startSignifExponent];
        // Only skip leading '-'s, '+'s and '0's.
        if (exponentLeadChar != '-' && exponentLeadChar != '+' && exponentLeadChar != '0') {
            break; // from loop
        }
    }
    // Bring the truncated pieces together.
    streamOut << fancyText.substr(0, endSignifMantissa)
              << 'E' << optionalSign << fancyText.substr(startSignifExponent);
}

/**
 * A class to wrap all scalar values regardless of type and
 * storage. An NValue is not the representation used in the
 * serialization of VoltTables nor is it the representation of how
 * scalar values are stored in tables. NValue does have serialization
 * and deserialization mechanisms for both those storage formats.
 * NValues are designed to be immutable and for the most part not
 * constructable from raw data types. Access to the raw data is
 * restricted so that all operations have to go through the member
 * functions that can perform the correct casting and error
 * checking. ValueFactory can be used to construct new NValues, but
 * that should be avoided if possible.
 */
class NValue {
    friend class ValuePeeker;
    friend class ValueFactory;

  public:
    /* Create a default NValue */
    NValue();

        // todo: free() should not really be const

    /* Release memory associated to object type NValues */
    void free() const;

    /* Release memory associated to object type tuple columns */
    static void freeObjectsFromTupleStorage(std::vector<char*> const &oldObjects);

    /* Set value to the correct SQL NULL representation. */
    void setNull();

    /* Reveal the contained pointer for type values  */
    void* castAsAddress() const;

    /* Create a boolean true NValue */
    static NValue getTrue();

    /* Create a boolean false NValue */
    static NValue getFalse();

    /* Create an NValue with the null representation for valueType */
    static NValue getNullValue(ValueType);

    /* Create an NValue promoted/demoted to type */
    NValue castAs(ValueType type) const;

        // todo: Why doesn't this return size_t? Also, this is a
        // quality of ValueType, not NValue.

    /* Calculate the tuple storage size for an NValue type. VARCHARs
       assume out-of-band tuple storage */
    static uint16_t getTupleStorageSize(const ValueType type);

       // todo: Could the isInlined argument be removed by have the
       // caller dereference the pointer?

    /* Deserialize a scalar of the specified type from the tuple
       storage area provided. If this is an Object type then the third
       argument indicates whether the object is stored in the tuple
       inline */
    static NValue initFromTupleStorage(const void *storage, ValueType type, bool isInlined);

    /* Serialize the scalar this NValue represents to the provided
       storage area. If the scalar is an Object type that is not
       inlined then the provided data pool or the heap will be used to
       allocated storage for a copy of the object. */
    void serializeToTupleStorageAllocateForObjects(
        void *storage, const bool isInlined, const int32_t maxLength,
        Pool *dataPool) const;

    /* Serialize the scalar this NValue represents to the storage area
       provided. If the scalar is an Object type then the object will
       be copy if it can be inlined into the tuple. Otherwise a
       pointer to the object will be copied into the storage area. No
       allocations are performed. */
    void serializeToTupleStorage(
        void *storage, const bool isInlined, const int32_t maxLength) const;

    /* Deserialize a scalar value of the specified type from the
       SerializeInput directly into the tuple storage area
       provided. This function will perform memory allocations for
       Object types as necessary using the provided data pool or the
       heap. This is used to deserialize tables. */
    static void deserializeFrom(
        SerializeInput &input, const ValueType type, char *storage,
        bool isInlined, const int32_t maxLength, Pool *dataPool);

        // TODO: no callers use the first form; Should combine these
        // eliminate the potential NValue copy.

    /* Read a ValueType from the SerializeInput stream and deserialize
       a scalar value of the specified type into this NValue from the provided
       SerializeInput and perform allocations as necessary. */
    void deserializeFromAllocateForStorage(SerializeInput &input, Pool *dataPool);
    void deserializeFromAllocateForStorage(ValueType vt, SerializeInput &input, Pool *dataPool);

    /* Serialize this NValue to a SerializeOutput */
    void serializeTo(SerializeOutput &output) const;

    /* Serialize this NValue to an Export stream */
    void serializeToExport(ExportSerializeOutput&) const;

    // See comment with inlined body, below.
    void allocateObjectFromInlinedValue();

    /* Check if the value represents SQL NULL */
    bool isNull() const;

    /* Check if the value represents IEEE 754 NaN */
    bool isNaN() const;

    /* For boolean NValues, convert to bool */
    bool isTrue() const;
    bool isFalse() const;

    /* For number values, check the number line. */
    bool isZero() const;

    /* For boolean NValues only, logical operators */
    NValue op_negate() const;
    NValue op_and(const NValue rhs) const;
    NValue op_or(const NValue rhs) const;

    /* Evaluate the ordering relation against two NValues. Promotes
       exact types to allow disparate type comparison. See also the
       op_ functions which return boolean NValues.
     */
    int compareNull(const NValue rhs) const;
    int compare(const NValue rhs) const;
    int compare_withoutNull(const NValue rhs) const;

    /* Return a boolean NValue with the comparison result */
    NValue op_equals(const NValue rhs) const;
    NValue op_notEquals(const NValue rhs) const;
    NValue op_lessThan(const NValue rhs) const;
    NValue op_lessThanOrEqual(const NValue rhs) const;
    NValue op_greaterThan(const NValue rhs) const;
    NValue op_greaterThanOrEqual(const NValue rhs) const;

    NValue op_equals_withoutNull(const NValue rhs) const;
    NValue op_notEquals_withoutNull(const NValue rhs) const;
    NValue op_lessThan_withoutNull(const NValue rhs) const;
    NValue op_lessThanOrEqual_withoutNull(const NValue rhs) const;
    NValue op_greaterThan_withoutNull(const NValue rhs) const;
    NValue op_greaterThanOrEqual_withoutNull(const NValue rhs) const;


    /* Return a copy of MAX(this, rhs) */
    NValue op_max(const NValue rhs) const;

    /* Return a copy of MIN(this, rhs) */
    NValue op_min(const NValue rhs) const;

    /* For number NValues, compute new NValues for arithmetic operators */
    NValue op_increment() const;
    NValue op_decrement() const;
    NValue op_subtract(const NValue rhs) const;
    NValue op_add(const NValue rhs) const;
    NValue op_multiply(const NValue rhs) const;
    NValue op_divide(const NValue rhs) const;
    /*
     * This NValue must be VARCHAR and the rhs must be VARCHAR.
     * This NValue is the value and the rhs is the pattern
     */
    NValue like(const NValue rhs) const;

    //TODO: passing NValue arguments by const reference SHOULD be standard practice
    // for the dozens of NValue "operator" functions. It saves on needless NValue copies.
    //TODO: returning bool (vs. NValue getTrue()/getFalse()) SHOULD be standard practice
    // for NValue "logical operator" functions.
    // It saves on needless NValue copies and makes unit tests more readable.
    // Cases that need the NValue -- for some actual purpose other than an immediate call to
    // "isTrue()" -- are rare and getting rarer as optimizations like short-cut eval are introduced.
    /**
     * Return true if this NValue is listed as a member of the IN LIST
     * represented as an NValueList* value cached in rhsList.
     */
    bool inList(NValue const& rhsList) const;

    /**
     * If this NValue is an array value, get it's length.
     * Undefined behavior if not an array (cassert fail in debug).
     */
    int arrayLength() const;

    /**
     * If this NValue is an array value, get a value.
     * Undefined behavior if not an array or if oob (cassert fail in debug).
     */
    NValue itemAtIndex(int index) const;

    /**
     * Used for SQL-IN-LIST to cast all array values to a specific type,
     * then sort an dedup them. Returns in a parameter vector, mostly for memory
     * management reasons. Dedup is important for index-accelerated plans, as
     * they might return duplicate rows from the inner join.
     * See MaterializedScanPlanNode & MaterializedScanExecutor
     *
     * Undefined behavior if not an array (cassert fail in debug).
     */
    void castAndSortAndDedupArrayForInList(const ValueType outputType, std::vector<NValue> &outList) const;

    /*
     * Out must have space for 16 bytes
     */
    int32_t murmurHash3() const;

    /*
     * callConstant, callUnary, and call are templates for arbitrary NValue member functions that implement
     * SQL "column functions". They differ in how many arguments they accept:
     * 0 for callConstant, 1 ("this") for callUnary, and any number (packaged in a vector) for call.
     * The main benefit of these functions being (always explicit) template instantiations for each
     * "FUNC_*" int value instead of a more normal named member function
     * of NValue is that it allows them to be invoked from the default eval method of the
     * correspondingly templated expression subclass
     * (ConstantFunctionExpression, UnaryFunctionExpression, or GeneralFunctionExpression).
     * The alternative would be to name each function (abs, substring, etc.)
     * and explicitly implement the eval method for every expression subclass template instantiation
     * (UnaryFunctionExpression<FUNC_ABS>::eval,
     * GeneralFunctionExpression<FUNC_VOLT_SUBSTRING_FROM>::eval, etc.
     * to call the corresponding NValue member function.
     * So, these member function templates save a bit of boilerplate for each SQL function and allow
     * the function expression subclass templates to be implemented completely generically.
     */
    template <int F> // template for SQL functions returning constants (like pi)
    static NValue callConstant();

    template <int F> // template for SQL functions of one NValue ("this")
    NValue callUnary() const;

    template <int F> // template for SQL functions of multiple NValues
    static NValue call(const std::vector<NValue>& arguments);

    /// Iterates over UTF8 strings one character "code point" at a time, being careful not to walk off the end.
    class UTF8Iterator {
    public:
        UTF8Iterator(const char *start, const char *end) :
            m_cursor(start),
            m_end(end)
            // TODO: We could validate up front that the string is well-formed UTF8,
            // at least to the extent that multi-byte characters have a valid
            // prefix byte and continuation bytes that will not cause a read
            // off the end of the buffer.
            // That done, extractCodePoint could be considerably simpler/faster.
            { assert(m_cursor <= m_end); }

        //Construct a one-off with an alternative current cursor position
        UTF8Iterator(const UTF8Iterator& other, const char *start) :
            m_cursor(start),
            m_end(other.m_end)
            { assert(m_cursor <= m_end); }

        const char * getCursor() { return m_cursor; }

        bool atEnd() { return m_cursor >= m_end; }

        const char * skipCodePoints(int64_t skips) {
            while (skips-- > 0 && ! atEnd()) {
                // TODO: since the returned code point is ignored, it might be better
                // to call a faster, simpler, skipCodePoint method -- maybe once that
                // becomes trivial due to up-front validation.
                extractCodePoint();
            }
            if (atEnd()) {
                return m_end;
            }
            return m_cursor;
        }

        /*
         * Go through a lot of trouble to make sure that corrupt
         * utf8 data doesn't result in touching uninitialized memory
         * by copying the character data onto the stack.
         * That wouldn't be needed if we pre-validated the buffer.
         */
        uint32_t extractCodePoint() {
            assert(m_cursor < m_end); // Caller should have tested and handled atEnd() condition
            /*
             * Copy the next 6 bytes to a temp buffer and retrieve.
             * We should only get 4 byte code points, and the library
             * should only accept 4 byte code points, but once upon a time there
             * were 6 byte code points in UTF-8 so be careful here.
             */
            char nextPotentialCodePoint[] = { 0, 0, 0, 0, 0, 0 };
            char *nextPotentialCodePointIter = nextPotentialCodePoint;
            //Copy 6 bytes or until the end
            ::memcpy( nextPotentialCodePoint, m_cursor, std::min( 6L, m_end - m_cursor));

            /*
             * Extract the code point, find out how many bytes it was
             */
            uint32_t codePoint = utf8::unchecked::next(nextPotentialCodePointIter);
            long int delta = nextPotentialCodePointIter - nextPotentialCodePoint;

            /*
             * Increment the iterator that was passed in by ref, by the delta
             */
            m_cursor += delta;
            return codePoint;
        }

        const char * m_cursor;
        const char * const m_end;
    };


    /* For boost hashing */
    void hashCombine(std::size_t &seed) const;

    /* Functor comparator for use with std::set */
    struct ltNValue {
        bool operator()(const NValue v1, const NValue v2) const {
            return v1.compare(v2) < 0;
        }
    };

    /* Functor equality predicate for use with boost unordered */
    struct equal_to : std::binary_function<NValue, NValue, bool>
    {
        bool operator()(NValue const& x,
            NValue const& y) const
        {
            return x.compare(y) == 0;
        }
    };

    /* Functor hash predicate for use with boost unordered */
    struct hash : std::unary_function<NValue, std::size_t>
    {
        std::size_t operator()(NValue const& x) const
        {
            std::size_t seed = 0;
            x.hashCombine(seed);
            return seed;
        }
    };

    /* Return a string full of arcana and wonder. */
    std::string debug() const;

    // Constants for Decimal type
    // Precision and scale (inherent in the schema)
    static const uint16_t kMaxDecPrec = 38;
    static const uint16_t kMaxDecScale = 12;
    static const int64_t kMaxScaleFactor = 1000000000000;

    // setArrayElements is a const method since it doesn't actually mutate any NValue state, just
    // the state of the contained NValues which are referenced via the allocated object storage.
    // For example, it is not intended to ever "grow the array" which would require the NValue's
    // object reference (in m_data) to be mutable.
    // The array size is predetermined in allocateANewNValueList.
    void setArrayElements(std::vector<NValue> &args) const;

    static ValueType promoteForOp(ValueType vta, ValueType vtb) {
        ValueType rt;
        switch (vta) {
          case VALUE_TYPE_TINYINT:
          case VALUE_TYPE_SMALLINT:
          case VALUE_TYPE_INTEGER:
          case VALUE_TYPE_BIGINT:
          case VALUE_TYPE_TIMESTAMP:
            rt = s_intPromotionTable[vtb];
            break;

          case VALUE_TYPE_DECIMAL:
            rt = s_decimalPromotionTable[vtb];
            break;

          case VALUE_TYPE_DOUBLE:
            rt = s_doublePromotionTable[vtb];
            break;

          // no valid promotion (currently) for these types
          case VALUE_TYPE_ADDRESS:
          case VALUE_TYPE_VARCHAR:
          case VALUE_TYPE_VARBINARY:
          case VALUE_TYPE_BOOLEAN:
          case VALUE_TYPE_INVALID:
          case VALUE_TYPE_NULL:
          default:
            rt = VALUE_TYPE_INVALID;
            break;
        }
        // There ARE rare but legitimate runtime type check exceptions in SQL, so
        // unless/until those legitimate cases get re-routed to some other code path,
        // it is not safe here to ...
        // assert(rt != VALUE_TYPE_INVALID);
        return rt;
    }

    // Declared public for cppunit test purposes .
    static int64_t parseTimestampString(const std::string &txt);

  private:
    /*
     * Private methods are private for a reason. Don't expose the raw
     * data so that it can be operated on directly.
     */

    // Function declarations for NValue.cpp definitions.
    void createDecimalFromString(const std::string &txt);
    std::string createStringFromDecimal() const;
    NValue opDivideDecimals(const NValue lhs, const NValue rhs) const;
    NValue opMultiplyDecimals(const NValue &lhs, const NValue &rhs) const;

    // Helpers for inList.
    // These are purposely not inlines to avoid exposure of NValueList details.
    void deserializeIntoANewNValueList(SerializeInput &input, Pool *dataPool);
    void allocateANewNValueList(size_t elementCount, ValueType elementType);

    // Promotion Rules. Initialized in NValue.cpp
    static ValueType s_intPromotionTable[];
    static ValueType s_decimalPromotionTable[];
    static ValueType s_doublePromotionTable[];
    static TTInt s_maxDecimalValue;
    static TTInt s_minDecimalValue;
    // These initializers give the unique double values that are
    // closest but not equal to +/-1E26 within the accuracy of a double.
    static const double s_gtMaxDecimalAsDouble;
    static const double s_ltMinDecimalAsDouble;

    /**
     * 16 bytes of storage for NValue data.
     */
    char m_data[16];
    ValueType m_valueType;
    bool m_sourceInlined;

    /**
     * Private constructor that initializes storage and the specifies the type of value
     * that will be stored in this instance
     */
    NValue(const ValueType type) {
        ::memset( m_data, 0, 16);
        setValueType(type);
        m_sourceInlined = false;
    }

    /**
     * Set the type of the value that will be stored in this instance.
     * The last of the 16 bytes of storage allocated in an NValue
     * is used to store the type
     */
    void setValueType(ValueType type) {
        m_valueType = type;
    }

    /**
     * Get the type of the value. This information is private
     * to prevent code outside of NValue from branching based on the type of a value.
     */
    ValueType getValueType() const {
        return m_valueType;
    }

    /**
     * Get the type of the value. This information is private
     * to prevent code outside of NValue from branching based on the type of a value.
     */
    std::string getValueTypeString() const {
        return getTypeName(m_valueType);
    }

    void setSourceInlined(bool sourceInlined)
    {
        m_sourceInlined = sourceInlined;
    }

    void tagAsNull() { m_data[13] = OBJECT_NULL_BIT; }

    /**
     * An Object is something like a String that has a variable length
     * (thus it is length preceded) and can potentially have indirect
     * storage (will always be indirect when referenced via an NValue).
     * NValues cache a decoded version of the length preceding value
     * in their data area after the pointer to the object storage area.
     *
     * Leverage private access and enforce strict requirements on
     * calling correctness.
     */
    int32_t getObjectLength() const {
        if (isNull()) {
            // Conceptually, I think a NULL object should just have
            // length 0. In practice, this code path is often a defect
            // in code not correctly handling null. May favor a more
            // defensive "return 0" in the future? (rtb)
            throw SQLException(SQLException::dynamic_sql_error,
                    "Must not ask  for object length on sql null object.");
        }
        if ((getValueType() != VALUE_TYPE_VARCHAR) && (getValueType() != VALUE_TYPE_VARBINARY)) {
            // probably want getTupleStorageSize() for non-object types.
            // at the moment, only varchars are using getObjectLength().
            throw SQLException(SQLException::dynamic_sql_error,
                    "Must not ask for object length for non-object types");
        }

        // now safe to read and return the length preceding value.
        return getObjectLength_withoutNull();
    }

    /**
     * Used by varchar or varbinary.
     */
    int32_t getObjectLength_withoutNull() const {
        assert(isNull() == false);
        assert(getValueType() == VALUE_TYPE_VARCHAR || getValueType() == VALUE_TYPE_VARBINARY);
        // now safe to read and return the length preceding value.
        return *reinterpret_cast<const int32_t *>(&m_data[8]);
    }


    int8_t setObjectLength(int32_t length) {
        *reinterpret_cast<int32_t *>(&m_data[8]) = length;
        int8_t lengthLength = getAppropriateObjectLengthLength(length);
        setObjectLengthLength(lengthLength);
        return lengthLength;
    }

    /*
     * Retrieve the number of bytes used by the length preceding value
     * in the object's storage area. This value
     * is cached in the NValue's 13th byte.
     */
    int8_t getObjectLengthLength() const {
        return m_data[12];
    }

    /*
     * Set the objects length preceding values length to
     * the specified value
     */
    void setObjectLengthLength(int8_t length) {
        m_data[12] = length;
    }

    /*
     * Based on the objects actual length value get the length of the
     * length preceding value to the appropriate length
     */
    static int8_t getAppropriateObjectLengthLength(int32_t length) {
        if (length <= OBJECT_MAX_LENGTH_SHORT_LENGTH) {
            return SHORT_OBJECT_LENGTHLENGTH;
        } else {
            return LONG_OBJECT_LENGTHLENGTH;
        }
    }

    /*
     * Set the length preceding value using the short or long representation depending
     * on what is necessary to represent the length.
     */
    static void setObjectLengthToLocation(int32_t length, char *location) {
        int32_t beNumber = htonl(length);
        if (length < -1) {
            throw SQLException(SQLException::dynamic_sql_error, "Object length cannot be < -1");
        } else if (length == -1) {
            location[0] = OBJECT_NULL_BIT;
        } if (length <= OBJECT_MAX_LENGTH_SHORT_LENGTH) {
            location[0] = reinterpret_cast<char*>(&beNumber)[3];
        } else {
            char *pointer = reinterpret_cast<char*>(&beNumber);
            location[0] = pointer[0];
            location[0] |= OBJECT_CONTINUATION_BIT;
            location[1] = pointer[1];
            location[2] = pointer[2];
            location[3] = pointer[3];
        }
    }

    /*
     * Not truly symmetrical with getObjectValue which returns the actual object past
     * the length preceding value
     */
    void setObjectValue(void* object) {
        *reinterpret_cast<void**>(m_data) = object;
    }

    void* getObjectValue_withoutNull() const {
        void* value;
        if (m_sourceInlined) {
            value = *reinterpret_cast<char* const*>(m_data) + getObjectLengthLength();
        }
        else {
            StringRef* sref = *reinterpret_cast<StringRef* const*>(m_data);
            value = sref->get() + getObjectLengthLength();
        }
        return value;
    }

    /**
     * Get a pointer to the value of an Object that lies beyond the storage of the length information
     */
    void* getObjectValue() const {
        if (isNull()) {
            return NULL;
        }
        return getObjectValue_withoutNull();
    }

    // getters
    const int8_t& getTinyInt() const {
        assert(getValueType() == VALUE_TYPE_TINYINT);
        return *reinterpret_cast<const int8_t*>(m_data);
    }

    int8_t& getTinyInt() {
        assert(getValueType() == VALUE_TYPE_TINYINT);
        return *reinterpret_cast<int8_t*>(m_data);
    }

    const int16_t& getSmallInt() const {
        assert(getValueType() == VALUE_TYPE_SMALLINT);
        return *reinterpret_cast<const int16_t*>(m_data);
    }

    int16_t& getSmallInt() {
        assert(getValueType() == VALUE_TYPE_SMALLINT);
        return *reinterpret_cast<int16_t*>(m_data);
    }

    const int32_t& getInteger() const {
        assert(getValueType() == VALUE_TYPE_INTEGER);
        return *reinterpret_cast<const int32_t*>(m_data);
    }

    int32_t& getInteger() {
        assert(getValueType() == VALUE_TYPE_INTEGER);
        return *reinterpret_cast<int32_t*>(m_data);
    }

    const int64_t& getBigInt() const {
        assert((getValueType() == VALUE_TYPE_BIGINT) ||
               (getValueType() == VALUE_TYPE_TIMESTAMP) ||
               (getValueType() == VALUE_TYPE_ADDRESS));
        return *reinterpret_cast<const int64_t*>(m_data);
    }

    int64_t& getBigInt() {
        assert((getValueType() == VALUE_TYPE_BIGINT) ||
               (getValueType() == VALUE_TYPE_TIMESTAMP) ||
               (getValueType() == VALUE_TYPE_ADDRESS));
        return *reinterpret_cast<int64_t*>(m_data);
    }

    const int64_t& getTimestamp() const {
        assert(getValueType() == VALUE_TYPE_TIMESTAMP);
        return *reinterpret_cast<const int64_t*>(m_data);
    }

    int64_t& getTimestamp() {
        assert(getValueType() == VALUE_TYPE_TIMESTAMP);
        return *reinterpret_cast<int64_t*>(m_data);
    }

    const double& getDouble() const {
        assert(getValueType() == VALUE_TYPE_DOUBLE);
        return *reinterpret_cast<const double*>(m_data);
    }

    double& getDouble() {
        assert(getValueType() == VALUE_TYPE_DOUBLE);
        return *reinterpret_cast<double*>(m_data);
    }

    const TTInt& getDecimal() const {
        assert(getValueType() == VALUE_TYPE_DECIMAL);
        const void* retval = reinterpret_cast<const void*>(m_data);
        return *reinterpret_cast<const TTInt*>(retval);
    }

    TTInt& getDecimal() {
        assert(getValueType() == VALUE_TYPE_DECIMAL);
        void* retval = reinterpret_cast<void*>(m_data);
        return *reinterpret_cast<TTInt*>(retval);
    }

    const bool& getBoolean() const {
        assert(getValueType() == VALUE_TYPE_BOOLEAN);
        return *reinterpret_cast<const bool*>(m_data);
    }

    bool& getBoolean() {
        assert(getValueType() == VALUE_TYPE_BOOLEAN);
        return *reinterpret_cast<bool*>(m_data);
    }

    bool isBooleanNULL() const ;

    std::size_t getAllocationSizeForObject() const;
    static std::size_t getAllocationSizeForObject(int32_t length);

    static void throwCastSQLException(const ValueType origType,
                                      const ValueType newType)
    {
        char msg[1024];
        snprintf(msg, 1024, "Type %s can't be cast as %s",
                 valueToString(origType).c_str(),
                 valueToString(newType).c_str());
        throw SQLException(SQLException::
                           data_exception_most_specific_type_mismatch,
                           msg);
    }

    int64_t castAsBigIntAndGetValue() const {
        const ValueType type = getValueType();
        if (isNull()) {
            return INT64_NULL;
        }

        switch (type) {
        case VALUE_TYPE_NULL:
            return INT64_NULL;
        case VALUE_TYPE_TINYINT:
            return static_cast<int64_t>(getTinyInt());
        case VALUE_TYPE_SMALLINT:
            return static_cast<int64_t>(getSmallInt());
        case VALUE_TYPE_INTEGER:
            return static_cast<int64_t>(getInteger());
        case VALUE_TYPE_ADDRESS:
            return getBigInt();
        case VALUE_TYPE_BIGINT:
            return getBigInt();
        case VALUE_TYPE_TIMESTAMP:
            return getTimestamp();
        case VALUE_TYPE_DOUBLE:
            if (getDouble() > (double)INT64_MAX || getDouble() < (double)VOLT_INT64_MIN) {
                throwCastSQLValueOutOfRangeException<double>(getDouble(), VALUE_TYPE_DOUBLE, VALUE_TYPE_BIGINT);
            }
            return static_cast<int64_t>(getDouble());
        default:
            throwCastSQLException(type, VALUE_TYPE_BIGINT);
            return 0; // NOT REACHED
        }
    }

    int64_t castAsBigIntAndGetValue_withoutNull() const {
            const ValueType type = getValueType();
            switch (type) {
            case VALUE_TYPE_BIGINT:
                return getBigInt();
            case VALUE_TYPE_INTEGER:
                return static_cast<int64_t>(getInteger());
            case VALUE_TYPE_TINYINT:
                return static_cast<int64_t>(getTinyInt());
            case VALUE_TYPE_SMALLINT:
                return static_cast<int64_t>(getSmallInt());
            case VALUE_TYPE_ADDRESS:
                return getBigInt();
            case VALUE_TYPE_TIMESTAMP:
                return getTimestamp();
            default:
                throwCastSQLException(type, VALUE_TYPE_BIGINT);
                return 0; // NOT REACHED
            }
        }

    int64_t castAsRawInt64AndGetValue() const {
        const ValueType type = getValueType();

        switch (type) {
        case VALUE_TYPE_TINYINT:
            return static_cast<int64_t>(getTinyInt());
        case VALUE_TYPE_SMALLINT:
            return static_cast<int64_t>(getSmallInt());
        case VALUE_TYPE_INTEGER:
            return static_cast<int64_t>(getInteger());
        case VALUE_TYPE_BIGINT:
            return getBigInt();
        case VALUE_TYPE_TIMESTAMP:
            return getTimestamp();
        default:
            throwCastSQLException(type, VALUE_TYPE_BIGINT);
            return 0; // NOT REACHED
        }
    }

    int32_t castAsIntegerAndGetValue() const {
        const ValueType type = getValueType();
        if (isNull()) {
            return INT32_NULL;
        }

        switch (type) {
        case VALUE_TYPE_NULL:
            return INT32_NULL;
        case VALUE_TYPE_TINYINT:
            return static_cast<int32_t>(getTinyInt());
        case VALUE_TYPE_SMALLINT:
            return static_cast<int32_t>(getSmallInt());
        case VALUE_TYPE_INTEGER:
            return getInteger();
        case VALUE_TYPE_BIGINT:
        {
            const int64_t value = getBigInt();
            if (value > (int64_t)INT32_MAX || value < (int64_t)VOLT_INT32_MIN) {
                throwCastSQLValueOutOfRangeException<int64_t>(value, VALUE_TYPE_BIGINT, VALUE_TYPE_INTEGER);
            }
            return static_cast<int32_t>(value);
        }
        case VALUE_TYPE_DOUBLE:
        {
            const double value = getDouble();
            if (value > (double)INT32_MAX || value < (double)VOLT_INT32_MIN) {
                throwCastSQLValueOutOfRangeException(value, VALUE_TYPE_DOUBLE, VALUE_TYPE_INTEGER);
            }
            return static_cast<int32_t>(value);
        }
        default:
            throwCastSQLException(type, VALUE_TYPE_INTEGER);
            return 0; // NOT REACHED
        }
    }

    double castAsDoubleAndGetValue() const {
        const ValueType type = getValueType();
        if (isNull()) {
            return DOUBLE_MIN;
        }

        switch (type) {
          case VALUE_TYPE_NULL:
              return DOUBLE_MIN;
          case VALUE_TYPE_TINYINT:
            return static_cast<double>(getTinyInt());
          case VALUE_TYPE_SMALLINT:
            return static_cast<double>(getSmallInt());
          case VALUE_TYPE_INTEGER:
            return static_cast<double>(getInteger());
          case VALUE_TYPE_ADDRESS:
            return static_cast<double>(getBigInt());
          case VALUE_TYPE_BIGINT:
            return static_cast<double>(getBigInt());
          case VALUE_TYPE_TIMESTAMP:
            return static_cast<double>(getTimestamp());
          case VALUE_TYPE_DOUBLE:
            return getDouble();
          case VALUE_TYPE_DECIMAL:
          {
            double retval;
            TTInt scaledValue = getDecimal();
            TTInt whole(scaledValue);
            TTInt fractional(scaledValue);
            whole /= kMaxScaleFactor;
            fractional %= kMaxScaleFactor;
            retval = static_cast<double>(whole.ToInt()) +
                    (static_cast<double>(fractional.ToInt())/static_cast<double>(kMaxScaleFactor));
            return retval;
          }
          case VALUE_TYPE_VARCHAR:
          case VALUE_TYPE_VARBINARY:
          default:
            throwCastSQLException(type, VALUE_TYPE_DOUBLE);
            return 0; // NOT REACHED
        }
    }

    TTInt castAsDecimalAndGetValue() const {
        const ValueType type = getValueType();
        if (isNull()) {
            TTInt retval;
            retval.SetMin();
            return retval;
        }

        switch (type) {
          case VALUE_TYPE_TINYINT:
          case VALUE_TYPE_SMALLINT:
          case VALUE_TYPE_INTEGER:
          case VALUE_TYPE_BIGINT:
          case VALUE_TYPE_TIMESTAMP: {
            int64_t value = castAsRawInt64AndGetValue();
            TTInt retval(value);
            retval *= NValue::kMaxScaleFactor;
            return retval;
          }
          case VALUE_TYPE_DECIMAL:
              return getDecimal();
          case VALUE_TYPE_DOUBLE: {
            int64_t intValue = castAsBigIntAndGetValue();
            TTInt retval(intValue);
            retval *= NValue::kMaxScaleFactor;

            double value = getDouble();
            value -= (double)intValue; // isolate decimal part
            value *= NValue::kMaxScaleFactor; // scale up to integer.
            TTInt fracval((int64_t)value);
            retval += fracval;
            return retval;
          }
          case VALUE_TYPE_VARCHAR:
          case VALUE_TYPE_VARBINARY:
          default:
            throwCastSQLException(type, VALUE_TYPE_DECIMAL);
            return 0; // NOT REACHED
        }
    }

    double getNumberFromString() const
    {
        const int32_t strLength = getObjectLength();
        // Guarantee termination at end of object -- or strtod might not stop there.
        char safeBuffer[strLength+1];
        memcpy(safeBuffer, getObjectValue(), strLength);
        safeBuffer[strLength] = '\0';
        char * bufferEnd = safeBuffer;
        double result = strtod(safeBuffer, &bufferEnd);
        // Needs to have consumed SOMETHING.
        if (bufferEnd > safeBuffer) {
            // Unconsumed trailing chars are OK if they are whitespace.
            while (bufferEnd < safeBuffer+strLength && isspace(*bufferEnd)) {
                ++bufferEnd;
            }
            if (bufferEnd == safeBuffer+strLength) {
                return result;
            }
        }
        char errorDetail[strLength+10]; // Allocate enough extra for the text in the snprintf format.
        snprintf(errorDetail, sizeof(errorDetail), "value: '%s'", safeBuffer);
        throw SQLException(SQLException::data_exception_invalid_character_value_for_cast, errorDetail);
    }

    NValue castAsBigInt() const {
        NValue retval(VALUE_TYPE_BIGINT);
        const ValueType type = getValueType();
        if (isNull()) {
            retval.setNull();
            return retval;
        }
        switch (type) {
        case VALUE_TYPE_TINYINT:
            retval.getBigInt() = static_cast<int64_t>(getTinyInt()); break;
        case VALUE_TYPE_SMALLINT:
            retval.getBigInt() = static_cast<int64_t>(getSmallInt()); break;
        case VALUE_TYPE_INTEGER:
            retval.getBigInt() = static_cast<int64_t>(getInteger()); break;
        case VALUE_TYPE_ADDRESS:
            retval.getBigInt() = getBigInt(); break;
        case VALUE_TYPE_BIGINT:
            return *this;
        case VALUE_TYPE_TIMESTAMP:
            retval.getBigInt() = getTimestamp(); break;
        case VALUE_TYPE_DOUBLE:
            if (getDouble() > (double)INT64_MAX || getDouble() < (double)VOLT_INT64_MIN) {
                throwCastSQLValueOutOfRangeException<double>(getDouble(), VALUE_TYPE_DOUBLE, VALUE_TYPE_BIGINT);
            }
            retval.getBigInt() = static_cast<int64_t>(getDouble()); break;
        case VALUE_TYPE_DECIMAL: {
            TTInt scaledValue = getDecimal();
            TTInt whole(scaledValue);
            whole /= NValue::kMaxScaleFactor;
            retval.getBigInt() = whole.ToInt(); break;
        }
        case VALUE_TYPE_VARCHAR:
            retval.getBigInt() = static_cast<int64_t>(getNumberFromString()); break;
        case VALUE_TYPE_VARBINARY:
        default:
            throwCastSQLException(type, VALUE_TYPE_BIGINT);
        }
        return retval;
    }

    NValue castAsTimestamp() const {
        NValue retval(VALUE_TYPE_TIMESTAMP);
        const ValueType type = getValueType();
        if (isNull()) {
            retval.setNull();
            return retval;
        }
        switch (type) {
        case VALUE_TYPE_TINYINT:
            retval.getTimestamp() = static_cast<int64_t>(getTinyInt()); break;
        case VALUE_TYPE_SMALLINT:
            retval.getTimestamp() = static_cast<int64_t>(getSmallInt()); break;
        case VALUE_TYPE_INTEGER:
            retval.getTimestamp() = static_cast<int64_t>(getInteger()); break;
        case VALUE_TYPE_BIGINT:
            retval.getTimestamp() = getBigInt(); break;
        case VALUE_TYPE_TIMESTAMP:
            retval.getTimestamp() = getTimestamp(); break;
        case VALUE_TYPE_DOUBLE:
            // TODO: Consider just eliminating this switch case to throw a cast exception,
            // or explicitly throwing some other exception here.
            // Direct cast of double to timestamp (implemented via intermediate cast to integer, here)
            // is not a SQL standard requirement, may not even make it past the planner's type-checks,
            // or may just be too far a stretch.
            // OR it might be a convenience for some obscure system-generated edge case?

            if (getDouble() > (double)INT64_MAX || getDouble() < (double)VOLT_INT64_MIN) {
                throwCastSQLValueOutOfRangeException<double>(getDouble(), VALUE_TYPE_DOUBLE, VALUE_TYPE_BIGINT);
            }
            retval.getTimestamp() = static_cast<int64_t>(getDouble()); break;
        case VALUE_TYPE_DECIMAL: {
            // TODO: Consider just eliminating this switch case to throw a cast exception,
            // or explicitly throwing some other exception here.
            // Direct cast of decimal to timestamp (implemented via intermediate cast to integer, here)
            // is not a SQL standard requirement, may not even make it past the planner's type-checks,
            // or may just be too far a stretch.
            // OR it might be a convenience for some obscure system-generated edge case?

            TTInt scaledValue = getDecimal();
            TTInt whole(scaledValue);
            whole /= NValue::kMaxScaleFactor;
            retval.getTimestamp() = whole.ToInt(); break;
        }
        case VALUE_TYPE_VARCHAR: {
            const int32_t length = getObjectLength();
            const char* bytes = reinterpret_cast<const char*>(getObjectValue());
            const std::string value(bytes, length);
            retval.getTimestamp() = parseTimestampString(value);
            break;
        }
        case VALUE_TYPE_VARBINARY:
        default:
            throwCastSQLException(type, VALUE_TYPE_TIMESTAMP);
        }
        return retval;
    }

    template <typename T>
    void narrowToInteger(const T value, ValueType sourceType)
    {
        if (value > (T)INT32_MAX || value < (T)VOLT_INT32_MIN) {
            throwCastSQLValueOutOfRangeException(value, sourceType, VALUE_TYPE_INTEGER);
        }
        getInteger() = static_cast<int32_t>(value);
    }

    NValue castAsInteger() const {
        NValue retval(VALUE_TYPE_INTEGER);
        const ValueType type = getValueType();
        if (isNull()) {
            retval.setNull();
            return retval;
        }
        switch (type) {
        case VALUE_TYPE_TINYINT:
            retval.getInteger() = static_cast<int32_t>(getTinyInt()); break;
        case VALUE_TYPE_SMALLINT:
            retval.getInteger() = static_cast<int32_t>(getSmallInt()); break;
        case VALUE_TYPE_INTEGER:
            return *this;
        case VALUE_TYPE_BIGINT:
            retval.narrowToInteger(getBigInt(), type); break;
        case VALUE_TYPE_TIMESTAMP:
            retval.narrowToInteger(getTimestamp(), type); break;
        case VALUE_TYPE_DOUBLE:
            retval.narrowToInteger(getDouble(), type); break;
        case VALUE_TYPE_DECIMAL: {
            TTInt scaledValue = getDecimal();
            TTInt whole(scaledValue);
            whole /= NValue::kMaxScaleFactor;
            int64_t value = whole.ToInt();
            retval.narrowToInteger(value, type); break;
        }
        case VALUE_TYPE_VARCHAR:
            retval.narrowToInteger(getNumberFromString(), type); break;
        case VALUE_TYPE_VARBINARY:
        default:
            throwCastSQLException(type, VALUE_TYPE_INTEGER);
        }
        return retval;
    }

    template <typename T>
    void narrowToSmallInt(const T value, ValueType sourceType)
    {
        if (value > (T)INT16_MAX || value < (T)VOLT_INT16_MIN) {
            throwCastSQLValueOutOfRangeException(value, sourceType, VALUE_TYPE_SMALLINT);
        }
        getSmallInt() = static_cast<int16_t>(value);
    }

    NValue castAsSmallInt() const {
        NValue retval(VALUE_TYPE_SMALLINT);
        const ValueType type = getValueType();
        if (isNull()) {
            retval.setNull();
            return retval;
        }
        switch (type) {
        case VALUE_TYPE_TINYINT:
            retval.getSmallInt() = static_cast<int16_t>(getTinyInt()); break;
        case VALUE_TYPE_SMALLINT:
            retval.getSmallInt() = getSmallInt(); break;
        case VALUE_TYPE_INTEGER:
            retval.narrowToSmallInt(getInteger(), type); break;
        case VALUE_TYPE_BIGINT:
            retval.narrowToSmallInt(getBigInt(), type); break;
        case VALUE_TYPE_TIMESTAMP:
            retval.narrowToSmallInt(getTimestamp(), type); break;
        case VALUE_TYPE_DOUBLE:
            retval.narrowToSmallInt(getDouble(), type); break;
        case VALUE_TYPE_DECIMAL: {
            TTInt scaledValue = getDecimal();
            TTInt whole(scaledValue);
            whole /= NValue::kMaxScaleFactor;
            int64_t value = whole.ToInt();
            retval.narrowToSmallInt(value, type); break;
        }
        case VALUE_TYPE_VARCHAR:
            retval.narrowToSmallInt(getNumberFromString(), type); break;
        case VALUE_TYPE_VARBINARY:
        default:
            throwCastSQLException(type, VALUE_TYPE_SMALLINT);
        }
        return retval;
    }

    template <typename T>
    void narrowToTinyInt(const T value, ValueType sourceType)
    {
        if (value > (T)INT8_MAX || value < (T)VOLT_INT8_MIN) {
            throwCastSQLValueOutOfRangeException(value, sourceType, VALUE_TYPE_TINYINT);
        }
        getTinyInt() = static_cast<int8_t>(value);
    }

    NValue castAsTinyInt() const {
        NValue retval(VALUE_TYPE_TINYINT);
        const ValueType type = getValueType();
        if (isNull()) {
            retval.setNull();
            return retval;
        }
        switch (type) {
        case VALUE_TYPE_TINYINT:
            retval.getTinyInt() = getTinyInt(); break;
        case VALUE_TYPE_SMALLINT:
            retval.narrowToTinyInt(getSmallInt(), type); break;
        case VALUE_TYPE_INTEGER:
            retval.narrowToTinyInt(getInteger(), type); break;
        case VALUE_TYPE_BIGINT:
            retval.narrowToTinyInt(getBigInt(), type); break;
        case VALUE_TYPE_TIMESTAMP:
            retval.narrowToTinyInt(getTimestamp(), type); break;
        case VALUE_TYPE_DOUBLE:
            retval.narrowToTinyInt(getDouble(), type); break;
        case VALUE_TYPE_DECIMAL: {
            TTInt scaledValue = getDecimal();
            TTInt whole(scaledValue);
            whole /= NValue::kMaxScaleFactor;
            int64_t value = whole.ToInt();
            retval.narrowToTinyInt(value, type); break;
        }
        case VALUE_TYPE_VARCHAR:
            retval.narrowToTinyInt(getNumberFromString(), type); break;
        case VALUE_TYPE_VARBINARY:
        default:
            throwCastSQLException(type, VALUE_TYPE_TINYINT);
        }
        return retval;
    }

    NValue castAsDouble() const {
        NValue retval(VALUE_TYPE_DOUBLE);
        const ValueType type = getValueType();
        if (isNull()) {
            retval.setNull();
            return retval;
        }
        switch (type) {
        case VALUE_TYPE_TINYINT:
            retval.getDouble() = static_cast<double>(getTinyInt()); break;
        case VALUE_TYPE_SMALLINT:
            retval.getDouble() = static_cast<double>(getSmallInt()); break;
        case VALUE_TYPE_INTEGER:
            retval.getDouble() = static_cast<double>(getInteger()); break;
        case VALUE_TYPE_BIGINT:
            retval.getDouble() = static_cast<double>(getBigInt()); break;
        case VALUE_TYPE_TIMESTAMP:
            retval.getDouble() = static_cast<double>(getTimestamp()); break;
        case VALUE_TYPE_DOUBLE:
            retval.getDouble() = getDouble(); break;
        case VALUE_TYPE_DECIMAL:
            retval.getDouble() = castAsDoubleAndGetValue(); break;
        case VALUE_TYPE_VARCHAR:
            retval.getDouble() = getNumberFromString(); break;
        case VALUE_TYPE_VARBINARY:
        default:
            throwCastSQLException(type, VALUE_TYPE_DOUBLE);
        }
        return retval;
    }

    void streamTimestamp(std::stringstream& value) const;

    NValue castAsString() const {
        if (isNull()) {
            NValue retval(VALUE_TYPE_VARCHAR);
            retval.setNull();
            return retval;
        }
        std::stringstream value;
        const ValueType type = getValueType();
        switch (type) {
        case VALUE_TYPE_TINYINT:
            // This cast keeps the tiny int from being confused for a char.
            value << static_cast<int>(getTinyInt()); break;
        case VALUE_TYPE_SMALLINT:
            value << getSmallInt(); break;
        case VALUE_TYPE_INTEGER:
            value << getInteger(); break;
        case VALUE_TYPE_BIGINT:
            value << getBigInt(); break;
        //case VALUE_TYPE_TIMESTAMP:
            //TODO: The SQL standard wants an actual date literal rather than a numeric value, here. See ENG-4284.
            //value << static_cast<double>(getTimestamp()); break;
        case VALUE_TYPE_DOUBLE:
            // Use the specific standard SQL formatting for float values,
            // which the C/C++ format options don't quite support.
            streamSQLFloatFormat(value, getDouble());
            break;
        case VALUE_TYPE_DECIMAL:
            value << createStringFromDecimal(); break;
        case VALUE_TYPE_VARCHAR:
        case VALUE_TYPE_VARBINARY: {
        // note: we allow binary conversion to strings to support
        // byte[] as string parameters...
        // In the future, it would be nice to check this is a decent string here...
            NValue retval(VALUE_TYPE_VARCHAR);
            memcpy(retval.m_data, m_data, sizeof(m_data));
            return retval;
        }
        case VALUE_TYPE_TIMESTAMP: {
            streamTimestamp(value);
            break;
        }
        default:
            throwCastSQLException(type, VALUE_TYPE_VARCHAR);
        }
        return getTempStringValue(value.str().c_str(), value.str().length());
    }

    NValue castAsBinary() const {
        NValue retval(VALUE_TYPE_VARBINARY);
        const ValueType type = getValueType();
        if (isNull()) {
            retval.setNull();
            return retval;
        }
        switch (type) {
        case VALUE_TYPE_VARBINARY:
            memcpy(retval.m_data, m_data, sizeof(m_data));
            break;
        default:
            throwCastSQLException(type, VALUE_TYPE_VARBINARY);
        }
        return retval;
    }

    void createDecimalFromInt(int64_t rhsint)
    {
        TTInt scaled(rhsint);
        scaled *= NValue::kMaxScaleFactor;
        getDecimal() = scaled;
    }

    NValue castAsDecimal() const {
        NValue retval(VALUE_TYPE_DECIMAL);
        const ValueType type = getValueType();
        if (isNull()) {
            retval.setNull();
            return retval;
        }
        switch (type) {
        case VALUE_TYPE_TINYINT:
        case VALUE_TYPE_SMALLINT:
        case VALUE_TYPE_INTEGER:
        case VALUE_TYPE_BIGINT:
        {
            int64_t rhsint = castAsRawInt64AndGetValue();
            retval.createDecimalFromInt(rhsint);
            break;
        }
        case VALUE_TYPE_DECIMAL:
            ::memcpy(retval.m_data, m_data, sizeof(TTInt));
            break;
        case VALUE_TYPE_DOUBLE:
        {
            const double& value = getDouble();
            if (value >= s_gtMaxDecimalAsDouble || value <= s_ltMinDecimalAsDouble) {
                char message[4096];
                snprintf(message, 4096, "Attempted to cast value %f causing overflow/underflow", value);
                throw SQLException(SQLException::data_exception_numeric_value_out_of_range, message);
            }
            // Resort to string as the intermediary since even int64_t does not cover the full range.
            char decimalAsString[41]; // Large enough to account for digits, sign, decimal, and terminating null.
            snprintf(decimalAsString, sizeof(decimalAsString), "%.12f", value);
            // Shift the entire integer part 1 digit to the right, overwriting the decimal point.
            // This effectively creates a potentially very large integer value
            //  equal to the original double scaled up by 10^12.
            for (char* intDigit = strchr(decimalAsString, '.'); intDigit > decimalAsString; --intDigit) {
                *intDigit = *(intDigit-1);
            }
            TTInt result(decimalAsString+1);
            retval.getDecimal() = result;
            break;
        }
        case VALUE_TYPE_VARCHAR:
        {
            const int32_t length = getObjectLength();
            const char* bytes = reinterpret_cast<const char*>(getObjectValue());
            const std::string value(bytes, length);
            retval.createDecimalFromString(value);
            break;
        }
        default:
            throwCastSQLException(type, VALUE_TYPE_DECIMAL);
        }
        return retval;
    }

    /**
     * Copy the arbitrary size object that this value points to as an
     * inline object in the provided storage area
     */
    void inlineCopyObject(void *storage, int32_t maxLength) const {
        if (isNull()) {
            /*
             * The 7th bit of the length preceding value
             * is used to indicate that the object is null.
             */
            *reinterpret_cast<char*>(storage) = OBJECT_NULL_BIT;
        }
        else {
            const int32_t objectLength = getObjectLength();
            if (objectLength > maxLength) {
                if (maxLength == 0) {
                    throwFatalLogicErrorStreamed("Zero maxLength for object type " << valueToString(getValueType()));
                }
                char msg[1024];
                snprintf(msg, 1024,
                         "In NValue::inlineCopyObject, Object exceeds specified size. Size is %d and max is %d",
                                    objectLength, maxLength);
                throw SQLException(SQLException::data_exception_string_data_length_mismatch,
                                   msg);
            }
            if (m_sourceInlined)
            {
                ::memcpy( storage, *reinterpret_cast<char *const *>(m_data), getObjectLengthLength() + objectLength);
            }
            else
            {
                const StringRef* sref =
                    *reinterpret_cast<StringRef* const*>(m_data);
                ::memcpy(storage, sref->get(),
                         getObjectLengthLength() + objectLength);
            }
        }

    }

    template<typename T>
    int compareValue (const T lhsValue, const T rhsValue) const {
        if (lhsValue == rhsValue) {
            return VALUE_COMPARE_EQUAL;
        } else if (lhsValue > rhsValue) {
            return VALUE_COMPARE_GREATERTHAN;
        } else {
            return VALUE_COMPARE_LESSTHAN;
        }
    }

    int compareDoubleValue (const double lhsValue, const double rhsValue) const {
        // Treat NaN values as equals and also make them smaller than neagtive infinity.
        // This breaks IEEE754 for expressions slightly.
        if (std::isnan(lhsValue)) {
            return std::isnan(rhsValue) ? VALUE_COMPARE_EQUAL : VALUE_COMPARE_LESSTHAN;
        }
        else if (std::isnan(rhsValue)) {
            return VALUE_COMPARE_GREATERTHAN;
        }
        else if (lhsValue > rhsValue) {
            return VALUE_COMPARE_GREATERTHAN;
        }
        else if (lhsValue < rhsValue) {
            return VALUE_COMPARE_LESSTHAN;
        }
        else {
            return VALUE_COMPARE_EQUAL;
        }
    }

    int compareTinyInt (const NValue rhs) const {
        assert(m_valueType == VALUE_TYPE_TINYINT);

        // get the right hand side as a bigint
        if (rhs.getValueType() == VALUE_TYPE_DOUBLE) {
            return compareDoubleValue(static_cast<double>(getTinyInt()), rhs.getDouble());
        } else if (rhs.getValueType() == VALUE_TYPE_DECIMAL) {
            const TTInt rhsValue = rhs.getDecimal();
            TTInt lhsValue(static_cast<int64_t>(getTinyInt()));
            lhsValue *= NValue::kMaxScaleFactor;
            return compareValue<TTInt>(lhsValue, rhsValue);
        } else {
            int64_t lhsValue, rhsValue;
            lhsValue = static_cast<int64_t>(getTinyInt());
            rhsValue = rhs.castAsBigIntAndGetValue_withoutNull();
            return compareValue<int64_t>(lhsValue, rhsValue);
        }
    }

    int compareSmallInt (const NValue rhs) const {
        assert(m_valueType == VALUE_TYPE_SMALLINT);

        // get the right hand side as a bigint
        if (rhs.getValueType() == VALUE_TYPE_DOUBLE) {
            return compareDoubleValue(static_cast<double>(getSmallInt()), rhs.getDouble());
        } else if (rhs.getValueType() == VALUE_TYPE_DECIMAL) {
            const TTInt rhsValue = rhs.getDecimal();
            TTInt lhsValue(static_cast<int64_t>(getSmallInt()));
            lhsValue *= NValue::kMaxScaleFactor;
            return compareValue<TTInt>(lhsValue, rhsValue);
        } else {
            int64_t lhsValue, rhsValue;
            lhsValue = static_cast<int64_t>(getSmallInt());
            rhsValue = rhs.castAsBigIntAndGetValue_withoutNull();
            return compareValue<int64_t>(lhsValue, rhsValue);
        }
    }

    int compareInteger (const NValue rhs) const {
        assert(m_valueType == VALUE_TYPE_INTEGER);

        // get the right hand side as a bigint
        if (rhs.getValueType() == VALUE_TYPE_DOUBLE) {
            return compareDoubleValue(static_cast<double>(getInteger()), rhs.getDouble());
        } else if (rhs.getValueType() == VALUE_TYPE_DECIMAL) {
            const TTInt rhsValue = rhs.getDecimal();
            TTInt lhsValue(static_cast<int64_t>(getInteger()));
            lhsValue *= NValue::kMaxScaleFactor;
            return compareValue<TTInt>(lhsValue, rhsValue);
        } else {
            int64_t lhsValue, rhsValue;
            lhsValue = static_cast<int64_t>(getInteger());
            rhsValue = rhs.castAsBigIntAndGetValue_withoutNull();
            return compareValue<int64_t>(lhsValue, rhsValue);
        }
    }

    int compareBigInt (const NValue rhs) const {
        assert(m_valueType == VALUE_TYPE_BIGINT);

        // get the right hand side as a bigint
        if (rhs.getValueType() == VALUE_TYPE_DOUBLE) {
            return compareDoubleValue(static_cast<double>(getBigInt()), rhs.getDouble());
        } else if (rhs.getValueType() == VALUE_TYPE_DECIMAL) {
            const TTInt rhsValue = rhs.getDecimal();
            TTInt lhsValue(getBigInt());
            lhsValue *= NValue::kMaxScaleFactor;
            return compareValue<TTInt>(lhsValue, rhsValue);
        } else {
            int64_t lhsValue, rhsValue;
            lhsValue = getBigInt();
            rhsValue = rhs.castAsBigIntAndGetValue_withoutNull();
            return compareValue<int64_t>(lhsValue, rhsValue);
        }
    }


    int compareTimestamp (const NValue rhs) const {
        assert(m_valueType == VALUE_TYPE_TIMESTAMP);

        // get the right hand side as a bigint
        if (rhs.getValueType() == VALUE_TYPE_DOUBLE) {
            return compareDoubleValue(static_cast<double>(getTimestamp()), rhs.getDouble());
        } else if (rhs.getValueType() == VALUE_TYPE_DECIMAL) {
            const TTInt rhsValue = rhs.getDecimal();
            TTInt lhsValue(getTimestamp());
            lhsValue *= NValue::kMaxScaleFactor;
            return compareValue<TTInt>(lhsValue, rhsValue);
        } else {
            int64_t lhsValue, rhsValue;
            lhsValue = getTimestamp();
            rhsValue = rhs.castAsBigIntAndGetValue_withoutNull();
            return compareValue<int64_t>(lhsValue, rhsValue);
        }
    }

    int compareDoubleValue (const NValue rhs) const {
        assert(m_valueType == VALUE_TYPE_DOUBLE);

        const double lhsValue = getDouble();
        double rhsValue;

        switch (rhs.getValueType()) {
        case VALUE_TYPE_DOUBLE:
            rhsValue = rhs.getDouble(); break;
        case VALUE_TYPE_TINYINT:
            rhsValue = static_cast<double>(rhs.getTinyInt()); break;
        case VALUE_TYPE_SMALLINT:
            rhsValue = static_cast<double>(rhs.getSmallInt()); break;
        case VALUE_TYPE_INTEGER:
            rhsValue = static_cast<double>(rhs.getInteger()); break;
        case VALUE_TYPE_BIGINT:
            rhsValue = static_cast<double>(rhs.getBigInt()); break;
        case VALUE_TYPE_TIMESTAMP:
            rhsValue = static_cast<double>(rhs.getTimestamp()); break;
        case VALUE_TYPE_DECIMAL:
        {
            TTInt scaledValue = rhs.getDecimal();
            TTInt whole(scaledValue);
            TTInt fractional(scaledValue);
            whole /= kMaxScaleFactor;
            fractional %= kMaxScaleFactor;
            rhsValue = static_cast<double>(whole.ToInt()) +
                    (static_cast<double>(fractional.ToInt())/static_cast<double>(kMaxScaleFactor));
            break;
        }
        default:
            char message[128];
            snprintf(message, 128,
                    "Type %s cannot be cast for comparison to type %s",
                    valueToString(rhs.getValueType()).c_str(),
                    valueToString(getValueType()).c_str());
            throw SQLException(SQLException::
                    data_exception_most_specific_type_mismatch,
                    message);
            // Not reached
        }

        return compareDoubleValue(lhsValue, rhsValue);
    }

    int compareStringValue (const NValue rhs) const {
        assert(m_valueType == VALUE_TYPE_VARCHAR);

        ValueType rhsType = rhs.getValueType();
        if ((rhsType != VALUE_TYPE_VARCHAR) && (rhsType != VALUE_TYPE_VARBINARY)) {
            char message[128];
            snprintf(message, 128,
                    "Type %s cannot be cast for comparison to type %s",
                    valueToString(rhsType).c_str(),
                    valueToString(m_valueType).c_str());
            throw SQLException(SQLException::
                    data_exception_most_specific_type_mismatch,
                    message);
        }

        assert(m_valueType == VALUE_TYPE_VARCHAR);

        const int32_t leftLength = getObjectLength_withoutNull();
        const int32_t rightLength = rhs.getObjectLength_withoutNull();
        const char* left = reinterpret_cast<const char*>(getObjectValue_withoutNull());
        const char* right = reinterpret_cast<const char*>(rhs.getObjectValue_withoutNull());

        const int result = ::strncmp(left, right, std::min(leftLength, rightLength));
        if (result == 0 && leftLength != rightLength) {
            if (leftLength > rightLength) {
                return  VALUE_COMPARE_GREATERTHAN;
            } else {
                return VALUE_COMPARE_LESSTHAN;
            }
        }
        else if (result > 0) {
            return VALUE_COMPARE_GREATERTHAN;
        }
        else if (result < 0) {
            return VALUE_COMPARE_LESSTHAN;
        }

        return VALUE_COMPARE_EQUAL;
    }

    int compareBinaryValue (const NValue rhs) const {
        assert(m_valueType == VALUE_TYPE_VARBINARY);

        if (rhs.getValueType() != VALUE_TYPE_VARBINARY) {
            char message[128];
            snprintf(message, 128,
                     "Type %s cannot be cast for comparison to type %s",
                     valueToString(rhs.getValueType()).c_str(),
                     valueToString(m_valueType).c_str());
            throw SQLException(SQLException::
                               data_exception_most_specific_type_mismatch,
                               message);
        }
        const int32_t leftLength = getObjectLength_withoutNull();
        const int32_t rightLength = rhs.getObjectLength_withoutNull();

        const char* left = reinterpret_cast<const char*>(getObjectValue_withoutNull());
        const char* right = reinterpret_cast<const char*>(rhs.getObjectValue_withoutNull());

        const int result = ::memcmp(left, right, std::min(leftLength, rightLength));
        if (result == 0 && leftLength != rightLength) {
            if (leftLength > rightLength) {
                return  VALUE_COMPARE_GREATERTHAN;
            } else {
                return VALUE_COMPARE_LESSTHAN;
            }
        }
        else if (result > 0) {
            return VALUE_COMPARE_GREATERTHAN;
        }
        else if (result < 0) {
            return VALUE_COMPARE_LESSTHAN;
        }

        return VALUE_COMPARE_EQUAL;
    }

    int compareDecimalValue (const NValue rhs) const {
        assert(m_valueType == VALUE_TYPE_DECIMAL);
        switch (rhs.getValueType()) {
        case VALUE_TYPE_DECIMAL:
        {
            return compareValue<TTInt>(getDecimal(), rhs.getDecimal());
        }
        case VALUE_TYPE_DOUBLE:
        {
            const double rhsValue = rhs.getDouble();
            TTInt scaledValue = getDecimal();
            TTInt whole(scaledValue);
            TTInt fractional(scaledValue);
            whole /= kMaxScaleFactor;
            fractional %= kMaxScaleFactor;
            const double lhsValue = static_cast<double>(whole.ToInt()) +
                    (static_cast<double>(fractional.ToInt())/static_cast<double>(kMaxScaleFactor));

            return compareValue<double>(lhsValue, rhsValue);
        }
        // create the equivalent decimal value
        case VALUE_TYPE_TINYINT:
        {
            TTInt rhsValue(static_cast<int64_t>(rhs.getTinyInt()));
            rhsValue *= NValue::kMaxScaleFactor;
            return compareValue<TTInt>(getDecimal(), rhsValue);
        }
        case VALUE_TYPE_SMALLINT:
        {
            TTInt rhsValue(static_cast<int64_t>(rhs.getSmallInt()));
            rhsValue *= NValue::kMaxScaleFactor;
            return compareValue<TTInt>(getDecimal(), rhsValue);
        }
        case VALUE_TYPE_INTEGER:
        {
            TTInt rhsValue(static_cast<int64_t>(rhs.getInteger()));
            rhsValue *= NValue::kMaxScaleFactor;
            return compareValue<TTInt>(getDecimal(), rhsValue);
        }
        case VALUE_TYPE_BIGINT:
        {
            TTInt rhsValue(rhs.getBigInt());
            rhsValue *= NValue::kMaxScaleFactor;
            return compareValue<TTInt>(getDecimal(), rhsValue);
        }
        case VALUE_TYPE_TIMESTAMP:
        {
            TTInt rhsValue(rhs.getTimestamp());
            rhsValue *= NValue::kMaxScaleFactor;
            return compareValue<TTInt>(getDecimal(), rhsValue);
        }
        default:
        {
            char message[128];
            snprintf(message, 128,
                    "Type %s cannot be cast for comparison to type %s",
                    valueToString(rhs.getValueType()).c_str(),
                    valueToString(getValueType()).c_str());
            throw SQLException(SQLException::
                    data_exception_most_specific_type_mismatch,
                    message);
            // Not reached
            return 0;
        }
        }
    }

    NValue opAddBigInts(const int64_t lhs, const int64_t rhs) const {
        if (lhs == INT64_NULL || rhs == INT64_NULL)
            return getBigIntValue(INT64_NULL);
        //Scary overflow check from https://www.securecoding.cert.org/confluence/display/cplusplus/INT32-CPP.+Ensure+that+operations+on+signed+integers+do+not+result+in+overflow
        if ( ((lhs^rhs)
                | (((lhs^(~(lhs^rhs)
                  & (1L << (sizeof(int64_t)*CHAR_BIT-1))))+rhs)^rhs)) >= 0) {
            char message[4096];
            snprintf(message, 4096, "Adding %jd and %jd will overflow BigInt storage", (intmax_t)lhs, (intmax_t)rhs);
            throw SQLException( SQLException::data_exception_numeric_value_out_of_range, message);
        }
        return getBigIntValue(lhs + rhs);
    }

    NValue opSubtractBigInts(const int64_t lhs, const int64_t rhs) const {
        if (lhs == INT64_NULL || rhs == INT64_NULL)
            return getBigIntValue(INT64_NULL);
        //Scary overflow check from https://www.securecoding.cert.org/confluence/display/cplusplus/INT32-CPP.+Ensure+that+operations+on+signed+integers+do+not+result+in+overflow
        if ( ((lhs^rhs)
                & (((lhs ^ ((lhs^rhs)
                  & (1L << (sizeof(int64_t)*CHAR_BIT-1))))-rhs)^rhs)) < 0) {
            char message[4096];
            snprintf(message, 4096, "Subtracting %jd from %jd will overflow BigInt storage", (intmax_t)lhs, (intmax_t)rhs);
            throw SQLException( SQLException::data_exception_numeric_value_out_of_range, message);
        }
        return getBigIntValue(lhs - rhs);
    }

    NValue opMultiplyBigInts(const int64_t lhs, const int64_t rhs) const {
        if (lhs == INT64_NULL || rhs == INT64_NULL)
            return getBigIntValue(INT64_NULL);
        bool overflow = false;
        //Scary overflow check from https://www.securecoding.cert.org/confluence/display/cplusplus/INT32-CPP.+Ensure+that+operations+on+signed+integers+do+not+result+in+overflow
        if (lhs > 0){  /* lhs is positive */
            if (rhs > 0) {  /* lhs and rhs are positive */
                if (lhs > (INT64_MAX / rhs)) {
                    overflow= true;
                }
            } /* end if lhs and rhs are positive */
            else { /* lhs positive, rhs non-positive */
                if (rhs < (INT64_MIN / lhs)) {
                    overflow = true;
                }
            } /* lhs positive, rhs non-positive */
        } /* end if lhs is positive */
        else { /* lhs is non-positive */
            if (rhs > 0) { /* lhs is non-positive, rhs is positive */
                if (lhs < (INT64_MIN / rhs)) {
                    overflow = true;
                }
            } /* end if lhs is non-positive, rhs is positive */
            else { /* lhs and rhs are non-positive */
                if ( (lhs != 0) && (rhs < (INT64_MAX / lhs))) {
                    overflow = true;
                }
            } /* end if lhs and rhs non-positive */
        } /* end if lhs is non-positive */

        const int64_t result = lhs * rhs;

        if (result == INT64_NULL) {
            overflow = true;
        }

        if (overflow) {
            char message[4096];
            snprintf(message, 4096, "Multiplying %jd with %jd will overflow BigInt storage", (intmax_t)lhs, (intmax_t)rhs);
            throw SQLException( SQLException::data_exception_numeric_value_out_of_range, message);
        }

        return getBigIntValue(result);
    }

    NValue opDivideBigInts(const int64_t lhs, const int64_t rhs) const {
        if (lhs == INT64_NULL || rhs == INT64_NULL)
            return getBigIntValue(INT64_NULL);

        if (rhs == 0) {
            char message[4096];
            snprintf(message, 4096, "Attempted to divide %jd by 0", (intmax_t)lhs);
            throw SQLException(SQLException::data_exception_division_by_zero,
                               message);
        }

        /**
         * Because the smallest int64 value is used to represent null (and this is checked for an handled above)
         * it isn't necessary to check for any kind of overflow since none is possible.
         */
        return getBigIntValue(int64_t(lhs / rhs));
    }

    NValue opAddDoubles(const double lhs, const double rhs) const {
        if (lhs <= DOUBLE_NULL || rhs <= DOUBLE_NULL)
            return getDoubleValue(DOUBLE_MIN);

        const double result = lhs + rhs;
        throwDataExceptionIfInfiniteOrNaN(result, "'+' operator");
        return getDoubleValue(result);
    }

    NValue opSubtractDoubles(const double lhs, const double rhs) const {
        if (lhs <= DOUBLE_NULL || rhs <= DOUBLE_NULL)
            return getDoubleValue(DOUBLE_MIN);

        const double result = lhs - rhs;
        throwDataExceptionIfInfiniteOrNaN(result, "'-' operator");
        return getDoubleValue(result);
    }

    NValue opMultiplyDoubles(const double lhs, const double rhs) const {
        if (lhs <= DOUBLE_NULL || rhs <= DOUBLE_NULL)
            return getDoubleValue(DOUBLE_MIN);

        const double result = lhs * rhs;
        throwDataExceptionIfInfiniteOrNaN(result, "'*' operator");
        return getDoubleValue(result);
    }

    NValue opDivideDoubles(const double lhs, const double rhs) const {
        if (lhs <= DOUBLE_NULL || rhs <= DOUBLE_NULL)
            return getDoubleValue(DOUBLE_MIN);

        const double result = lhs / rhs;
        throwDataExceptionIfInfiniteOrNaN(result, "'/' operator");
        return getDoubleValue(result);
    }

    NValue opAddDecimals(const NValue lhs, const NValue rhs) const {
        if ((lhs.getValueType() != VALUE_TYPE_DECIMAL) ||
            (rhs.getValueType() != VALUE_TYPE_DECIMAL))
        {
            throw SQLException(SQLException::dynamic_sql_error, "Non-decimal NValue in decimal adder.");
        }

        if (lhs.isNull() || rhs.isNull()) {
            TTInt retval;
            retval.SetMin();
            return getDecimalValue(retval);
        }

        TTInt retval(lhs.getDecimal());
        if (retval.Add(rhs.getDecimal()) || retval > s_maxDecimalValue || retval < s_minDecimalValue) {
            char message[4096];
            snprintf(message, 4096, "Attempted to add %s with %s causing overflow/underflow",
                    lhs.createStringFromDecimal().c_str(), rhs.createStringFromDecimal().c_str());
            throw SQLException(SQLException::data_exception_numeric_value_out_of_range,
                               message);
        }

        return getDecimalValue(retval);
    }

    NValue opSubtractDecimals(const NValue lhs, const NValue rhs) const {
        if ((lhs.getValueType() != VALUE_TYPE_DECIMAL) ||
            (rhs.getValueType() != VALUE_TYPE_DECIMAL))
        {
            throw SQLException(SQLException::dynamic_sql_error, "Non-decimal NValue in decimal subtract.");
        }

        if (lhs.isNull() || rhs.isNull()) {
            TTInt retval;
            retval.SetMin();
            return getDecimalValue(retval);
        }

        TTInt retval(lhs.getDecimal());
        if (retval.Sub(rhs.getDecimal()) || retval > s_maxDecimalValue || retval < s_minDecimalValue) {
            char message[4096];
            snprintf(message, 4096, "Attempted to subtract %s from %s causing overflow/underflow",
                    rhs.createStringFromDecimal().c_str(), lhs.createStringFromDecimal().c_str());
            throw SQLException(SQLException::data_exception_numeric_value_out_of_range,
                               message);
        }

        return getDecimalValue(retval);
    }

    static NValue getTinyIntValue(int8_t value) {
        NValue retval(VALUE_TYPE_TINYINT);
        retval.getTinyInt() = value;
        if (value == INT8_NULL) {
            retval.tagAsNull();
        }
        return retval;
    }

    static NValue getSmallIntValue(int16_t value) {
        NValue retval(VALUE_TYPE_SMALLINT);
        retval.getSmallInt() = value;
        if (value == INT16_NULL) {
            retval.tagAsNull();
        }
        return retval;
    }

    static NValue getIntegerValue(int32_t value) {
        NValue retval(VALUE_TYPE_INTEGER);
        retval.getInteger() = value;
        if (value == INT32_NULL) {
            retval.tagAsNull();
        }
        return retval;
    }

    static NValue getBigIntValue(int64_t value) {
        NValue retval(VALUE_TYPE_BIGINT);
        retval.getBigInt() = value;
        if (value == INT64_NULL) {
            retval.tagAsNull();
        }
        return retval;
    }

    static NValue getTimestampValue(int64_t value) {
        NValue retval(VALUE_TYPE_TIMESTAMP);
        retval.getTimestamp() = value;
        if (value == INT64_NULL) {
            retval.tagAsNull();
        }
        return retval;
    }

    static NValue getDoubleValue(double value) {
        NValue retval(VALUE_TYPE_DOUBLE);
        retval.getDouble() = value;
        if (value <= DOUBLE_NULL) {
            retval.tagAsNull();
        }
        return retval;
    }

    static NValue getDecimalValueFromString(const std::string &value) {
        NValue retval(VALUE_TYPE_DECIMAL);
        retval.createDecimalFromString(value);
        return retval;
    }

    static NValue getAllocatedArrayValueFromSizeAndType(size_t elementCount, ValueType elementType)
    {
        NValue retval(VALUE_TYPE_ARRAY);
        retval.allocateANewNValueList(elementCount, elementType);
        return retval;
    }

    static Pool* getTempStringPool();

    static NValue getTempStringValue(const char* value, size_t size) {
        return getAllocatedValue(VALUE_TYPE_VARCHAR, value, size, getTempStringPool());
    }

    static NValue getTempBinaryValue(const unsigned char* value, size_t size) {
        return getAllocatedValue(VALUE_TYPE_VARBINARY, reinterpret_cast<const char*>(value), size, getTempStringPool());
    }

    /// Assumes hex-encoded input
    static inline NValue getTempBinaryValueFromHex(const std::string& value) {
        size_t rawLength = value.length() / 2;
        unsigned char rawBuf[rawLength];
        hexDecodeToBinary(rawBuf, value.c_str());
        return getTempBinaryValue(rawBuf, rawLength);
    }

    static NValue getAllocatedValue(ValueType type, const char* value, size_t size, Pool* stringPool) {
        NValue retval(type);
        char* storage = retval.allocateValueStorage((int32_t)size, stringPool);
        ::memcpy(storage, value, (int32_t)size);
        return retval;
    }

    char* allocateValueStorage(int32_t length, Pool* stringPool)
    {
        // This unsets the NValue's null tag and returns the length of the length.
        const int8_t lengthLength = setObjectLength(length);
        const int32_t minLength = length + lengthLength;
        StringRef* sref = StringRef::create(minLength, stringPool);
        char* storage = sref->get();
        setObjectLengthToLocation(length, storage);
        storage += lengthLength;
        setObjectValue(sref);
        return storage;
    }

    static NValue getNullStringValue() {
        NValue retval(VALUE_TYPE_VARCHAR);
        retval.tagAsNull();
        *reinterpret_cast<char**>(retval.m_data) = NULL;
        return retval;
    }

    static NValue getNullBinaryValue() {
        NValue retval(VALUE_TYPE_VARBINARY);
        retval.tagAsNull();
        *reinterpret_cast<char**>(retval.m_data) = NULL;
        return retval;
    }

    static NValue getNullValue() {
        NValue retval(VALUE_TYPE_NULL);
        retval.tagAsNull();
        return retval;
    }

    static NValue getDecimalValue(TTInt value) {
        NValue retval(VALUE_TYPE_DECIMAL);
        retval.getDecimal() = value;
        return retval;
    }

    static NValue getAddressValue(void *address) {
        NValue retval(VALUE_TYPE_ADDRESS);
        *reinterpret_cast<void**>(retval.m_data) = address;
        return retval;
    }
};

/**
 * Public constructor that initializes to an NValue that is unusable
 * with other NValues.  Useful for declaring storage for an NValue.
 */
inline NValue::NValue() {
    ::memset( m_data, 0, 16);
    setValueType(VALUE_TYPE_INVALID);
    m_sourceInlined = false;
}

/**
 * Retrieve a boolean NValue that is true
 */
inline NValue NValue::getTrue() {
    NValue retval(VALUE_TYPE_BOOLEAN);
    retval.getBoolean() = true;
    return retval;
}

/**
 * Retrieve a boolean NValue that is false
 */
inline NValue NValue::getFalse() {
    NValue retval(VALUE_TYPE_BOOLEAN);
    retval.getBoolean() = false;
    return retval;
}

/**
 * Returns C++ true if this NValue is a boolean and is true
 * If it is NULL, return false.
 */
inline bool NValue::isTrue() const {
    if (isBooleanNULL()) {
        return false;
    }
    return getBoolean();
}

/**
 * Returns C++ false if this NValue is a boolean and is true
 * If it is NULL, return false.
 */
inline bool NValue::isFalse() const {
    if (isBooleanNULL()) {
        return false;
    }
    return !getBoolean();
}

inline bool NValue::isBooleanNULL() const {
    assert(getValueType() == VALUE_TYPE_BOOLEAN);
    return *reinterpret_cast<const int8_t*>(m_data) == INT8_NULL;
}

/**
 * Objects may have storage allocated for them. Calling free causes the NValue to return the storage allocated for
 * the object to the heap
 */
inline void NValue::free() const {
    switch (getValueType())
    {
    case VALUE_TYPE_VARCHAR:
    case VALUE_TYPE_VARBINARY:
    case VALUE_TYPE_ARRAY:
        {
            assert(!m_sourceInlined);
            StringRef* sref = *reinterpret_cast<StringRef* const*>(m_data);
            if (sref != NULL)
            {
                StringRef::destroy(sref);
            }
        }
        break;
    default:
        return;
    }
}

inline void NValue::freeObjectsFromTupleStorage(std::vector<char*> const &oldObjects)
{

    for (std::vector<char*>::const_iterator it = oldObjects.begin(); it != oldObjects.end(); ++it) {
        StringRef* sref = reinterpret_cast<StringRef*>(*it);
        if (sref != NULL) {
            StringRef::destroy(sref);
        }
    }
}

/**
 * Get the amount of storage necessary to store a value of the specified type
 * in a tuple
 */
inline uint16_t NValue::getTupleStorageSize(const ValueType type) {
    switch (type) {
      case VALUE_TYPE_BIGINT:
      case VALUE_TYPE_TIMESTAMP:
        return sizeof(int64_t);
      case VALUE_TYPE_TINYINT:
        return sizeof(int8_t);
      case VALUE_TYPE_SMALLINT:
        return sizeof(int16_t);
      case VALUE_TYPE_INTEGER:
        return sizeof(int32_t);
      case VALUE_TYPE_DOUBLE:
        return sizeof(double);
      case VALUE_TYPE_VARCHAR:
      case VALUE_TYPE_VARBINARY:
        return sizeof(char*);
      case VALUE_TYPE_DECIMAL:
        return sizeof(TTInt);
      default:
          char message[128];
          snprintf(message, 128, "NValue::getTupleStorageSize() unsupported type '%s'",
                   getTypeName(type).c_str());
          throw SerializableEEException(VOLT_EE_EXCEPTION_TYPE_EEEXCEPTION,
                                        message);
    }
}

/**
 * This null compare function works for GROUP BY, ORDER BY, INDEX KEY, etc,
 * except for comparison expression.
 * comparison expression has different logic for null.
 */
inline int NValue::compareNull(const NValue rhs) const {
    bool lnull = isNull();
    bool rnull = rhs.isNull();

    if (lnull) {
        if (rnull) {
            return VALUE_COMPARE_EQUAL;
        } else {
            return VALUE_COMPARE_LESSTHAN;
        }
    } else if (rnull) {
        return VALUE_COMPARE_GREATERTHAN;
    }
    return VALUE_COMPARE_INVALID;
}

/**
 * Assuming no nulls are in comparison.
 * Compare any two NValues. Comparison is not guaranteed to
 * succeed if the values are incompatible.  Avoid use of
 * comparison in favor of op_*.
 */
inline int NValue::compare_withoutNull(const NValue rhs) const {
    assert(isNull() == false && rhs.isNull() == false);

    switch (m_valueType) {
    case VALUE_TYPE_VARCHAR:
        return compareStringValue(rhs);
    case VALUE_TYPE_BIGINT:
        return compareBigInt(rhs);
    case VALUE_TYPE_INTEGER:
        return compareInteger(rhs);
    case VALUE_TYPE_SMALLINT:
        return compareSmallInt(rhs);
    case VALUE_TYPE_TINYINT:
        return compareTinyInt(rhs);
    case VALUE_TYPE_TIMESTAMP:
        return compareTimestamp(rhs);
    case VALUE_TYPE_DOUBLE:
        return compareDoubleValue(rhs);
    case VALUE_TYPE_VARBINARY:
        return compareBinaryValue(rhs);
    case VALUE_TYPE_DECIMAL:
        return compareDecimalValue(rhs);
    default: {
        throwDynamicSQLException(
                "non comparable types lhs '%s' rhs '%s'",
                getValueTypeString().c_str(),
                rhs.getValueTypeString().c_str());
    }
    /* no break */
    }
}

/**
 * Compare any two NValues. Comparison is not guaranteed to
 * succeed if the values are incompatible.  Avoid use of
 * comparison in favor of op_*.
 */
inline int NValue::compare(const NValue rhs) const {
    int hasNullCompare = compareNull(rhs);
    if (hasNullCompare != VALUE_COMPARE_INVALID) {
        return hasNullCompare;
    }

    return compare_withoutNull(rhs);
}

/**
 * Set this NValue to null.
 */
inline void NValue::setNull() {
    tagAsNull(); // This gets overwritten for DECIMAL -- but that's OK.
    switch (getValueType())
    {
    case VALUE_TYPE_BOOLEAN:
        // HACK BOOL NULL
        *reinterpret_cast<int8_t*>(m_data) = INT8_NULL;
        break;
    case VALUE_TYPE_NULL:
    case VALUE_TYPE_INVALID:
        return;
    case VALUE_TYPE_TINYINT:
        getTinyInt() = INT8_NULL;
        break;
    case VALUE_TYPE_SMALLINT:
        getSmallInt() = INT16_NULL;
        break;
    case VALUE_TYPE_INTEGER:
        getInteger() = INT32_NULL;
        break;
    case VALUE_TYPE_TIMESTAMP:
        getTimestamp() = INT64_NULL;
        break;
    case VALUE_TYPE_BIGINT:
        getBigInt() = INT64_NULL;
        break;
    case VALUE_TYPE_DOUBLE:
        getDouble() = DOUBLE_MIN;
        break;
    case VALUE_TYPE_VARCHAR:
    case VALUE_TYPE_VARBINARY:
        *reinterpret_cast<void**>(m_data) = NULL;
        break;
    case VALUE_TYPE_DECIMAL:
        getDecimal().SetMin();
        break;
    default: {
        throwDynamicSQLException("NValue::setNull() called with unsupported ValueType '%d'", getValueType());
    }
    }
}

/**
 * Initialize an NValue of the specified type from the tuple
 * storage area provided. If this is an Object type then the third
 * argument indicates whether the object is stored in the tuple inline.
 */
inline NValue NValue::initFromTupleStorage(const void *storage, ValueType type, bool isInlined)
{
    NValue retval(type);
    switch (type)
    {
    case VALUE_TYPE_INTEGER:
        if ((retval.getInteger() = *reinterpret_cast<const int32_t*>(storage)) == INT32_NULL) {
            retval.tagAsNull();
        }
        break;
    case VALUE_TYPE_BIGINT:
        if ((retval.getBigInt() = *reinterpret_cast<const int64_t*>(storage)) == INT64_NULL) {
            retval.tagAsNull();
        }
        break;
    case VALUE_TYPE_DOUBLE:
        if ((retval.getDouble() = *reinterpret_cast<const double*>(storage)) <= DOUBLE_NULL) {
            retval.tagAsNull();
        }
        break;
    case VALUE_TYPE_VARCHAR:
    case VALUE_TYPE_VARBINARY:
    {
        //Potentially non-inlined type requires special handling
        if (isInlined) {
            //If it is inlined the storage area contains the actual data so copy a reference
            //to the storage area
            const char* inline_data = reinterpret_cast<const char*>(storage);
            *reinterpret_cast<const char**>(retval.m_data) = inline_data;
            retval.setSourceInlined(true);
            /**
             * If a string is inlined in its storage location there will be no pointer to
             * check for NULL. The length preceding value must be used instead.
             */
            if ((inline_data[0] & OBJECT_NULL_BIT) != 0) {
                retval.tagAsNull();
                break;
            }
            int length = inline_data[0];
            //std::cout << "NValue::initFromTupleStorage: length: " << length << std::endl;
            retval.setObjectLength(length); // this unsets the null tag.
            break;
        }

        // If it isn't inlined the storage area contains a pointer to the
        // StringRef object containing the string's memory
        StringRef* sref = *reinterpret_cast<StringRef**>(const_cast<void*>(storage));
        *reinterpret_cast<StringRef**>(retval.m_data) = sref;
        // If the StringRef pointer is null, that's because this
        // was a null value; otherwise get the right char* from the StringRef
        if (sref == NULL) {
            retval.tagAsNull();
            break;
        }

        // Cache the object length in the NValue.

        /* The format for a length preceding value is a 1-byte short representation
         * with the the 7th bit used to indicate a null value and the 8th bit used
         * to indicate that this is part of a long representation and that 3 bytes
         * follow. 6 bits are available to represent length for a maximum length
         * of 63 bytes representable with a single byte length. 30 bits are available
         * when the continuation bit is set and 3 bytes follow.
         *
         * The value is converted to network byte order so that the code
         * will always know which byte contains the most signficant digits.
         */

        /*
         * Generated mask that removes the null and continuation bits
         * from a single byte length value
         */
        const char mask = ~static_cast<char>(OBJECT_NULL_BIT | OBJECT_CONTINUATION_BIT);

        char* data = sref->get();
        int32_t length = 0;
        if ((data[0] & OBJECT_CONTINUATION_BIT) != 0) {
            char numberBytes[4];
            numberBytes[0] = static_cast<char>(data[0] & mask);
            numberBytes[1] = data[1];
            numberBytes[2] = data[2];
            numberBytes[3] = data[3];
            length = ntohl(*reinterpret_cast<int32_t*>(numberBytes));
        } else {
            length = data[0] & mask;
        }

        //std::cout << "NValue::initFromTupleStorage: length: " << length << std::endl;
        retval.setObjectLength(length); // this unsets the null tag.
        break;
    }
    case VALUE_TYPE_TIMESTAMP:
        if ((retval.getTimestamp() = *reinterpret_cast<const int64_t*>(storage)) == INT64_NULL) {
            retval.tagAsNull();
        }
        break;
    case VALUE_TYPE_TINYINT:
        if ((retval.getTinyInt() = *reinterpret_cast<const int8_t*>(storage)) == INT8_NULL) {
            retval.tagAsNull();
        }
        break;
    case VALUE_TYPE_SMALLINT:
        if ((retval.getSmallInt() = *reinterpret_cast<const int16_t*>(storage)) == INT16_NULL) {
            retval.tagAsNull();
        }
        break;
    case VALUE_TYPE_DECIMAL:
    {
        ::memcpy(retval.m_data, storage, sizeof(TTInt));
        break;
    }
    default:
        throwDynamicSQLException("NValue::initFromTupleStorage() invalid column type '%s'",
                                 getTypeName(type).c_str());
                                 /* no break */
    }
    return retval;
}

/**
 * Serialize the scalar this NValue represents to the provided
 * storage area. If the scalar is an Object type that is not
 * inlined then the provided data pool or the heap will be used to
 * allocated storage for a copy of the object.
 */
inline void NValue::serializeToTupleStorageAllocateForObjects(void *storage, const bool isInlined,
                                                       const int32_t maxLength, Pool *dataPool) const
{
    const ValueType type = getValueType();
    int32_t length = 0;

    switch (type) {
      case VALUE_TYPE_TIMESTAMP:
        *reinterpret_cast<int64_t*>(storage) = getTimestamp();
        break;
      case VALUE_TYPE_TINYINT:
        *reinterpret_cast<int8_t*>(storage) = getTinyInt();
        break;
      case VALUE_TYPE_SMALLINT:
        *reinterpret_cast<int16_t*>(storage) = getSmallInt();
        break;
      case VALUE_TYPE_INTEGER:
        *reinterpret_cast<int32_t*>(storage) = getInteger();
        break;
      case VALUE_TYPE_BIGINT:
        *reinterpret_cast<int64_t*>(storage) = getBigInt();
        break;
      case VALUE_TYPE_DOUBLE:
        *reinterpret_cast<double*>(storage) = getDouble();
        break;
      case VALUE_TYPE_DECIMAL:
        ::memcpy(storage, m_data, sizeof(TTInt));
        break;
      case VALUE_TYPE_VARCHAR:
      case VALUE_TYPE_VARBINARY:
        //Potentially non-inlined type requires special handling
        if (isInlined) {
            inlineCopyObject(storage, maxLength);
        }
        else {
            if (isNull()) {
                *reinterpret_cast<void**>(storage) = NULL;
            }
            else {
                length = getObjectLength();
                const int8_t lengthLength = getObjectLengthLength();
                const int32_t minlength = lengthLength + length;
                if (length > maxLength) {
                    char msg[1024];
                    snprintf(msg, 1024, "In NValue::serializeToTupleStorageAllocateForObjects, Object exceeds specified size. Size is %d"
                            " and max is %d", length, maxLength);
                    throw SQLException(
                        SQLException::data_exception_string_data_length_mismatch,
                        msg);

                }
                StringRef* sref = StringRef::create(minlength, dataPool);
                char *copy = sref->get();
                setObjectLengthToLocation(length, copy);
                ::memcpy(copy + lengthLength, getObjectValue(), length);
                *reinterpret_cast<StringRef**>(storage) = sref;
            }
        }
        break;
      default: {
          throwDynamicSQLException(
                  "NValue::serializeToTupleStorageAllocateForObjects() unrecognized type '%s'",
                  getTypeName(type).c_str());
      }
    }
}

/**
 * Serialize the scalar this NValue represents to the storage area
 * provided. If the scalar is an Object type then the object will
 * be copy if it can be inlined into the tuple. Otherwise a
 * pointer to the object will be copied into the storage area. No
 * allocations are performed.
 */
inline void NValue::serializeToTupleStorage(void *storage, const bool isInlined, const int32_t maxLength) const
{
    const ValueType type = getValueType();
    switch (type) {
      case VALUE_TYPE_TIMESTAMP:
        *reinterpret_cast<int64_t*>(storage) = getTimestamp();
        break;
      case VALUE_TYPE_TINYINT:
        *reinterpret_cast<int8_t*>(storage) = getTinyInt();
        break;
      case VALUE_TYPE_SMALLINT:
        *reinterpret_cast<int16_t*>(storage) = getSmallInt();
        break;
      case VALUE_TYPE_INTEGER:
        *reinterpret_cast<int32_t*>(storage) = getInteger();
        break;
      case VALUE_TYPE_BIGINT:
        *reinterpret_cast<int64_t*>(storage) = getBigInt();
        break;
      case VALUE_TYPE_DOUBLE:
        *reinterpret_cast<double*>(storage) = getDouble();
        break;
      case VALUE_TYPE_DECIMAL:
        ::memcpy( storage, m_data, sizeof(TTInt));
        break;
      case VALUE_TYPE_VARCHAR:
      case VALUE_TYPE_VARBINARY:
        //Potentially non-inlined type requires special handling
        if (isInlined) {
            inlineCopyObject(storage, maxLength);
        }
        else {
            if (isNull() || getObjectLength() <= maxLength) {
                if (m_sourceInlined && !isInlined)
                {
                    throwDynamicSQLException(
                            "Cannot serialize an inlined string to non-inlined tuple storage in serializeToTupleStorage()");
                }
                // copy the StringRef pointers
                *reinterpret_cast<StringRef**>(storage) =
                  *reinterpret_cast<StringRef* const*>(m_data);
            }
            else {
                const int32_t length = getObjectLength();
                throwDynamicSQLException(
                        "In NValue::serializeToTupleStorage(), Object exceeds specified size. Size is %d and max is %d", length, maxLength);
            }
        }
        break;
      default:
          char message[128];
          snprintf(message, 128, "NValue::serializeToTupleStorage() unrecognized type '%s'",
                   getTypeName(type).c_str());
          throw SQLException(SQLException::data_exception_most_specific_type_mismatch,
                             message);
    }
}


/**
 * Deserialize a scalar value of the specified type from the
 * SerializeInput directly into the tuple storage area
 * provided. This function will perform memory allocations for
 * Object types as necessary using the provided data pool or the
 * heap. This is used to deserialize tables.
 */
inline void NValue::deserializeFrom(SerializeInput &input, const ValueType type,
                             char *storage, bool isInlined, const int32_t maxLength, Pool *dataPool) {
    switch (type) {
      case VALUE_TYPE_BIGINT:
      case VALUE_TYPE_TIMESTAMP:
        *reinterpret_cast<int64_t*>(storage) = input.readLong();
        break;
      case VALUE_TYPE_TINYINT:
        *reinterpret_cast<int8_t*>(storage) = input.readByte();
        break;
      case VALUE_TYPE_SMALLINT:
        *reinterpret_cast<int16_t*>(storage) = input.readShort();
        break;
      case VALUE_TYPE_INTEGER:
        *reinterpret_cast<int32_t*>(storage) = input.readInt();
        break;
      case VALUE_TYPE_DOUBLE:
        *reinterpret_cast<double* >(storage) = input.readDouble();
        break;
      case VALUE_TYPE_VARCHAR:
      case VALUE_TYPE_VARBINARY:
      {
          const int32_t length = input.readInt();
          if (length > maxLength) {
              char msg[1024];
              snprintf(msg, 1024, "In NValue::deserializeFrom, Object exceeds specified size. Size is %d and max is %d", length, maxLength);
              throw SQLException(
                  SQLException::data_exception_string_data_length_mismatch,
                  msg);
          }

          const int8_t lengthLength = getAppropriateObjectLengthLength(length);
          // the NULL SQL string is a NULL C pointer
          if (isInlined) {
              setObjectLengthToLocation(length, storage);
              if (length == OBJECTLENGTH_NULL) {
                  break;
              }
              const char *data = reinterpret_cast<const char*>(input.getRawPointer(length));
              ::memcpy( storage + lengthLength, data, length);
          } else {
              if (length == OBJECTLENGTH_NULL) {
                  *reinterpret_cast<void**>(storage) = NULL;
                  return;
              }
              const char *data = reinterpret_cast<const char*>(input.getRawPointer(length));
              const int32_t minlength = lengthLength + length;
              StringRef* sref = StringRef::create(minlength, dataPool);
              char* copy = sref->get();
              setObjectLengthToLocation( length, copy);
              ::memcpy(copy + lengthLength, data, length);
              *reinterpret_cast<StringRef**>(storage) = sref;
          }
          break;
      }
      case VALUE_TYPE_DECIMAL: {
          int64_t *longStorage = reinterpret_cast<int64_t*>(storage);
          //Reverse order for Java BigDecimal BigEndian
          longStorage[1] = input.readLong();
          longStorage[0] = input.readLong();
          break;
      }
      default:
          char message[128];
          snprintf(message, 128, "NValue::deserializeFrom() unrecognized type '%s'",
                   getTypeName(type).c_str());
          throw SerializableEEException(VOLT_EE_EXCEPTION_TYPE_EEEXCEPTION,
                                        message);
    }
}

/**
 * Deserialize a scalar value of the specified type from the
 * provided SerializeInput and perform allocations as necessary.
 * This is used to deserialize parameter sets.
 */
inline void NValue::deserializeFromAllocateForStorage(SerializeInput &input, Pool *dataPool)
{
    const ValueType type = static_cast<ValueType>(input.readByte());
    deserializeFromAllocateForStorage(type, input, dataPool);
}

inline void NValue::deserializeFromAllocateForStorage(ValueType type, SerializeInput &input, Pool *dataPool)
{
    setValueType(type);
    // Parameter array NValue elements are reused from one executor call to the next,
    // so these NValues need to forget they were ever null.
    m_data[13] = 0; // effectively, this is tagAsNonNull()
    switch (type) {
    case VALUE_TYPE_BIGINT:
        getBigInt() = input.readLong();
        if (getBigInt() == INT64_NULL) {
            tagAsNull();
        }
        break;
    case VALUE_TYPE_TIMESTAMP:
        getTimestamp() = input.readLong();
        if (getTimestamp() == INT64_NULL) {
            tagAsNull();
        }
        break;
    case VALUE_TYPE_TINYINT:
        getTinyInt() = input.readByte();
        if (getTinyInt() == INT8_NULL) {
            tagAsNull();
        }
        break;
    case VALUE_TYPE_SMALLINT:
        getSmallInt() = input.readShort();
        if (getSmallInt() == INT16_NULL) {
            tagAsNull();
        }
        break;
    case VALUE_TYPE_INTEGER:
        getInteger() = input.readInt();
        if (getInteger() == INT32_NULL) {
            tagAsNull();
        }
        break;
    case VALUE_TYPE_DOUBLE:
        getDouble() = input.readDouble();
        if (getDouble() <= DOUBLE_NULL) {
            tagAsNull();
        }
        break;
    case VALUE_TYPE_VARCHAR:
    case VALUE_TYPE_VARBINARY:
    {
        const int32_t length = input.readInt();
        // the NULL SQL string is a NULL C pointer
        if (length == OBJECTLENGTH_NULL) {
            setNull();
            break;
        }
        char* storage = allocateValueStorage(length, dataPool);
        const char *str = (const char*) input.getRawPointer(length);
        ::memcpy(storage, str, length);
        break;
    }
    case VALUE_TYPE_DECIMAL: {
        getDecimal().table[1] = input.readLong();
        getDecimal().table[0] = input.readLong();
        break;
    }
    case VALUE_TYPE_NULL: {
        setNull();
        break;
    }
    case VALUE_TYPE_ARRAY: {
        deserializeIntoANewNValueList(input, dataPool);
        break;
    }
    default:
        throwDynamicSQLException("NValue::deserializeFromAllocateForStorage() unrecognized type '%s'",
                                 getTypeName(type).c_str());
    }
}

/**
 * Serialize this NValue to the provided SerializeOutput
 */
inline void NValue::serializeTo(SerializeOutput &output) const {
    const ValueType type = getValueType();
    switch (type) {
      case VALUE_TYPE_VARCHAR:
      case VALUE_TYPE_VARBINARY:
      {
          if (isNull()) {
              output.writeInt(OBJECTLENGTH_NULL);
              break;
          }
          const int32_t length = getObjectLength();
          if (length < OBJECTLENGTH_NULL) {
              throwDynamicSQLException("Attempted to serialize an NValue with a negative length");
          }
          output.writeInt(static_cast<int32_t>(length));
          if (length != OBJECTLENGTH_NULL) {
              // Not a null string: write it out
              const char * str = reinterpret_cast<const char*>(getObjectValue());
              if (str == NULL) {}
              output.writeBytes(getObjectValue(), length);
          }

          break;
      }
      case VALUE_TYPE_TINYINT: {
          output.writeByte(getTinyInt());
          break;
      }
      case VALUE_TYPE_SMALLINT: {
          output.writeShort(getSmallInt());
          break;
      }
      case VALUE_TYPE_INTEGER: {
          output.writeInt(getInteger());
          break;
      }
      case VALUE_TYPE_TIMESTAMP: {
          output.writeLong(getTimestamp());
          break;
      }
      case VALUE_TYPE_BIGINT: {
          output.writeLong(getBigInt());
          break;
      }
      case VALUE_TYPE_DOUBLE: {
          output.writeDouble(getDouble());
          break;
      }
      case VALUE_TYPE_DECIMAL: {
          output.writeLong(getDecimal().table[1]);
          output.writeLong(getDecimal().table[0]);
          break;
      }
      default:
          throwDynamicSQLException( "NValue::serializeTo() found a column "
                   "with ValueType '%s' that is not handled", getValueTypeString().c_str());
    }
}

inline void NValue::serializeToExport(ExportSerializeOutput &io) const
{
    switch (getValueType()) {
      case VALUE_TYPE_TINYINT:
      case VALUE_TYPE_SMALLINT:
      case VALUE_TYPE_INTEGER:
      case VALUE_TYPE_BIGINT:
      case VALUE_TYPE_TIMESTAMP:
      {
          int64_t val = castAsBigIntAndGetValue();
          io.writeLong(val);
          return;
      }
      case VALUE_TYPE_DOUBLE:
      {
          double value = getDouble();
          io.writeDouble(value);
          return;
      }
      case VALUE_TYPE_VARCHAR:
      case VALUE_TYPE_VARBINARY:
      {
          // requires (and uses) bytecount not character count
          io.writeBinaryString(getObjectValue(), getObjectLength());
          return;
      }
      case VALUE_TYPE_DECIMAL:
      {
          std::string decstr = createStringFromDecimal();
          int32_t objectLength = (int32_t)decstr.length();
          io.writeBinaryString(decstr.data(), objectLength);
          return;
      }
      case VALUE_TYPE_INVALID:
      case VALUE_TYPE_NULL:
      case VALUE_TYPE_BOOLEAN:
      case VALUE_TYPE_ADDRESS:
      case VALUE_TYPE_ARRAY:
      case VALUE_TYPE_FOR_DIAGNOSTICS_ONLY_NUMERIC:
          char message[128];
          snprintf(message, sizeof(message), "Invalid type in serializeToExport: %s", getTypeName(getValueType()).c_str());
          throw SerializableEEException(VOLT_EE_EXCEPTION_TYPE_EEEXCEPTION,
                                        message);
    }

    throw SerializableEEException(VOLT_EE_EXCEPTION_TYPE_EEEXCEPTION,
                                  "Invalid type in serializeToExport");
}

/** Reformat an object-typed value from its inlined form to its allocated out-of-line form,
 *  for use with a wider/widened tuple column, always from the temp pool**/
inline void NValue::allocateObjectFromInlinedValue()
{
    if (m_valueType == VALUE_TYPE_NULL || m_valueType == VALUE_TYPE_INVALID) {
        return;
    }

    assert(m_valueType == VALUE_TYPE_VARCHAR || m_valueType == VALUE_TYPE_VARBINARY);
    assert(m_sourceInlined);

    if (isNull()) {
        *reinterpret_cast<void**>(m_data) = NULL;
        // serializeToTupleStorage fusses about this inline flag being set, even for NULLs
        setSourceInlined(false);
        return;
    }

    // When an object is inlined, m_data is a direct pointer into a tuple's inline storage area.
    char* source = *reinterpret_cast<char**>(m_data);

    // When it isn't inlined, m_data must contain a pointer to a StringRef object
    // that contains that same data in that same format.

    int32_t length = getObjectLength();
    // inlined objects always have a minimal (1-byte) length field.
    StringRef* sref = StringRef::create(length + SHORT_OBJECT_LENGTHLENGTH, getTempStringPool());
    char* storage = sref->get();
    // Copy length and value into the allocated out-of-line storage
    ::memcpy(storage, source, length + SHORT_OBJECT_LENGTHLENGTH);
    setObjectValue(sref);
    setSourceInlined(false);
}

inline bool NValue::isNull() const {
    if (getValueType() == VALUE_TYPE_DECIMAL) {
        TTInt min;
        min.SetMin();
        return getDecimal() == min;
    }
    return m_data[13] == OBJECT_NULL_BIT;
}

inline bool NValue::isNaN() const {
    if (getValueType() == VALUE_TYPE_DOUBLE) {
        return std::isnan(getDouble());
    }
    return false;
}

// general full comparison
inline NValue NValue::op_equals(const NValue rhs) const {
    return compare(rhs) == 0 ? getTrue() : getFalse();
}

inline NValue NValue::op_notEquals(const NValue rhs) const {
    return compare(rhs) != 0 ? getTrue() : getFalse();
}

inline NValue NValue::op_lessThan(const NValue rhs) const {
    return compare(rhs) < 0 ? getTrue() : getFalse();
}

inline NValue NValue::op_lessThanOrEqual(const NValue rhs) const {
    return compare(rhs) <= 0 ? getTrue() : getFalse();
}

inline NValue NValue::op_greaterThan(const NValue rhs) const {
    return compare(rhs) > 0 ? getTrue() : getFalse();
}

inline NValue NValue::op_greaterThanOrEqual(const NValue rhs) const {
    return compare(rhs) >= 0 ? getTrue() : getFalse();
}

// without null comparison
inline NValue NValue::op_equals_withoutNull(const NValue rhs) const {
    return compare_withoutNull(rhs) == 0 ? getTrue() : getFalse();
}

inline NValue NValue::op_notEquals_withoutNull(const NValue rhs) const {
    return compare_withoutNull(rhs) != 0 ? getTrue() : getFalse();
}

inline NValue NValue::op_lessThan_withoutNull(const NValue rhs) const {
    return compare_withoutNull(rhs) < 0 ? getTrue() : getFalse();
}

inline NValue NValue::op_lessThanOrEqual_withoutNull(const NValue rhs) const {
    return compare_withoutNull(rhs) <= 0 ? getTrue() : getFalse();
}

inline NValue NValue::op_greaterThan_withoutNull(const NValue rhs) const {
    return compare_withoutNull(rhs) > 0 ? getTrue() : getFalse();
}

inline NValue NValue::op_greaterThanOrEqual_withoutNull(const NValue rhs) const {
    return compare_withoutNull(rhs) >= 0 ? getTrue() : getFalse();
}

inline NValue NValue::op_max(const NValue rhs) const {
    if (compare(rhs) > 0) {
        return *this;
    } else {
        return rhs;
    }
}

inline NValue NValue::op_min(const NValue rhs) const {
    if (compare(rhs) < 0) {
        return *this;
    } else {
        return rhs;
    }
}

inline NValue NValue::getNullValue(ValueType type) {
    NValue retval(type);
    retval.setNull();
    return retval;
}

inline void NValue::hashCombine(std::size_t &seed) const {
    const ValueType type = getValueType();
    switch (type) {
      case VALUE_TYPE_TINYINT:
        boost::hash_combine( seed, getTinyInt()); break;
      case VALUE_TYPE_SMALLINT:
        boost::hash_combine( seed, getSmallInt()); break;
      case VALUE_TYPE_INTEGER:
        boost::hash_combine( seed, getInteger()); break;
      case VALUE_TYPE_BIGINT:
      case VALUE_TYPE_TIMESTAMP:
        boost::hash_combine( seed, getBigInt()); break;
      case VALUE_TYPE_DOUBLE:
        // This method was observed to fail on Centos 5 / GCC 4.1.2, returning different hashes
        // for identical inputs, so the conditional was added,
        // mutated from the one in boost/type_traits/intrinsics.hpp,
        // and the broken overload for "double" was by-passed in favor of the more reliable
        // one for int64 -- even if this may give sub-optimal hashes for typical collections of double.
        // This conditional can be dropped when Centos 5 support is dropped.
#if defined(__GNUC__) && ((__GNUC__ > 4) || ((__GNUC__ == 4) && (__GNUC_MINOR__ >= 2) && !defined(__GCCXML__))) && !defined(BOOST_CLANG)
        boost::hash_combine( seed, getDouble()); break;
#else
        {
        const int64_t proxyForDouble =  *reinterpret_cast<const int64_t*>(m_data);
        boost::hash_combine( seed, proxyForDouble); break;
        }
#endif
      case VALUE_TYPE_VARCHAR: {
        if (getObjectValue() == NULL) {
            boost::hash_combine( seed, std::string(""));
        } else {
            const int32_t length = getObjectLength();
            boost::hash_combine( seed, std::string( reinterpret_cast<const char*>(getObjectValue()), length ));
        }
        break;
      }
      case VALUE_TYPE_VARBINARY: {
        if (getObjectValue() == NULL) {
            boost::hash_combine( seed, std::string(""));
        } else {
            const int32_t length = getObjectLength();
            char* data = reinterpret_cast<char*>(getObjectValue());
            for (int32_t i = 0; i < length; i++)
                boost::hash_combine(seed, data[i]);
        }
        break;
      }
      case VALUE_TYPE_DECIMAL:
        getDecimal().hash(seed); break;
      default:
          throwDynamicSQLException( "NValue::hashCombine unknown type %s", getValueTypeString().c_str());
    }
}


inline NValue NValue::castAs(ValueType type) const {
    VOLT_TRACE("Converting from %s to %s",
            voltdb::getTypeName(getValueType()).c_str(),
            voltdb::getTypeName(type).c_str());
    if (getValueType() == type) {
        return *this;
    }

    switch (type) {
      case VALUE_TYPE_TINYINT:
        return castAsTinyInt();
      case VALUE_TYPE_SMALLINT:
        return castAsSmallInt();
      case VALUE_TYPE_INTEGER:
        return castAsInteger();
      case VALUE_TYPE_BIGINT:
        return castAsBigInt();
      case VALUE_TYPE_TIMESTAMP:
        return castAsTimestamp();
      case VALUE_TYPE_DOUBLE:
        return castAsDouble();
      case VALUE_TYPE_VARCHAR:
        return castAsString();
      case VALUE_TYPE_VARBINARY:
        return castAsBinary();
      case VALUE_TYPE_DECIMAL:
        return castAsDecimal();
      default:
          DEBUG_IGNORE_OR_THROW_OR_CRASH("Fallout from planner error."
                                         " The invalid target value type for a cast is " <<
                                         getTypeName(type))

          char message[128];
          snprintf(message, 128, "Type %d not a recognized type for casting",
                  (int) type);
          throw SQLException(SQLException::
                             data_exception_most_specific_type_mismatch,
                             message);
    }
}

inline void* NValue::castAsAddress() const {
    const ValueType type = getValueType();
    switch (type) {
      case VALUE_TYPE_BIGINT:
      case VALUE_TYPE_ADDRESS:
        return *reinterpret_cast<void* const*>(m_data);
      default:
          throwDynamicSQLException(
                  "Type %s not a recognized type for casting as an address",
                  getValueTypeString().c_str());
    }
}

inline NValue NValue::op_increment() const {
        const ValueType type = getValueType();
        NValue retval(type);
        switch(type) {
        case VALUE_TYPE_TINYINT:
            if (getTinyInt() == INT8_MAX) {
                throw SQLException(SQLException::data_exception_numeric_value_out_of_range,
                        "Incrementing this TinyInt results in a value out of range");
            }
            retval.getTinyInt() = static_cast<int8_t>(getTinyInt() + 1); break;
        case VALUE_TYPE_SMALLINT:
            if (getSmallInt() == INT16_MAX) {
                throw SQLException(SQLException::data_exception_numeric_value_out_of_range,
                        "Incrementing this SmallInt results in a value out of range");
            }
            retval.getSmallInt() = static_cast<int16_t>(getSmallInt() + 1); break;
        case VALUE_TYPE_INTEGER:
            if (getInteger() == INT32_MAX) {
                throw SQLException(SQLException::data_exception_numeric_value_out_of_range,
                        "Incrementing this Integer results in a value out of range");
            }
            retval.getInteger() = getInteger() + 1; break;
        case VALUE_TYPE_BIGINT:
        case VALUE_TYPE_TIMESTAMP:
            if (getBigInt() == INT64_MAX) {
                throw SQLException(SQLException::data_exception_numeric_value_out_of_range,
                        "Incrementing this BigInt/Timestamp results in a value out of range");
            }
            retval.getBigInt() = getBigInt() + 1; break;
        case VALUE_TYPE_DOUBLE:
            retval.getDouble() = getDouble() + 1; break;
        default:
            throwDynamicSQLException( "type %s is not incrementable", getValueTypeString().c_str());
            break;
        }
        return retval;
    }

inline NValue NValue::op_decrement() const {
        const ValueType type = getValueType();
        NValue retval(type);
        switch(type) {
        case VALUE_TYPE_TINYINT:
            if (getTinyInt() == VOLT_INT8_MIN) {
                throw SQLException(SQLException::data_exception_numeric_value_out_of_range,
                        "Decrementing this TinyInt results in a value out of range");
            }
            retval.getTinyInt() = static_cast<int8_t>(getTinyInt() - 1); break;
        case VALUE_TYPE_SMALLINT:
            if (getSmallInt() == VOLT_INT16_MIN) {
                throw SQLException(SQLException::data_exception_numeric_value_out_of_range,
                        "Decrementing this SmallInt results in a value out of range");
            }
            retval.getSmallInt() = static_cast<int16_t>(getSmallInt() - 1); break;
        case VALUE_TYPE_INTEGER:
            if (getInteger() == VOLT_INT32_MIN) {
                throw SQLException(SQLException::data_exception_numeric_value_out_of_range,
                        "Decrementing this Integer results in a value out of range");
            }
            retval.getInteger() = getInteger() - 1; break;
        case VALUE_TYPE_BIGINT:
        case VALUE_TYPE_TIMESTAMP:
            if (getBigInt() == VOLT_INT64_MIN) {
                throw SQLException(SQLException::data_exception_numeric_value_out_of_range,
                        "Decrementing this BigInt/Timestamp results in a value out of range");
            }
            retval.getBigInt() = getBigInt() - 1; break;
        case VALUE_TYPE_DOUBLE:
            retval.getDouble() = getDouble() - 1; break;
        default:
            throwDynamicSQLException( "type %s is not decrementable", getValueTypeString().c_str());
            break;
        }
        return retval;
    }

inline bool NValue::isZero() const {
    const ValueType type = getValueType();
    switch(type) {
      case VALUE_TYPE_TINYINT:
            return getTinyInt() == 0;
      case VALUE_TYPE_SMALLINT:
        return getSmallInt() == 0;
      case VALUE_TYPE_INTEGER:
        return getInteger() == 0;
      case VALUE_TYPE_BIGINT:
      case VALUE_TYPE_TIMESTAMP:
        return getBigInt() == 0;
      case VALUE_TYPE_DECIMAL:
        return getDecimal().IsZero();
      default:
          throwDynamicSQLException(
                  "type %s is not a numeric type that implements isZero()",
                  getValueTypeString().c_str());
    }
}

inline NValue NValue::op_subtract(const NValue rhs) const {
    ValueType vt = promoteForOp(getValueType(), rhs.getValueType());
    switch (vt) {
      case VALUE_TYPE_TINYINT:
      case VALUE_TYPE_SMALLINT:
      case VALUE_TYPE_INTEGER:
      case VALUE_TYPE_BIGINT:
      case VALUE_TYPE_TIMESTAMP:
        return opSubtractBigInts(castAsBigIntAndGetValue(),
                                 rhs.castAsBigIntAndGetValue());

      case VALUE_TYPE_DOUBLE:
        return opSubtractDoubles(castAsDoubleAndGetValue(),
                                 rhs.castAsDoubleAndGetValue());

      case VALUE_TYPE_DECIMAL:
        return opSubtractDecimals(castAsDecimal(),
                                  rhs.castAsDecimal());

      default:
        break;
    }
    throwDynamicSQLException("Promotion of %s and %s failed in op_subtract.",
               getValueTypeString().c_str(),
               rhs.getValueTypeString().c_str());
}

inline NValue NValue::op_add(const NValue rhs) const {
    ValueType vt = promoteForOp(getValueType(), rhs.getValueType());
    switch (vt) {
      case VALUE_TYPE_TINYINT:
      case VALUE_TYPE_SMALLINT:
      case VALUE_TYPE_INTEGER:
      case VALUE_TYPE_BIGINT:
      case VALUE_TYPE_TIMESTAMP:
        return opAddBigInts(castAsBigIntAndGetValue(),
                            rhs.castAsBigIntAndGetValue());

      case VALUE_TYPE_DOUBLE:
        return opAddDoubles(castAsDoubleAndGetValue(),
                            rhs.castAsDoubleAndGetValue());

      case VALUE_TYPE_DECIMAL:
        return opAddDecimals(castAsDecimal(),
                             rhs.castAsDecimal());

      default:
        break;
    }
    throwDynamicSQLException("Promotion of %s and %s failed in op_add.",
               getValueTypeString().c_str(),
               rhs.getValueTypeString().c_str());
}

inline NValue NValue::op_multiply(const NValue rhs) const {
    ValueType vt = promoteForOp(getValueType(), rhs.getValueType());
    switch (vt) {
      case VALUE_TYPE_TINYINT:
      case VALUE_TYPE_SMALLINT:
      case VALUE_TYPE_INTEGER:
      case VALUE_TYPE_BIGINT:
      case VALUE_TYPE_TIMESTAMP:
        return opMultiplyBigInts(castAsBigIntAndGetValue(),
                                 rhs.castAsBigIntAndGetValue());

      case VALUE_TYPE_DOUBLE:
        return opMultiplyDoubles(castAsDoubleAndGetValue(),
                                 rhs.castAsDoubleAndGetValue());

      case VALUE_TYPE_DECIMAL:
        return opMultiplyDecimals(*this, rhs);

      default:
        break;
    }
    throwDynamicSQLException("Promotion of %s and %s failed in op_multiply.",
               getValueTypeString().c_str(),
               rhs.getValueTypeString().c_str());
}

inline NValue NValue::op_divide(const NValue rhs) const {
    ValueType vt = promoteForOp(getValueType(), rhs.getValueType());
    switch (vt) {
      case VALUE_TYPE_TINYINT:
      case VALUE_TYPE_SMALLINT:
      case VALUE_TYPE_INTEGER:
      case VALUE_TYPE_BIGINT:
      case VALUE_TYPE_TIMESTAMP:
        return opDivideBigInts(castAsBigIntAndGetValue(),
                               rhs.castAsBigIntAndGetValue());

      case VALUE_TYPE_DOUBLE:
        return opDivideDoubles(castAsDoubleAndGetValue(),
                               rhs.castAsDoubleAndGetValue());

      case VALUE_TYPE_DECIMAL:
        return opDivideDecimals(castAsDecimal(),
                                rhs.castAsDecimal());

      default:
        break;
    }
    throwDynamicSQLException("Promotion of %s and %s failed in op_divide.",
               getValueTypeString().c_str(),
               rhs.getValueTypeString().c_str());
}

/*
 * Out must have storage for 16 bytes
 */
inline int32_t NValue::murmurHash3() const {
    const ValueType type = getValueType();
    switch(type) {
    case VALUE_TYPE_TIMESTAMP:
    case VALUE_TYPE_DOUBLE:
    case VALUE_TYPE_BIGINT:
    case VALUE_TYPE_INTEGER:
    case VALUE_TYPE_SMALLINT:
    case VALUE_TYPE_TINYINT:
        return MurmurHash3_x64_128( m_data, 8, 0);
    case VALUE_TYPE_VARBINARY:
    case VALUE_TYPE_VARCHAR:
        return MurmurHash3_x64_128( getObjectValue(), getObjectLength(), 0);
    default:
        throwFatalException("Unknown type for murmur hashing %d", type);
        break;
    }
}

/*
 * The LHS (this) should always be the string being compared
 * and the RHS should always be the LIKE expression.
 * The planner or EE needs to enforce this.
 *
 * Null check should have been handled already.
 */
inline NValue NValue::like(const NValue rhs) const {
    /*
     * Validate that all params are VARCHAR
     */
    const ValueType mType = getValueType();
    if (mType != VALUE_TYPE_VARCHAR) {
        throwDynamicSQLException(
                "lhs of LIKE expression is %s not %s",
                getValueTypeString().c_str(),
                getTypeName(VALUE_TYPE_VARCHAR).c_str());
    }

    const ValueType rhsType = rhs.getValueType();
    if (rhsType != VALUE_TYPE_VARCHAR) {
        throwDynamicSQLException(
                "rhs of LIKE expression is %s not %s",
                rhs.getValueTypeString().c_str(),
                getTypeName(VALUE_TYPE_VARCHAR).c_str());
    }

<<<<<<< HEAD
    const int32_t valueUTF8Length = getObjectLengthWithoutNull();
    const int32_t patternUTF8Length = rhs.getObjectLengthWithoutNull();
=======
    const int32_t valueUTF8Length = getObjectLength_withoutNull();
    const int32_t patternUTF8Length = rhs.getObjectLength_withoutNull();
>>>>>>> 4bf46502

    if (0 == patternUTF8Length) {
        if (0 == valueUTF8Length) {
            return getTrue();
        } else {
            return getFalse();
        }
    }

    char *valueChars = reinterpret_cast<char*>(getObjectValue_withoutNull());
    char *patternChars = reinterpret_cast<char*>(rhs.getObjectValue_withoutNull());
    assert(valueChars);
    assert(patternChars);

    /*
     * Because lambdas are for poseurs.
     */
    class Liker {

    private:
        // Constructor used internally for temporary recursion contexts.
        Liker( const Liker& original, const char* valueChars, const char* patternChars) :
            m_value(original.m_value, valueChars),
            m_pattern(original.m_pattern, patternChars)
             {}

    public:
        Liker(char *valueChars, char* patternChars, int32_t valueUTF8Length, int32_t patternUTF8Length) :
            m_value(valueChars, valueChars + valueUTF8Length),
            m_pattern(patternChars, patternChars + patternUTF8Length)
             {}

        bool like() {
            while ( ! m_pattern.atEnd()) {
                const uint32_t nextPatternCodePoint = m_pattern.extractCodePoint();
                switch (nextPatternCodePoint) {
                case '%': {
                    if (m_pattern.atEnd()) {
                        return true;
                    }

                    const char *postPercentPatternIterator = m_pattern.getCursor();
                    const uint32_t nextPatternCodePointAfterPercent = m_pattern.extractCodePoint();
                    const bool nextPatternCodePointAfterPercentIsSpecial =
                            (nextPatternCodePointAfterPercent == '_') ||
                            (nextPatternCodePointAfterPercent == '%');

                    /*
                     * This loop tries to skip as many characters as possible with the % by checking
                     * if the next value character matches the pattern character after the %.
                     *
                     * If the next pattern character is special then we always have to recurse to
                     * match that character. For stacked %s this just skips to the last one.
                     * For stacked _ it will recurse and demand the correct number of characters.
                     *
                     * For a regular character it will recurse if the value character matches the pattern character.
                     * This saves doing a function call per character and allows us to skip if there is no match.
                     */
                    while ( ! m_value.atEnd()) {

                        const char *preExtractionValueIterator = m_value.getCursor();
                        const uint32_t nextValueCodePoint = m_value.extractCodePoint();

                        const bool nextPatternCodePointIsSpecialOrItEqualsNextValueCodePoint =
                                (nextPatternCodePointAfterPercentIsSpecial ||
                                        (nextPatternCodePointAfterPercent == nextValueCodePoint));

                        if ( nextPatternCodePointIsSpecialOrItEqualsNextValueCodePoint) {
                            Liker recursionContext( *this, preExtractionValueIterator, postPercentPatternIterator);
                            if (recursionContext.like()) {
                                return true;
                            }
                        }
                    }
                    return false;
                }
                case '_': {
                    if ( m_value.atEnd()) {
                        return false;
                    }
                    //Extract a code point to consume a character
                    m_value.extractCodePoint();
                    break;
                }
                default: {
                    if ( m_value.atEnd()) {
                        return false;
                    }
                    const int nextValueCodePoint = m_value.extractCodePoint();
                    if (nextPatternCodePoint != nextValueCodePoint) {
                        return false;
                    }
                    break;
                }
                }
            }
            //A matching value ends exactly where the pattern ends (having already accounted for '%')
            return m_value.atEnd();
        }

        UTF8Iterator m_value;
        UTF8Iterator m_pattern;
    };

    Liker liker(valueChars, patternChars, valueUTF8Length, patternUTF8Length);

    return liker.like() ? getTrue() : getFalse();
}

} // namespace voltdb

#endif /* NVALUE_HPP_ */<|MERGE_RESOLUTION|>--- conflicted
+++ resolved
@@ -3432,13 +3432,8 @@
                 getTypeName(VALUE_TYPE_VARCHAR).c_str());
     }
 
-<<<<<<< HEAD
-    const int32_t valueUTF8Length = getObjectLengthWithoutNull();
-    const int32_t patternUTF8Length = rhs.getObjectLengthWithoutNull();
-=======
     const int32_t valueUTF8Length = getObjectLength_withoutNull();
     const int32_t patternUTF8Length = rhs.getObjectLength_withoutNull();
->>>>>>> 4bf46502
 
     if (0 == patternUTF8Length) {
         if (0 == valueUTF8Length) {
