/* This file is part of VoltDB.
 * Copyright (C) 2008-2014 VoltDB Inc.
 *
 * This program is free software: you can redistribute it and/or modify
 * it under the terms of the GNU Affero General Public License as
 * published by the Free Software Foundation, either version 3 of the
 * License, or (at your option) any later version.
 *
 * This program is distributed in the hope that it will be useful,
 * but WITHOUT ANY WARRANTY; without even the implied warranty of
 * MERCHANTABILITY or FITNESS FOR A PARTICULAR PURPOSE.  See the
 * GNU Affero General Public License for more details.
 *
 * You should have received a copy of the GNU Affero General Public License
 * along with VoltDB.  If not, see <http://www.gnu.org/licenses/>.
 */

#ifndef STRINGFUNCTIONS_H
#define STRINGFUNCTIONS_H

<<<<<<< HEAD
#include "common/NValue.hpp"

namespace voltdb {

static inline int32_t getCharLength(const char *valueChars, const size_t length) {
    // very efficient code to count characters in UTF string and ASCII string
    int32_t i = 0, j = 0;
    size_t len = length;
    while (len-- > 0) {
        if ((valueChars[i] & 0xc0) != 0x80) j++;
        i++;
    }
    return j;
}
=======
#include <boost/algorithm/string.hpp>
#include <boost/locale.hpp>
>>>>>>> 45124c16

namespace voltdb {

/** implement the 1-argument SQL OCTET_LENGTH function */
template<> inline NValue NValue::callUnary<FUNC_OCTET_LENGTH>() const {
    if (isNull())
        return getNullValue();

    return getIntegerValue(getObjectLength_withoutNull());
}

/** implement the 1-argument SQL CHAR function */
template<> inline NValue NValue::callUnary<FUNC_CHAR>() const {
    if (isNull())
        return getNullValue();

    unsigned int point = static_cast<unsigned int>(castAsBigIntAndGetValue());
    std::string utf8 = boost::locale::conv::utf_to_utf<char>(&point, &point + 1);

    return getTempStringValue(utf8.c_str(), utf8.length());
}

/** implement the 1-argument SQL CHAR_LENGTH function */
template<> inline NValue NValue::callUnary<FUNC_CHAR_LENGTH>() const {
    if (isNull())
        return getNullValue();

    char *valueChars = reinterpret_cast<char*>(getObjectValue_withoutNull());
    return getBigIntValue(static_cast<int64_t>(getCharLength(valueChars, getObjectLength_withoutNull())));
}

/** implement the 1-argument SQL SPACE function */
template<> inline NValue NValue::callUnary<FUNC_SPACE>() const {
    if (isNull())
        return getNullStringValue();

    int32_t count = static_cast<int32_t>(castAsBigIntAndGetValue());
    if (count < 0) {
        char msg[1024];
        snprintf(msg, 1024, "data exception: substring error");
        throw SQLException(SQLException::data_exception_string_data_length_mismatch,
            msg);
    }

    std::string spacesStr (count, ' ');
    return getTempStringValue(spacesStr.c_str(),count);
}

template<> inline NValue NValue::callUnary<FUNC_FOLD_LOWER>() const {
    if (isNull())
        return getNullStringValue();

    if (getValueType() != VALUE_TYPE_VARCHAR) {
        throwCastSQLException (getValueType(), VALUE_TYPE_VARCHAR);
    }

    const char* ptr = reinterpret_cast<const char*>(getObjectValue_withoutNull());
    int32_t objectLength = getObjectLength_withoutNull();

    std::string inputStr = std::string(ptr, objectLength);
    boost::algorithm::to_lower(inputStr);

    return getTempStringValue(inputStr.c_str(),objectLength);
}

template<> inline NValue NValue::callUnary<FUNC_FOLD_UPPER>() const {
    if (isNull())
        return getNullStringValue();

    if (getValueType() != VALUE_TYPE_VARCHAR) {
        throwCastSQLException (getValueType(), VALUE_TYPE_VARCHAR);
    }

    const char* ptr = reinterpret_cast<const char*>(getObjectValue_withoutNull());
    int32_t objectLength = getObjectLength_withoutNull();

    std::string inputStr = std::string(ptr, objectLength);
    boost::algorithm::to_upper(inputStr);

    return getTempStringValue(inputStr.c_str(),objectLength);
}

/** implement the 2-argument SQL REPEAT function */
template<> inline NValue NValue::call<FUNC_REPEAT>(const std::vector<NValue>& arguments) {
    assert(arguments.size() == 2);
    const NValue& strValue = arguments[0];
    if (strValue.isNull()) {
        return strValue;
    }
    if (strValue.getValueType() != VALUE_TYPE_VARCHAR) {
        throwCastSQLException (strValue.getValueType(), VALUE_TYPE_VARCHAR);
    }

    const NValue& countArg = arguments[1];
    if (countArg.isNull()) {
        return getNullStringValue();
    }
    int32_t count = static_cast<int32_t>(countArg.castAsBigIntAndGetValue());
    if (count < 0) {
        char msg[1024];
        snprintf(msg, 1024, "data exception: substring error");
        throw SQLException(SQLException::data_exception_string_data_length_mismatch,
                msg);
    }
    if (count == 0) {
        return getTempStringValue("", 0);
    }

    const int32_t valueUTF8Length = strValue.getObjectLength_withoutNull();
    char *repeatChars = reinterpret_cast<char*>(strValue.getObjectValue_withoutNull());

    std::string repeatStr;
    while (count-- > 0)
        repeatStr.append(repeatChars,valueUTF8Length);

    return getTempStringValue(repeatStr.c_str(),repeatStr.length());
}

/** implement the 2-argument SQL FUNC_POSITION_CHAR function */
template<> inline NValue NValue::call<FUNC_POSITION_CHAR>(const std::vector<NValue>& arguments) {
    assert(arguments.size() == 2);
    const NValue& target = arguments[0];
    if (target.isNull()) {
        return getNullValue();
    }
    if (target.getValueType() != VALUE_TYPE_VARCHAR) {
        throwCastSQLException (target.getValueType(), VALUE_TYPE_VARCHAR);
    }
    int32_t lenTarget = target.getObjectLength_withoutNull();

    const NValue& pool = arguments[1];
    if (pool.isNull()) {
        return getNullValue();
    }
    int32_t lenPool = pool.getObjectLength_withoutNull();
    char *targetChars = reinterpret_cast<char*>(target.getObjectValue_withoutNull());
    char *poolChars = reinterpret_cast<char*>(pool.getObjectValue_withoutNull());

    std::string poolStr(poolChars, lenPool);
    std::string targetStr(targetChars, lenTarget);

    size_t position = poolStr.find(targetStr);
    if (position == std::string::npos)
        position = 0;
    else {
        position = NValue::getCharLength(poolStr.substr(0,position).c_str(),position) + 1;
    }
    return getIntegerValue(static_cast<int32_t>(position));
}

/** implement the 2-argument SQL LEFT function */
template<> inline NValue NValue::call<FUNC_LEFT>(const std::vector<NValue>& arguments) {
    assert(arguments.size() == 2);
    const NValue& strValue = arguments[0];
    if (strValue.isNull()) {
        return strValue;
    }
    if (strValue.getValueType() != VALUE_TYPE_VARCHAR) {
        throwCastSQLException (strValue.getValueType(), VALUE_TYPE_VARCHAR);
    }

    const NValue& startArg = arguments[1];
    if (startArg.isNull()) {
        return getNullStringValue();
    }
    int32_t count = static_cast<int32_t>(startArg.castAsBigIntAndGetValue());
    if (count < 0) {
        char msg[1024];
        snprintf(msg, 1024, "data exception: substring error");
        throw SQLException(SQLException::data_exception_string_data_length_mismatch,
            msg);
    }
    if (count == 0) {
        return getTempStringValue("", 0);
    }

    const int32_t valueUTF8Length = strValue.getObjectLength_withoutNull();
    char *valueChars = reinterpret_cast<char*>(strValue.getObjectValue_withoutNull());

    return getTempStringValue(valueChars,(int32_t)(NValue::getIthCharPosition(valueChars,valueUTF8Length,count+1) - valueChars));
}

/** implement the 2-argument SQL RIGHT function */
template<> inline NValue NValue::call<FUNC_RIGHT>(const std::vector<NValue>& arguments) {
    assert(arguments.size() == 2);
    const NValue& strValue = arguments[0];
    if (strValue.isNull()) {
        return strValue;
    }
    if (strValue.getValueType() != VALUE_TYPE_VARCHAR) {
        throwCastSQLException (strValue.getValueType(), VALUE_TYPE_VARCHAR);
    }

    const NValue& startArg = arguments[1];
    if (startArg.isNull()) {
        return getNullStringValue();
    }

    int32_t count = static_cast<int32_t>(startArg.castAsBigIntAndGetValue());
    if (count < 0) {
        char msg[1024];
        snprintf(msg, 1024, "data exception: substring error");
        throw SQLException(SQLException::data_exception_string_data_length_mismatch,
            msg);
    }
    if (count == 0) {
        return getTempStringValue("", 0);
    }

    const int32_t valueUTF8Length = strValue.getObjectLength_withoutNull();
    char *valueChars = reinterpret_cast<char*>(strValue.getObjectValue_withoutNull());
    const char *valueEnd = valueChars+valueUTF8Length;
    int32_t charLen = getCharLength(valueChars,valueUTF8Length);
    if (count >= charLen)
        return getTempStringValue(valueChars,(int32_t)(valueEnd - valueChars));

    const char* newStartChar = NValue::getIthCharPosition(valueChars,valueUTF8Length,charLen-count+1);
    return getTempStringValue(newStartChar,(int32_t)(valueEnd - newStartChar));
}

/** implement the 2-argument SQL CONCAT function */
template<> inline NValue NValue::call<FUNC_CONCAT>(const std::vector<NValue>& arguments) {
    assert(arguments.size() == 2);
    const NValue& left = arguments[0];
    if (left.isNull()) {
        return getNullStringValue();
    }
    if (left.getValueType() != VALUE_TYPE_VARCHAR) {
        throwCastSQLException (left.getValueType(), VALUE_TYPE_VARCHAR);
    }
    int32_t lenLeft = left.getObjectLength_withoutNull();

    const NValue& right = arguments[1];
    if (right.isNull()) {
        return getNullStringValue();
    }
    int32_t lenRight = right.getObjectLength_withoutNull();
    char *leftChars = reinterpret_cast<char*>(left.getObjectValue_withoutNull());
    char *rightChars = reinterpret_cast<char*>(right.getObjectValue_withoutNull());

    std::string leftStr(leftChars, lenLeft);
    leftStr.append(rightChars, lenRight);

    return getTempStringValue(leftStr.c_str(),lenLeft+lenRight);
}

/** implement the 2-argument SQL SUBSTRING function */
template<> inline NValue NValue::call<FUNC_VOLT_SUBSTRING_CHAR_FROM>(const std::vector<NValue>& arguments) {
    assert(arguments.size() == 2);
    const NValue& strValue = arguments[0];
    if (strValue.isNull()) {
        return strValue;
    }
    if (strValue.getValueType() != VALUE_TYPE_VARCHAR) {
        throwCastSQLException (strValue.getValueType(), VALUE_TYPE_VARCHAR);
    }

    const NValue& startArg = arguments[1];
    if (startArg.isNull()) {
        return getNullStringValue();
    }

    const int32_t valueUTF8Length = strValue.getObjectLength_withoutNull();
    char *valueChars = reinterpret_cast<char*>(strValue.getObjectValue_withoutNull());
    const char *valueEnd = valueChars+valueUTF8Length;

    int64_t start = std::max(startArg.castAsBigIntAndGetValue(), static_cast<int64_t>(1L));

    UTF8Iterator iter(valueChars, valueEnd);
    const char* startChar = iter.skipCodePoints(start-1);
    return getTempStringValue(startChar, (int32_t)(valueEnd - startChar));
}

static inline std::string trim_function(std::string source, const std::string match,
        bool doltrim, bool dortrim) {
    // Assuming SOURCE string and MATCH string are both valid UTF-8 strings
    size_t mlen = match.length();
    assert (mlen > 0);
    if (doltrim) {
        while (boost::starts_with(source, match)) {
            source.erase(0, mlen);
        }
    }
    if (dortrim) {
        while (boost::ends_with(source, match)) {
            source.erase(source.length() - mlen, mlen);
        }
    }

    return source;
}

/** implement the 3-argument SQL TRIM function */
template<> inline NValue NValue::call<FUNC_TRIM_CHAR>(const std::vector<NValue>& arguments) {
    assert(arguments.size() == 3);

    for (int i = 0; i < arguments.size(); i++) {
        const NValue& arg = arguments[i];
        if (arg.isNull()) {
            return getNullStringValue();
        }
    }

    const NValue& opt = arguments[0];
    int32_t optArg = static_cast<int32_t>(opt.castAsBigIntAndGetValue());

    char* ptr;
    const NValue& trimChar = arguments[1];
    if (trimChar.getValueType() != VALUE_TYPE_VARCHAR) {
        throwCastSQLException (trimChar.getValueType(), VALUE_TYPE_VARCHAR);
    }

    ptr = reinterpret_cast<char*>(trimChar.getObjectValue_withoutNull());
    int32_t length = trimChar.getObjectLength_withoutNull();

    std::string trimArg = std::string(ptr, length);

    const NValue& strVal = arguments[2];
    if (strVal.getValueType() != VALUE_TYPE_VARCHAR) {
        throwCastSQLException (trimChar.getValueType(), VALUE_TYPE_VARCHAR);
    }

    ptr = reinterpret_cast<char*>(strVal.getObjectValue_withoutNull());
    int32_t objectLength = strVal.getObjectLength_withoutNull();
    std::string inputStr = std::string(ptr, objectLength);

    // SQL03 standard only allows 1 character trim character.
    // In order to be compatible with other popular databases like MySQL,
    // our implementation also allows multiple characters, but rejects 0 character.
    if (length == 0) {
        throw SQLException( SQLException::data_exception_numeric_value_out_of_range,
                "data exception -- trim error, invalid length argument 0");
    }

    std::string result = "";
    switch (optArg) {
    case SQL_TRIM_BOTH:
        result = trim_function(inputStr, trimArg, true, true);
        break;
    case SQL_TRIM_LEADING:
        result = trim_function(inputStr, trimArg, true, false);
        break;
    case SQL_TRIM_TRAILING:
        result = trim_function(inputStr, trimArg, false, true);
        break;
    default:
        throw SQLException(SQLException::dynamic_sql_error, "unsupported SQL TRIM exception");
    }

    return getTempStringValue(result.c_str(), result.length());
}

/** implement the 3-argument SQL REPLACE function */
template<> inline NValue NValue::call<FUNC_REPLACE>(const std::vector<NValue>& arguments) {
    assert(arguments.size() == 3);

    for (int i = 0; i < arguments.size(); i++) {
        const NValue& arg = arguments[i];
        if (arg.isNull()) {
            return getNullStringValue();
        }
    }

    char* ptr;
    const NValue& str0 = arguments[0];
    if (str0.getValueType() != VALUE_TYPE_VARCHAR) {
        throwCastSQLException (str0.getValueType(), VALUE_TYPE_VARCHAR);
    }
    ptr = reinterpret_cast<char*>(str0.getObjectValue_withoutNull());
    int32_t length = str0.getObjectLength_withoutNull();
    std::string targetStr = std::string(ptr, length);

    const NValue& str1 = arguments[1];
    if (str1.getValueType() != VALUE_TYPE_VARCHAR) {
        throwCastSQLException (str1.getValueType(), VALUE_TYPE_VARCHAR);
    }
    ptr = reinterpret_cast<char*>(str1.getObjectValue_withoutNull());
    std::string matchStr = std::string(ptr, str1.getObjectLength_withoutNull());

    const NValue& str2 = arguments[2];

    if (str2.getValueType() != VALUE_TYPE_VARCHAR) {
        throwCastSQLException (str2.getValueType(), VALUE_TYPE_VARCHAR);
    }
    ptr = reinterpret_cast<char*>(str2.getObjectValue_withoutNull());
    std::string replaceStr = std::string(ptr, str2.getObjectLength_withoutNull());

    boost::algorithm::replace_all(targetStr, matchStr, replaceStr);
    return getTempStringValue(targetStr.c_str(), targetStr.length());
}

/** implement the 3-argument SQL SUBSTRING function */
template<> inline NValue NValue::call<FUNC_SUBSTRING_CHAR>(const std::vector<NValue>& arguments) {
    assert(arguments.size() == 3);
    const NValue& strValue = arguments[0];
    if (strValue.isNull()) {
        return strValue;
    }
    if (strValue.getValueType() != VALUE_TYPE_VARCHAR) {
        throwCastSQLException (strValue.getValueType(), VALUE_TYPE_VARCHAR);
    }

    const NValue& startArg = arguments[1];
    if (startArg.isNull()) {
        return getNullStringValue();
    }
    const NValue& lengthArg = arguments[2];
    if (lengthArg.isNull()) {
        return getNullStringValue();
    }
    const int32_t valueUTF8Length = strValue.getObjectLength_withoutNull();
    const char *valueChars = reinterpret_cast<char*>(strValue.getObjectValue_withoutNull());
    const char *valueEnd = valueChars+valueUTF8Length;
    int64_t start = std::max(startArg.castAsBigIntAndGetValue(), static_cast<int64_t>(1L));
    int64_t length = lengthArg.castAsBigIntAndGetValue();
    if (length < 0) {
        char message[128];
        snprintf(message, 128, "data exception -- substring error, negative length argument %ld", (long)length);
        throw SQLException( SQLException::data_exception_numeric_value_out_of_range, message);
    }
    UTF8Iterator iter(valueChars, valueEnd);
    const char* startChar = iter.skipCodePoints(start-1);
    const char* endChar = iter.skipCodePoints(length);
    return getTempStringValue(startChar, endChar - startChar);
}

static inline std::string overlay_function(const char* ptrSource, size_t lengthSource,
        std::string insertStr, size_t start, size_t length) {
    int32_t i = NValue::getIthCharIndex(ptrSource, lengthSource, start);
    std::string result = std::string(ptrSource, i);
    result.append(insertStr);

    int32_t j = i;
    if (length > 0) {
        // the end the last character may be multiple byte character, get to the next character index
        j += NValue::getIthCharIndex(&ptrSource[i], lengthSource-i, length+1);
    }
    result.append(std::string(&ptrSource[j], lengthSource - j));

    return result;
}

/** implement the 3 or 4 argument SQL OVERLAY function */
template<> inline NValue NValue::call<FUNC_OVERLAY_CHAR>(const std::vector<NValue>& arguments) {
    assert(arguments.size() == 3 || arguments.size() == 4);

    for (int i = 0; i < arguments.size(); i++) {
        const NValue& arg = arguments[i];
        if (arg.isNull()) {
            return getNullStringValue();
        }
    }

    const NValue& str0 = arguments[0];
    if (str0.getValueType() != VALUE_TYPE_VARCHAR) {
        throwCastSQLException (str0.getValueType(), VALUE_TYPE_VARCHAR);
    }
    const char* ptrSource = reinterpret_cast<const char*>(str0.getObjectValue_withoutNull());
    size_t lengthSource = str0.getObjectLength_withoutNull();

    const NValue& str1 = arguments[1];
    if (str1.getValueType() != VALUE_TYPE_VARCHAR) {
        throwCastSQLException (str1.getValueType(), VALUE_TYPE_VARCHAR);
    }
    const char* ptrInsert = reinterpret_cast<const char*>(str1.getObjectValue_withoutNull());
    size_t lengthInsert = str1.getObjectLength_withoutNull();
    std::string insertStr = std::string(ptrInsert, lengthInsert);

    const NValue& startArg = arguments[2];

    int64_t start = startArg.castAsBigIntAndGetValue();
    if (start <= 0) {
        char message[128];
        snprintf(message, 128, "data exception -- OVERLAY error, not positive start argument %ld",(long)start);
        throw SQLException( SQLException::data_exception_numeric_value_out_of_range, message);
    }

    int64_t length = 0;
    if (arguments.size() == 4) {
        const NValue& lengthArg = arguments[3];
        length = lengthArg.castAsBigIntAndGetValue();
        if (length < 0) {
            char message[128];
            snprintf(message, 128, "data exception -- OVERLAY error, negative length argument %ld",(long)length);
            throw SQLException( SQLException::data_exception_numeric_value_out_of_range, message);
        }
    } else {
        // By default without length argument
        length = getCharLength(ptrInsert, lengthInsert);
    }

    assert(start >= 1);
    std::string resultStr = overlay_function(ptrSource, lengthSource, insertStr, start, length);

    return getTempStringValue(resultStr.c_str(), resultStr.length());
}

}

#endif /* STRINGFUNCTIONS_H */<|MERGE_RESOLUTION|>--- conflicted
+++ resolved
@@ -18,25 +18,8 @@
 #ifndef STRINGFUNCTIONS_H
 #define STRINGFUNCTIONS_H
 
-<<<<<<< HEAD
-#include "common/NValue.hpp"
-
-namespace voltdb {
-
-static inline int32_t getCharLength(const char *valueChars, const size_t length) {
-    // very efficient code to count characters in UTF string and ASCII string
-    int32_t i = 0, j = 0;
-    size_t len = length;
-    while (len-- > 0) {
-        if ((valueChars[i] & 0xc0) != 0x80) j++;
-        i++;
-    }
-    return j;
-}
-=======
 #include <boost/algorithm/string.hpp>
 #include <boost/locale.hpp>
->>>>>>> 45124c16
 
 namespace voltdb {
 
