--- conflicted
+++ resolved
@@ -91,14 +91,9 @@
     m_partitionColumn(partitionColumn),
     stats_(this),
     m_failedCompactionCount(0),
-<<<<<<< HEAD
-    m_tuplesPendingDeleteCount(0),
+    m_invisibleTuplesPendingDeleteCount(0),
     m_surgeon(*this),
     m_bulkDelete(0)
-=======
-    m_invisibleTuplesPendingDeleteCount(0),
-    m_surgeon(*this)
->>>>>>> c7a083cd
 {
     for (int ii = 0; ii < TUPLE_BLOCK_NUM_BUCKETS; ii++) {
         m_blocksNotPendingSnapshotLoad.push_back(TBBucketPtr(new TBBucket()));
