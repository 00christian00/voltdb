--- conflicted
+++ resolved
@@ -82,11 +82,7 @@
 class Topend;
 class MaterializedViewMetadata;
 class RecoveryProtoMsg;
-<<<<<<< HEAD
-class PersistentTableUndoDeleteAction;
 class TupleOutputStreamProcessor;
-=======
->>>>>>> c4af5c7e
 
 /**
  * Represents a non-temporary table which permanently resides in
@@ -187,28 +183,9 @@
                                                 std::vector<TableIndex*> const &indexesToUpdate,
                                                 bool fallible=true);
 
-
-<<<<<<< HEAD
-    /*
-     * Identical to regular updateTuple except no memory management
-     * for unlined columns is performed because that will be handled
-     * by the UndoAction.
-     */
-    void updateTupleForUndo(TableTuple &targetTupleToUpdate,
-                            TableTuple &sourceTupleWithNewValues,
-                            bool revertIndexes);
-
-    /*
-     * Delete a tuple by looking it up via table scan or a primary key
-     * index lookup.
-     */
-    bool deleteTuple(TableTuple &tuple, bool freeAllocatedStrings);
-    void deleteTupleForUndo(voltdb::TableTuple &tupleCopy, bool skipLookup = false);
-=======
     // ------------------------------------------------------------------
     // PERSISTENT TABLE OPERATIONS
     // ------------------------------------------------------------------
->>>>>>> c4af5c7e
     void deleteTupleForSchemaChange(TableTuple &target);
 
     void insertPersistentTuple(TableTuple &source, bool fallible);
@@ -351,7 +328,7 @@
     void updateTupleForUndo(char* targetTupleToUpdate,
                             char* sourceTupleWithNewValues,
                             bool revertIndexes);
-    void deleteTupleForUndo(char* tupleData);
+    void deleteTupleForUndo(char* tupleData, bool skipLookup = false);
     void deleteTupleRelease(char* tuple);
     void deleteTupleFinalize(TableTuple &tuple);
     /**
