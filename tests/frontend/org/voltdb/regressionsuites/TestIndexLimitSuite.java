--- conflicted
+++ resolved
@@ -319,11 +319,6 @@
         callWithExpectedResult(client, true, "@Explain", "SELECT POINTS FROM TU2 WHERE UNAME = 'jim' ORDER BY POINTS ASC LIMIT 1;");
         callWithExpectedResult(client, 3, "@AdHoc", "SELECT POINTS FROM TU2 WHERE UNAME = 'jim' ORDER BY POINTS DESC LIMIT 1;");
         callWithExpectedResult(client, true, "@Explain", "SELECT POINTS FROM TU2 WHERE UNAME = 'jim' ORDER BY POINTS DESC LIMIT 1;");
-<<<<<<< HEAD
-
-
-=======
->>>>>>> 1d067c86
 
     }
 
