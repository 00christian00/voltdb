--- conflicted
+++ resolved
@@ -109,14 +109,10 @@
                                        singlePart, // single-part
                                        spi, // invocation
                                        Long.MAX_VALUE, // client interface handle
-<<<<<<< HEAD
-                                       Long.MAX_VALUE,
-                                       false); // client connection id
-=======
-                                       Long.MAX_VALUE); // client connection id
+                                       Long.MAX_VALUE, // connectionId
+                                       false); // isForReplay
         // sp: sphandle == txnid
         task.setSpHandle(txnId);
->>>>>>> f1537257
         return task;
     }
 
