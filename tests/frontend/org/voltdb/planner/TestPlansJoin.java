/* This file is part of VoltDB.
 * Copyright (C) 2008-2013 VoltDB Inc.
 *
 * Permission is hereby granted, free of charge, to any person obtaining
 * a copy of this software and associated documentation files (the
 * "Software"), to deal in the Software without restriction, including
 * without limitation the rights to use, copy, modify, merge, publish,
 * distribute, sublicense, and/or sell copies of the Software, and to
 * permit persons to whom the Software is furnished to do so, subject to
 * the following conditions:
 *
 * The above copyright notice and this permission notice shall be
 * included in all copies or substantial portions of the Software.
 *
 * THE SOFTWARE IS PROVIDED "AS IS", WITHOUT WARRANTY OF ANY KIND,
 * EXPRESS OR IMPLIED, INCLUDING BUT NOT LIMITED TO THE WARRANTIES OF
 * MERCHANTABILITY, FITNESS FOR A PARTICULAR PURPOSE AND NONINFRINGEMENT.
 * IN NO EVENT SHALL THE AUTHORS BE LIABLE FOR ANY CLAIM, DAMAGES OR
 * OTHER LIABILITY, WHETHER IN AN ACTION OF CONTRACT, TORT OR OTHERWISE,
 * ARISING FROM, OUT OF OR IN CONNECTION WITH THE SOFTWARE OR THE USE OR
 * OTHER DEALINGS IN THE SOFTWARE.
 */

package org.voltdb.planner;

import java.util.List;

import org.voltdb.expressions.AbstractExpression;
import org.voltdb.plannodes.AbstractJoinPlanNode;
import org.voltdb.plannodes.AbstractPlanNode;
import org.voltdb.plannodes.AbstractScanPlanNode;
import org.voltdb.plannodes.IndexScanPlanNode;
import org.voltdb.plannodes.NestLoopIndexPlanNode;
import org.voltdb.plannodes.NestLoopPlanNode;
import org.voltdb.plannodes.ReceivePlanNode;
import org.voltdb.plannodes.SeqScanPlanNode;
import org.voltdb.types.ExpressionType;
import org.voltdb.types.IndexLookupType;
import org.voltdb.types.JoinType;
import org.voltdb.types.PlanNodeType;

public class TestPlansJoin extends PlannerTestCase {

    public void testBasicInnerJoin() {
        // select * with ON clause should return all columns from all tables
        AbstractPlanNode pn = compile("select * FROM R1 JOIN R2 ON R1.C = R2.C");
        AbstractPlanNode n = pn.getChild(0).getChild(0);
        assertTrue(n instanceof NestLoopPlanNode);
        //assertEquals(JoinType.INNER, nlj.getJoinType());
        for (int ii = 0; ii < 2; ii++) {
            assertTrue(n.getChild(ii) instanceof SeqScanPlanNode);
        }
        assertEquals(5, pn.getOutputSchema().getColumns().size());

        // select * with USING clause should contain only one column for each column from the USING expression
        pn = compile("select * FROM R1 JOIN R2 USING(C)");
        assertTrue(pn.getChild(0).getChild(0) instanceof NestLoopPlanNode);
        assertEquals(4, pn.getOutputSchema().getColumns().size());

        pn = compile("select A,C,D FROM R1 JOIN R2 ON R1.C = R2.C");
        n = pn.getChild(0).getChild(0);
        assertTrue(n instanceof NestLoopPlanNode);
        assertEquals(3, pn.getOutputSchema().getColumns().size());

        pn = compile("select A,C,D FROM R1 JOIN R2 USING(C)");
        n = pn.getChild(0).getChild(0);
        assertTrue(n instanceof NestLoopPlanNode);
        assertEquals(3, pn.getOutputSchema().getColumns().size());

        pn = compile("select R1.A, R2.C, R1.D FROM R1 JOIN R2 ON R1.C = R2.C");
        n = pn.getChild(0).getChild(0);
        assertTrue(n instanceof NestLoopPlanNode);
        assertEquals(3, pn.getOutputSchema().getColumns().size());
        assertTrue("R1".equalsIgnoreCase(pn.getOutputSchema().getColumns().get(0).getTableName()));
        assertTrue("R2".equalsIgnoreCase(pn.getOutputSchema().getColumns().get(1).getTableName()));

        // The output table for C canbe either R1 or R2 because it's an INNER join
        pn = compile("select R1.A, C, R1.D FROM R1 JOIN R2 USING(C)");
        n = pn.getChild(0).getChild(0);
        String table = pn.getOutputSchema().getColumns().get(1).getTableName();
        assertTrue(n instanceof NestLoopPlanNode);
        assertEquals(3, pn.getOutputSchema().getColumns().size());
        assertTrue(pn.getOutputSchema().getColumns().get(0).getTableName().equalsIgnoreCase("R1"));
        assertTrue("R2".equalsIgnoreCase(table) || "R1".equalsIgnoreCase(table));

        // Column from USING expression can not have qualifier in the SELECT clause
        failToCompile("select R1.C FROM R1 JOIN R2 USING(C)",
                      "user lacks privilege or object not found: R1.C");
        failToCompile("select R2.C FROM R1 JOIN R2 USING(C)",
                      "user lacks privilege or object not found: R2.C");
        failToCompile("select R2.C FROM R1 JOIN R2 USING(X)",
                      "user lacks privilege or object not found: X");
        failToCompile("select R2.C FROM R1 JOIN R2 ON R1.X = R2.X",
                      "user lacks privilege or object not found: R1.X");
    }

    public void testBasicThreeTableInnerJoin() {
        AbstractPlanNode pn = compile("select * FROM R1 JOIN R2 ON R1.C = R2.C JOIN R3 ON R3.C = R2.C");
        AbstractPlanNode n = pn.getChild(0).getChild(0);
        assertTrue(n instanceof NestLoopPlanNode);
        assertTrue(n.getChild(0) instanceof NestLoopPlanNode);
        assertTrue(n.getChild(1) instanceof SeqScanPlanNode);
        assertEquals(7, pn.getOutputSchema().getColumns().size());

        pn = compile("select R1.C, R2.C R3.C FROM R1 INNER JOIN R2 ON R1.C = R2.C INNER JOIN R3 ON R3.C = R2.C");
        n = pn.getChild(0).getChild(0);
        assertTrue(n instanceof NestLoopPlanNode);
        assertTrue(n.getChild(0) instanceof NestLoopPlanNode);
        assertTrue(n.getChild(1) instanceof SeqScanPlanNode);

        pn = compile("select C FROM R1 INNER JOIN R2 USING (C) INNER JOIN R3 USING(C)");
        n = pn.getChild(0).getChild(0);
        assertTrue(n instanceof NestLoopPlanNode);
        assertTrue(n.getChild(0) instanceof NestLoopPlanNode);
        assertTrue(n.getChild(1) instanceof SeqScanPlanNode);
        assertEquals(1, pn.getOutputSchema().getColumns().size());

        pn = compile("select C FROM R1 INNER JOIN R2 USING (C), R3 WHERE R1.A = R3.A");
        n = pn.getChild(0).getChild(0);
        assertTrue(n instanceof NestLoopPlanNode);
        assertTrue(n.getChild(0) instanceof NestLoopIndexPlanNode);
        assertTrue(n.getChild(1) instanceof SeqScanPlanNode);
        assertEquals(1, pn.getOutputSchema().getColumns().size());

        failToCompile("select C, R3.C FROM R1 INNER JOIN R2 USING (C) INNER JOIN R3 ON R1.C = R3.C",
                      "user lacks privilege or object not found: R1.C");
    }

    public void testScanJoinConditions() {
        AbstractPlanNode pn = compile("select * FROM R1 WHERE R1.C = 0");
        AbstractPlanNode n = pn.getChild(0);
        assertTrue(n instanceof AbstractScanPlanNode);
        AbstractScanPlanNode scan = (AbstractScanPlanNode) n;
        AbstractExpression p = scan.getPredicate();
        assertEquals(ExpressionType.COMPARE_EQUAL, p.getExpressionType());

        pn = compile("select * FROM R1, R2 WHERE R1.A = R2.A AND R1.C > 0");
        n = pn.getChild(0).getChild(0);
        assertTrue(n instanceof AbstractJoinPlanNode);
        p = ((AbstractJoinPlanNode) n).getJoinPredicate();
        assertEquals(ExpressionType.COMPARE_EQUAL, p.getExpressionType());
        n = n.getChild(0);
        assertTrue(n instanceof AbstractScanPlanNode);
        assertTrue(((AbstractScanPlanNode) n).getTargetTableName().equalsIgnoreCase("R1"));
        p = ((AbstractScanPlanNode) n).getPredicate();
        assertEquals(ExpressionType.COMPARE_GREATERTHAN, p.getExpressionType());

        pn = compile("select * FROM R1, R2 WHERE R1.A = R2.A AND R1.C > R2.C");
        n = pn.getChild(0).getChild(0);
        assertTrue(n instanceof AbstractJoinPlanNode);
        p = ((AbstractJoinPlanNode) n).getJoinPredicate();
        assertEquals(ExpressionType.CONJUNCTION_AND, p.getExpressionType());
        assertEquals(ExpressionType.COMPARE_EQUAL, p.getLeft().getExpressionType());
        assertEquals(ExpressionType.COMPARE_LESSTHAN, p.getRight().getExpressionType());
        assertNull(((AbstractScanPlanNode)n.getChild(0)).getPredicate());
        assertNull(((AbstractScanPlanNode)n.getChild(1)).getPredicate());

        pn = compile("select * FROM R1 JOIN R2 ON R1.A = R2.A WHERE R1.C > 0");
        n = pn.getChild(0).getChild(0);
        assertTrue(n instanceof AbstractJoinPlanNode);
        p = ((AbstractJoinPlanNode) n).getJoinPredicate();
        assertEquals(ExpressionType.COMPARE_EQUAL, p.getExpressionType());
        n = n.getChild(0);
        assertTrue(n instanceof AbstractScanPlanNode);
        assertTrue("R1".equalsIgnoreCase(((AbstractScanPlanNode) n).getTargetTableName()));
        p = ((AbstractScanPlanNode) n).getPredicate();
        assertEquals(ExpressionType.COMPARE_GREATERTHAN, p.getExpressionType());

        pn = compile("select * FROM R1 JOIN R2 ON R1.A = R2.A WHERE R1.C > R2.C");
        n = pn.getChild(0).getChild(0);
        assertTrue(n instanceof AbstractJoinPlanNode);
        p = ((AbstractJoinPlanNode) n).getJoinPredicate();
        assertEquals(ExpressionType.CONJUNCTION_AND, p.getExpressionType());
        assertEquals(ExpressionType.COMPARE_EQUAL, p.getLeft().getExpressionType());
        assertEquals(ExpressionType.COMPARE_LESSTHAN, p.getRight().getExpressionType());
        assertNull(((AbstractScanPlanNode)n.getChild(0)).getPredicate());
        assertNull(((AbstractScanPlanNode)n.getChild(1)).getPredicate());

        pn = compile("select * FROM R1, R2, R3 WHERE R1.A = R2.A AND R1.C = R3.C AND R1.A > 0");
        n = pn.getChild(0).getChild(0);
        assertTrue(n instanceof AbstractJoinPlanNode);
        p = ((AbstractJoinPlanNode) n).getJoinPredicate();
        assertEquals(ExpressionType.COMPARE_EQUAL, p.getExpressionType());
        AbstractPlanNode c = n.getChild(0);
        assertTrue(c instanceof AbstractJoinPlanNode);
        p = ((AbstractJoinPlanNode) c).getJoinPredicate();
        assertEquals(ExpressionType.COMPARE_EQUAL, p.getExpressionType());
        c = c.getChild(0);
        assertTrue(c instanceof AbstractScanPlanNode);
        p = ((AbstractScanPlanNode) c).getPredicate();
        assertEquals(ExpressionType.COMPARE_GREATERTHAN, p.getExpressionType());
        c = n.getChild(1);
        assertTrue("R3".equalsIgnoreCase(((AbstractScanPlanNode) c).getTargetTableName()));
        assertEquals(null, ((AbstractScanPlanNode) c).getPredicate());

        pn = compile("select * FROM R1 JOIN R2 on R1.A = R2.A AND R1.C = R2.C where R1.A > 0");
        n = pn.getChild(0).getChild(0);
        assertTrue(n instanceof AbstractJoinPlanNode);
        p = ((AbstractJoinPlanNode) n).getJoinPredicate();
        assertEquals(ExpressionType.CONJUNCTION_AND, p.getExpressionType());
        assertEquals(ExpressionType.COMPARE_EQUAL, p.getLeft().getExpressionType());
        assertEquals(ExpressionType.COMPARE_EQUAL, p.getRight().getExpressionType());
        n = n.getChild(0);
        assertTrue(n instanceof AbstractScanPlanNode);
        assertTrue("R1".equalsIgnoreCase(((AbstractScanPlanNode) n).getTargetTableName()));
        p = ((AbstractScanPlanNode) n).getPredicate();
        assertEquals(ExpressionType.COMPARE_GREATERTHAN, p.getExpressionType());

        pn = compile("select A,C FROM R1 JOIN R2 USING (A, C) WHERE A > 0");
        n = pn.getChild(0).getChild(0);
        assertTrue(n instanceof AbstractJoinPlanNode);
        p = ((AbstractJoinPlanNode) n).getJoinPredicate();
        assertEquals(ExpressionType.CONJUNCTION_AND, p.getExpressionType());
        assertEquals(ExpressionType.COMPARE_EQUAL, p.getLeft().getExpressionType());
        assertEquals(ExpressionType.COMPARE_EQUAL, p.getRight().getExpressionType());
<<<<<<< HEAD
=======

        pn = compile("select A,C FROM R1 JOIN R2 USING (A, C) WHERE A > 0");
        n = pn.getChild(0).getChild(0);
        assertTrue(n instanceof AbstractJoinPlanNode);
        p = ((AbstractJoinPlanNode) n).getJoinPredicate();
        assertEquals(ExpressionType.CONJUNCTION_AND, p.getExpressionType());
        assertEquals(ExpressionType.COMPARE_EQUAL, p.getLeft().getExpressionType());
        assertEquals(ExpressionType.COMPARE_EQUAL, p.getRight().getExpressionType());
>>>>>>> 7a11281f
        n = n.getChild(0);
        assertTrue(n instanceof AbstractScanPlanNode);
        AbstractScanPlanNode s = (AbstractScanPlanNode) n;
        assertEquals(ExpressionType.COMPARE_GREATERTHAN, s.getPredicate().getExpressionType());

<<<<<<< HEAD

=======
        pn = compile("select * FROM R1 JOIN R2 ON R1.A = R2.A JOIN R3 ON R1.C = R3.C WHERE R1.A > 0");
        n = pn.getChild(0).getChild(0);
        assertTrue(n instanceof AbstractJoinPlanNode);
        p = ((AbstractJoinPlanNode) n).getJoinPredicate();
        assertEquals(ExpressionType.COMPARE_EQUAL, p.getExpressionType());
        n = n.getChild(0);
        assertTrue(n instanceof AbstractJoinPlanNode);
        p = ((AbstractJoinPlanNode) n).getJoinPredicate();
        assertEquals(ExpressionType.COMPARE_EQUAL, p.getExpressionType());
        n = n.getChild(0);
        assertTrue(((AbstractScanPlanNode) n).getTargetTableName().equalsIgnoreCase("R1"));
        p = ((AbstractScanPlanNode) n).getPredicate();
        assertEquals(ExpressionType.COMPARE_GREATERTHAN, p.getExpressionType());
>>>>>>> 7a11281f
    }

    public void testTransitiveValueEquivalenceConditions() {
        // R1.A = R2.A AND R2.A = 1 => R1.A = 1 AND R2.A = 1
        AbstractPlanNode pn = compile("select * FROM R1 LEFT JOIN R2 ON R1.A = R2.A AND R2.A = 1 ");
        AbstractPlanNode n = pn.getChild(0).getChild(0);
        assertTrue(n instanceof AbstractJoinPlanNode);
        AbstractJoinPlanNode jn = (AbstractJoinPlanNode) n;
        assertNull(jn.getJoinPredicate());
        AbstractExpression p = jn.getPreJoinPredicate();
        assertNotNull(p);
        assertEquals(ExpressionType.COMPARE_EQUAL, p.getExpressionType());
        assertEquals(ExpressionType.VALUE_CONSTANT, p.getLeft().getExpressionType());
        assertEquals(ExpressionType.VALUE_TUPLE, p.getRight().getExpressionType());
        assertTrue(jn.getChild(1) instanceof SeqScanPlanNode);
        SeqScanPlanNode ssn = (SeqScanPlanNode)jn.getChild(1);
        assertNotNull(ssn.getPredicate());
        p = ssn.getPredicate();
        assertEquals(ExpressionType.COMPARE_EQUAL, p.getExpressionType());
        assertEquals(ExpressionType.VALUE_TUPLE, p.getLeft().getExpressionType());
        assertEquals(ExpressionType.VALUE_CONSTANT, p.getRight().getExpressionType());

        // Same test but now R2 is outer table R1.A = R2.A AND R2.A = 1 => R1.A = 1 AND R2.A = 1
        pn = compile("select * FROM R2 LEFT JOIN R1 ON R1.A = R2.A AND R2.A = 1 ");
        n = pn.getChild(0).getChild(0);
        assertTrue(n instanceof AbstractJoinPlanNode);
        jn = (AbstractJoinPlanNode) n;
        assertNull(jn.getJoinPredicate());
        p = jn.getPreJoinPredicate();
        assertNotNull(p);
        assertEquals(ExpressionType.COMPARE_EQUAL, p.getExpressionType());
        assertEquals(ExpressionType.VALUE_TUPLE, p.getLeft().getExpressionType());
        assertEquals(ExpressionType.VALUE_CONSTANT, p.getRight().getExpressionType());
        assertTrue(jn.getChild(1) instanceof SeqScanPlanNode);
        ssn = (SeqScanPlanNode)jn.getChild(1);
        assertNotNull(ssn.getPredicate());
        p = ssn.getPredicate();
        assertEquals(ExpressionType.COMPARE_EQUAL, p.getExpressionType());
        assertEquals(ExpressionType.VALUE_TUPLE, p.getLeft().getExpressionType());
        assertEquals(ExpressionType.VALUE_CONSTANT, p.getRight().getExpressionType());

        // R1.A = R2.A AND R2.C = 1 => R1.A = R2.A AND R2.C = 1
        pn = compile("select * FROM R1 LEFT JOIN R2 ON R1.A = R2.A AND R2.C = 1 ");
        n = pn.getChild(0).getChild(0);
        assertTrue(n instanceof AbstractJoinPlanNode);
        p = ((AbstractJoinPlanNode) n).getJoinPredicate();
        assertNotNull(p);
        assertEquals(ExpressionType.COMPARE_EQUAL, p.getExpressionType());
        AbstractExpression l = p.getLeft();
        AbstractExpression r = p.getRight();
        assertEquals(ExpressionType.VALUE_TUPLE, l.getExpressionType());
        assertEquals(ExpressionType.VALUE_TUPLE, r.getExpressionType());

        // R1.A = R2.A AND ABS(R2.C) = 1 => R1.A = R2.A AND ABS(R2.C) = 1
        pn = compile("select * FROM R1 LEFT JOIN R2 ON R1.A = R2.A AND ABS(R2.C) = 1 ");
        n = pn.getChild(0).getChild(0);
        assertTrue(n instanceof AbstractJoinPlanNode);
        p = ((AbstractJoinPlanNode) n).getJoinPredicate();
        assertNotNull(p);
        assertEquals(ExpressionType.COMPARE_EQUAL, p.getExpressionType());
        l = p.getLeft();
        r = p.getRight();
        assertEquals(ExpressionType.VALUE_TUPLE, l.getExpressionType());
        assertEquals(ExpressionType.VALUE_TUPLE, r.getExpressionType());

        // R1.A = R3.A - NLIJ
        pn = compile("select * FROM R1 LEFT JOIN R3 ON R1.A = R3.A");
        n = pn.getChild(0).getChild(0);
        assertTrue(n instanceof NestLoopIndexPlanNode);

        // R1.A = R3.A and R1.A = 4 =>  R3.A = 4 and R1.A = 4  -- NLJ/IndexScan
        pn = compile("select * FROM R1 LEFT JOIN R3 ON R1.A = R3.A and R1.A = 4");
        n = pn.getChild(0).getChild(0);
        assertTrue(n instanceof NestLoopPlanNode);
        p = ((AbstractJoinPlanNode) n).getJoinPredicate();
        // R1.A = R3.A and R3.A = 4 =>  R3.A = 4 and R1.A = 4  -- NLJ/IndexScan
        pn = compile("select * FROM R1 LEFT JOIN R3 ON R1.A = R3.A and R3.A = 4");
        n = pn.getChild(0).getChild(0);
        assertTrue(n instanceof NestLoopPlanNode);
        p = ((AbstractJoinPlanNode) n).getJoinPredicate();


    }

    public void testFunctionJoinConditions() {
        AbstractPlanNode pn = compile("select * FROM R1 JOIN R2 ON ABS(R1.A) = ABS(R2.A) ");
        AbstractPlanNode n = pn.getChild(0).getChild(0);
        assertTrue(n instanceof AbstractJoinPlanNode);
        AbstractExpression p = ((AbstractJoinPlanNode) n).getJoinPredicate();
        assertEquals(ExpressionType.COMPARE_EQUAL, p.getExpressionType());
        assertEquals(ExpressionType.FUNCTION, p.getLeft().getExpressionType());
        assertEquals(ExpressionType.FUNCTION, p.getRight().getExpressionType());

        pn = compile("select * FROM R1 ,R2 WHERE ABS(R1.A) = ABS(R2.A) ");
        n = pn.getChild(0).getChild(0);
        assertTrue(n instanceof AbstractJoinPlanNode);
        p = ((AbstractJoinPlanNode) n).getJoinPredicate();
        assertEquals(ExpressionType.COMPARE_EQUAL, p.getExpressionType());
        assertEquals(ExpressionType.FUNCTION, p.getLeft().getExpressionType());
        assertEquals(ExpressionType.FUNCTION, p.getRight().getExpressionType());

        pn = compile("select * FROM R1 ,R2");
        n = pn.getChild(0).getChild(0);
        assertTrue(n instanceof AbstractJoinPlanNode);
        p = ((AbstractJoinPlanNode) n).getJoinPredicate();
        assertNull(p);

        // USING expression can have only comma separated list of column names
        failToCompile("select * FROM R1 JOIN R2 USING (ABS(A))",
                      "user lacks privilege or object not found: ABS");
    }

    public void testIndexJoinConditions() {
        AbstractPlanNode pn = compile("select * FROM R3 WHERE R3.A = 0");
        AbstractPlanNode n = pn.getChild(0);
        assertTrue(n instanceof IndexScanPlanNode);
        assertNull(((IndexScanPlanNode) n).getPredicate());

        pn = compile("select * FROM R3 WHERE R3.A > 0 and R3.A < 5 and R3.C = 4");
        n = pn.getChild(0);
        assertTrue(n instanceof IndexScanPlanNode);
        IndexScanPlanNode indexScan = (IndexScanPlanNode) n;
        AbstractExpression p = indexScan.getPredicate();
        assertEquals(ExpressionType.COMPARE_EQUAL, p.getExpressionType());
        p = indexScan.getEndExpression();
        assertEquals(ExpressionType.COMPARE_LESSTHAN, p.getExpressionType());
        assertEquals(IndexLookupType.GT, indexScan.getLookupType());

        pn = compile("select * FROM R3, R2 WHERE R3.A = R2.A AND R3.C > 0 and R2.C >= 5");
        n = pn.getChild(0).getChild(0);
        assertTrue(n instanceof NestLoopIndexPlanNode);
        assertNull(((NestLoopIndexPlanNode) n).getJoinPredicate());
        indexScan = (IndexScanPlanNode)n.getInlinePlanNode(PlanNodeType.INDEXSCAN);
        assertEquals(IndexLookupType.EQ, indexScan.getLookupType());
        assertEquals(ExpressionType.COMPARE_EQUAL, indexScan.getEndExpression().getExpressionType());
        assertEquals(ExpressionType.COMPARE_GREATERTHAN, indexScan.getPredicate().getExpressionType());
        AbstractPlanNode seqScan = n.getChild(0);
        assertTrue(seqScan instanceof SeqScanPlanNode);
        assertEquals(ExpressionType.COMPARE_GREATERTHANOREQUALTO, ((SeqScanPlanNode)seqScan).getPredicate().getExpressionType());

        pn = compile("select * FROM R3 JOIN R2 ON R3.A = R2.A WHERE R3.C > 0 and R2.C >= 5");
        n = pn.getChild(0).getChild(0);
        assertTrue(n instanceof NestLoopIndexPlanNode);
        assertNull(((NestLoopIndexPlanNode) n).getJoinPredicate());
        indexScan = (IndexScanPlanNode)n.getInlinePlanNode(PlanNodeType.INDEXSCAN);
        assertEquals(IndexLookupType.EQ, indexScan.getLookupType());
        assertEquals(ExpressionType.COMPARE_EQUAL, indexScan.getEndExpression().getExpressionType());
        seqScan = n.getChild(0);
        assertTrue(seqScan instanceof SeqScanPlanNode);
        assertEquals(ExpressionType.COMPARE_GREATERTHANOREQUALTO, ((SeqScanPlanNode)seqScan).getPredicate().getExpressionType());

        pn = compile("select * FROM R3 JOIN R2 USING(A) WHERE R3.C > 0 and R2.C >= 5");
        n = pn.getChild(0).getChild(0);
        assertTrue(n instanceof NestLoopIndexPlanNode);
        assertNull(((NestLoopIndexPlanNode) n).getJoinPredicate());
        indexScan = (IndexScanPlanNode)n.getInlinePlanNode(PlanNodeType.INDEXSCAN);
        assertEquals(IndexLookupType.EQ, indexScan.getLookupType());
        assertEquals(ExpressionType.COMPARE_EQUAL, indexScan.getEndExpression().getExpressionType());
        seqScan = n.getChild(0);
        assertTrue(seqScan instanceof SeqScanPlanNode);
        assertEquals(ExpressionType.COMPARE_GREATERTHANOREQUALTO, ((SeqScanPlanNode)seqScan).getPredicate().getExpressionType());

        pn = compile("select * FROM R3 JOIN R2 ON R3.A = R2.A JOIN R1 ON R2.A = R1.A WHERE R3.C > 0 and R2.C >= 5");
        n = pn.getChild(0).getChild(0);
        assertTrue(n instanceof NestLoopPlanNode);
        p = ((NestLoopPlanNode) n).getJoinPredicate();
        assertEquals(ExpressionType.COMPARE_EQUAL, p.getExpressionType());
        assertEquals(ExpressionType.VALUE_TUPLE, p.getLeft().getExpressionType());
        assertEquals(ExpressionType.VALUE_TUPLE, p.getRight().getExpressionType());
        seqScan = n.getChild(1);
        assertTrue(seqScan instanceof SeqScanPlanNode);
        n = n.getChild(0);
        assertTrue(n instanceof NestLoopIndexPlanNode);
        NestLoopIndexPlanNode nlij = (NestLoopIndexPlanNode) n;
        indexScan = (IndexScanPlanNode)nlij.getInlinePlanNode(PlanNodeType.INDEXSCAN);
        assertEquals(IndexLookupType.EQ, indexScan.getLookupType());
        assertEquals(ExpressionType.COMPARE_EQUAL, indexScan.getEndExpression().getExpressionType());
        seqScan = nlij.getChild(0);
        assertTrue(seqScan instanceof SeqScanPlanNode);
        assertEquals(ExpressionType.COMPARE_GREATERTHANOREQUALTO, ((SeqScanPlanNode)seqScan).getPredicate().getExpressionType());

    }

    public void testIndexInnerJoin() {
        AbstractPlanNode pn = compile("select * FROM R3 JOIN R1 ON R1.C = R3.A");
        AbstractPlanNode n = pn.getChild(0).getChild(0);
        assertTrue(n instanceof NestLoopIndexPlanNode);
        assertTrue(n.getChild(0) instanceof SeqScanPlanNode);
        assertNotNull(n.getInlinePlanNode(PlanNodeType.INDEXSCAN));
    }

   public void testMultiColumnJoin() {
       // Test multi column condition on non index columns
       AbstractPlanNode pn = compile("select A, C FROM R2 JOIN R1 USING(A, C)");
       AbstractPlanNode n = pn.getChild(0).getChild(0);
       assertTrue(n instanceof NestLoopPlanNode);
       NestLoopPlanNode nlj = (NestLoopPlanNode) n;
       AbstractExpression pred = nlj.getJoinPredicate();
       assertNotNull(pred);
       assertEquals(ExpressionType.CONJUNCTION_AND, pred.getExpressionType());

       pn = compile("select R1.A, R2.A FROM R2 JOIN R1 on R1.A = R2.A and R1.C = R2.C");
       n = pn.getChild(0).getChild(0);
       assertTrue(n instanceof NestLoopPlanNode);
       nlj = (NestLoopPlanNode) n;
       pred = nlj.getJoinPredicate();
       assertNotNull(pred);
       assertEquals(ExpressionType.CONJUNCTION_AND, pred.getExpressionType());

      // Test multi column condition on index columns
       pn = compile("select A FROM R2 JOIN R3 USING(A)");
       n = pn.getChild(0).getChild(0);
       assertTrue(n instanceof NestLoopIndexPlanNode);
       NestLoopIndexPlanNode nlij = (NestLoopIndexPlanNode) n;
       assertEquals(IndexLookupType.EQ, ((IndexScanPlanNode) nlij.getInlinePlanNode(PlanNodeType.INDEXSCAN)).getLookupType());

       pn = compile("select R3.A, R2.A FROM R2 JOIN R3 ON R3.A = R2.A");
       n = pn.getChild(0).getChild(0);
       assertTrue(n instanceof NestLoopIndexPlanNode);
       nlij = (NestLoopIndexPlanNode) n;
       pred = ((IndexScanPlanNode) nlij.getInlinePlanNode(PlanNodeType.INDEXSCAN)).getPredicate();
       assertEquals(IndexLookupType.EQ, ((IndexScanPlanNode) nlij.getInlinePlanNode(PlanNodeType.INDEXSCAN)).getLookupType());

       pn = compile("select A, C FROM R3 JOIN R2 USING(A, C)");
       n = pn.getChild(0).getChild(0);
       assertTrue(n instanceof NestLoopIndexPlanNode);
       nlij = (NestLoopIndexPlanNode) n;
       pred = ((IndexScanPlanNode) nlij.getInlinePlanNode(PlanNodeType.INDEXSCAN)).getPredicate();
       assertNotNull(pred);
       assertEquals(ExpressionType.COMPARE_EQUAL, pred.getExpressionType());

       pn = compile("select R3.A, R2.A FROM R3 JOIN R2 ON R3.A = R2.A AND R3.C = R2.C");
       n = pn.getChild(0).getChild(0);
       assertTrue(n instanceof NestLoopIndexPlanNode);
       nlij = (NestLoopIndexPlanNode) n;
       pred = ((IndexScanPlanNode) nlij.getInlinePlanNode(PlanNodeType.INDEXSCAN)).getPredicate();
       assertNotNull(pred);
       assertEquals(ExpressionType.COMPARE_EQUAL, pred.getExpressionType());
       }

   public void testDistributedInnerJoin() {
       // JOIN replicated and one distributed table
       AbstractPlanNode pn = compile("select * FROM R1 JOIN P2 ON R1.C = P2.A");
       AbstractPlanNode n = pn.getChild(0).getChild(0);
       assertTrue(n instanceof ReceivePlanNode);

       // Join multiple distributed tables on the partitioned column
       pn = compile("select * FROM P1 JOIN P2 USING(A)");
       n = pn.getChild(0).getChild(0);
       assertTrue(n instanceof ReceivePlanNode);

       // Two Distributed tables join on non-partitioned column
       failToCompile("select * FROM P1 JOIN P2 ON P1.C = P2.E",
                     "Join of multiple partitioned tables has insufficient join criteria.");
   }

    public void testBasicOuterJoin() {
        // select * with ON clause should return all columns from all tables
        AbstractPlanNode pn = compile("select * FROM R1 LEFT JOIN R2 ON R1.C = R2.C");
        AbstractPlanNode n = pn.getChild(0).getChild(0);
        assertTrue(n instanceof NestLoopPlanNode);
        NestLoopPlanNode nl = (NestLoopPlanNode) n;
        assertEquals(JoinType.LEFT, nl.getJoinType());
        assertEquals(2, nl.getChildCount());
        AbstractPlanNode c0 = nl.getChild(0);
        assertTrue(c0 instanceof SeqScanPlanNode);
        assertTrue("R1".equalsIgnoreCase(((SeqScanPlanNode) c0).getTargetTableName()));
        AbstractPlanNode c1 = nl.getChild(1);
        assertTrue(c0 instanceof SeqScanPlanNode);
        assertTrue("R2".equalsIgnoreCase(((SeqScanPlanNode) c1).getTargetTableName()));

        pn = compile("select * FROM R1 LEFT JOIN R2 ON R1.C = R2.C AND R1.A = 5");
        n = pn.getChild(0).getChild(0);
        assertTrue(n instanceof NestLoopPlanNode);
        nl = (NestLoopPlanNode) n;
        assertEquals(JoinType.LEFT, nl.getJoinType());
        assertEquals(2, nl.getChildCount());
        c0 = nl.getChild(0);
        assertTrue(c0 instanceof SeqScanPlanNode);
        assertTrue("R1".equalsIgnoreCase(((SeqScanPlanNode) c0).getTargetTableName()));
        c1 = nl.getChild(1);
        assertTrue(c0 instanceof SeqScanPlanNode);
        assertTrue("R2".equalsIgnoreCase(((SeqScanPlanNode) c1).getTargetTableName()));
    }

    public void testRightOuterJoin() {
        // select * FROM R1 RIGHT JOIN R2 ON R1.C = R2.C => select * FROM R2 LEFT JOIN R1 ON R1.C = R2.C
        AbstractPlanNode pn = compile("select * FROM R1 RIGHT JOIN R2 ON R1.C = R2.C");
        AbstractPlanNode n = pn.getChild(0).getChild(0);
        assertTrue(n instanceof NestLoopPlanNode);
        NestLoopPlanNode nl = (NestLoopPlanNode) n;
        assertEquals(JoinType.LEFT, nl.getJoinType());
        assertEquals(2, nl.getChildCount());
        AbstractPlanNode c0 = nl.getChild(0);
        assertTrue(c0 instanceof SeqScanPlanNode);
        assertTrue("R2".equalsIgnoreCase(((SeqScanPlanNode) c0).getTargetTableName()));
        AbstractPlanNode c1 = nl.getChild(1);
        assertTrue(c1 instanceof SeqScanPlanNode);
        assertTrue("R1".equalsIgnoreCase(((SeqScanPlanNode) c1).getTargetTableName()));

        // Same but with distributed table
        pn = compile("select * FROM P1 RIGHT JOIN R2 ON P1.C = R2.C");
        n = pn.getChild(0).getChild(0);
        assertTrue(n instanceof NestLoopPlanNode);
        nl = (NestLoopPlanNode) n;
        assertEquals(JoinType.LEFT, nl.getJoinType());
        assertEquals(2, nl.getChildCount());
        c0 = nl.getChild(0);
        assertTrue(c0 instanceof SeqScanPlanNode);
        assertTrue("R2".equalsIgnoreCase(((SeqScanPlanNode) c0).getTargetTableName()));
        c1 = nl.getChild(1);
        assertTrue(c1 instanceof ReceivePlanNode);

    }

    public void testSeqScanOuterJoinCondition() {
        // R1.C = R2.C Inner-Outer join Expr stays at the NLJ as Join predicate
        AbstractPlanNode pn = compile("select * FROM R1 LEFT JOIN R2 ON R1.C = R2.C");
        AbstractPlanNode n = pn.getChild(0).getChild(0);
        assertTrue(n instanceof NestLoopPlanNode);
        NestLoopPlanNode nl = (NestLoopPlanNode) n;
        assertEquals(ExpressionType.COMPARE_EQUAL, nl.getJoinPredicate().getExpressionType());
        assertNull(nl.getWherePredicate());
        assertEquals(2, nl.getChildCount());
        SeqScanPlanNode c0 = (SeqScanPlanNode) nl.getChild(0);
        assertNull(c0.getPredicate());
        SeqScanPlanNode c1 = (SeqScanPlanNode) nl.getChild(1);
        assertNull(c1.getPredicate());

        // R1.C = R2.C Inner-Outer join Expr stays at the NLJ as Join predicate
        // R1.A > 0 Outer Join Expr stays at the the NLJ as pre-join predicate
        // R2.A < 0 Inner Join Expr is pushed down to the inner SeqScan node
        pn = compile("select * FROM R1 LEFT JOIN R2 ON R1.C = R2.C AND R1.A > 0 AND R2.A < 0");
        n = pn.getChild(0).getChild(0);
        assertTrue(n instanceof NestLoopPlanNode);
        nl = (NestLoopPlanNode) n;
        assertNotNull(nl.getPreJoinPredicate());
        AbstractExpression p = nl.getPreJoinPredicate();
        assertEquals(ExpressionType.COMPARE_GREATERTHAN, p.getExpressionType());
        assertNotNull(nl.getJoinPredicate());
        p = nl.getJoinPredicate();
        assertEquals(ExpressionType.COMPARE_EQUAL, p.getExpressionType());
        assertNull(nl.getWherePredicate());
        assertEquals(2, nl.getChildCount());
        c0 = (SeqScanPlanNode) nl.getChild(0);
        assertNull(c0.getPredicate());
        c1 = (SeqScanPlanNode) nl.getChild(1);
        assertNotNull(c1.getPredicate());
        p = c1.getPredicate();
        assertEquals(ExpressionType.COMPARE_LESSTHAN, p.getExpressionType());

        // R1.C = R2.C Inner-Outer join Expr stays at the NLJ as Join predicate
        // (R1.A > 0 OR R2.A < 0) Inner-Outer join Expr stays at the NLJ as Join predicate
        pn = compile("select * FROM R1 LEFT JOIN R2 ON R1.C = R2.C AND (R1.A > 0 OR R2.A < 0)");
        n = pn.getChild(0).getChild(0);
        assertTrue(n instanceof NestLoopPlanNode);
        nl = (NestLoopPlanNode) n;
        p = nl.getJoinPredicate();
        assertEquals(ExpressionType.CONJUNCTION_AND, p.getExpressionType());
        assertEquals(ExpressionType.CONJUNCTION_OR, p.getLeft().getExpressionType());
        assertNull(nl.getWherePredicate());
        assertEquals(2, nl.getChildCount());
        c0 = (SeqScanPlanNode) nl.getChild(0);
        assertNull(c0.getPredicate());
        c1 = (SeqScanPlanNode) nl.getChild(1);
        assertNull(c1.getPredicate());

        // R1.C = R2.C Inner-Outer join Expr stays at the NLJ as Join predicate
        // R1.A > 0 Outer Where Expr is pushed down to the outer SeqScan node
        // R2.A IS NULL Inner Where Expr stays at the the NLJ as post join (where) predicate
        // (R1.C > R2.C OR R2.C IS NULL) Inner-Outer Where stays at the the NLJ as post join (where) predicate
        pn = compile("select * FROM R1 LEFT JOIN R2 ON R1.C = R2.C WHERE R1.A > 0 AND R2.A IS NULL AND (R1.C > R2.C OR R2.C IS NULL)");
        n = pn.getChild(0).getChild(0);
        assertTrue(n instanceof NestLoopPlanNode);
        nl = (NestLoopPlanNode) n;
        assertEquals(JoinType.LEFT, nl.getJoinType());
        assertNotNull(nl.getJoinPredicate());
        p = nl.getJoinPredicate();
        assertEquals(ExpressionType.COMPARE_EQUAL, p.getExpressionType());
        AbstractExpression w = nl.getWherePredicate();
        assertNotNull(w);
        assertEquals(ExpressionType.CONJUNCTION_AND, w.getExpressionType());
        assertEquals(ExpressionType.OPERATOR_IS_NULL, w.getRight().getExpressionType());
        assertEquals(ExpressionType.CONJUNCTION_OR, w.getLeft().getExpressionType());
        assertEquals(2, nl.getChildCount());
        c0 = (SeqScanPlanNode) nl.getChild(0);
        assertEquals(ExpressionType.COMPARE_GREATERTHAN, c0.getPredicate().getExpressionType());
        c1 = (SeqScanPlanNode) nl.getChild(1);
        assertNull(c1.getPredicate());

        // R3.A = R2.A Inner-Outer index join Expr. NLJ predicate.
        // R3.A > 3 Index Outer where expr pushed down to IndexScanPlanNode
        // R3.C < 0 non-index Outer where expr pushed down to IndexScanPlanNode as a predicate
        pn = compile("select * FROM R3 LEFT JOIN R2 ON R3.A = R2.A WHERE R3.A > 3 AND R3.C < 0");
        n = pn.getChild(0).getChild(0);
        assertTrue(n instanceof NestLoopPlanNode);
        nl = (NestLoopPlanNode) n;
        assertEquals(JoinType.LEFT, nl.getJoinType());
        AbstractPlanNode outerScan = n.getChild(0);
        assertTrue(outerScan instanceof IndexScanPlanNode);
        IndexScanPlanNode indexScan = (IndexScanPlanNode) outerScan;
        assertEquals(IndexLookupType.GT, indexScan.getLookupType());
        assertNotNull(indexScan.getPredicate());
        assertEquals(ExpressionType.COMPARE_LESSTHAN, indexScan.getPredicate().getExpressionType());
   }

    public void testDistributedSeqScanOuterJoinCondition() {
        // Distributed Outer table
        List<AbstractPlanNode> lpn;
        AbstractPlanNode pn;
        AbstractPlanNode n;
        lpn = compileToFragments("select * FROM P1 LEFT JOIN R2 ON P1.C = R2.C");
        assertEquals(2, lpn.size());
        n = lpn.get(1).getChild(0);
        assertTrue(n instanceof NestLoopPlanNode);
<<<<<<< HEAD
        NestLoopPlanNode nl = (NestLoopPlanNode) n;
        assertEquals(2, nl.getChildCount());
        assertTrue(nl.getChild(0) instanceof ReceivePlanNode);
        assertTrue(nl.getChild(1) instanceof SeqScanPlanNode);
=======
        assertEquals(2, n.getChildCount());
        assertTrue(n.getChild(0) instanceof SeqScanPlanNode);
        assertTrue(n.getChild(1) instanceof SeqScanPlanNode);
>>>>>>> 7a11281f

        // Distributed Inner table
        pn = compile("select * FROM R2 LEFT JOIN P1 ON P1.C = R2.C");
        n = pn.getChild(0).getChild(0);
        assertTrue(n instanceof NestLoopPlanNode);
<<<<<<< HEAD
        nl = (NestLoopPlanNode) n;
=======
        NestLoopPlanNode nl = (NestLoopPlanNode) n;
>>>>>>> 7a11281f
        assertEquals(2, nl.getChildCount());
        assertTrue(nl.getChild(0) instanceof SeqScanPlanNode);
        assertTrue(nl.getChild(1) instanceof ReceivePlanNode);

        // Distributed Inner and Outer table joined on the partition column
<<<<<<< HEAD
        List<AbstractPlanNode> lpn = compileToFragments("select * FROM P1 LEFT JOIN P4 ON P1.A = P4.A");
=======
        lpn = compileToFragments("select * FROM P1 LEFT JOIN P4 ON P1.A = P4.A");
>>>>>>> 7a11281f
        assertEquals(2, lpn.size());
        n = lpn.get(1).getChild(0);
        assertTrue(n instanceof NestLoopPlanNode);
        assertEquals(2, n.getChildCount());
        assertTrue(n.getChild(0) instanceof SeqScanPlanNode);
        assertTrue(n.getChild(1) instanceof SeqScanPlanNode);

        // Distributed Inner and Outer table joined on the non-partition column
        failToCompile("select * FROM P1 LEFT JOIN P4 ON P1.A = P4.E",
                "Join of multiple partitioned tables has insufficient join criteria");
    }

    public void testBasicIndexOuterJoin() {
        // R3 is indexed but it's the outer table and the join expression must stay at the NLJ
        // so index can't be used
        AbstractPlanNode pn = compile("select * FROM R3 LEFT JOIN R2 ON R3.A = R2.C");
        AbstractPlanNode n = pn.getChild(0).getChild(0);
        assertTrue(n instanceof NestLoopPlanNode);
        NestLoopPlanNode nl = (NestLoopPlanNode) n;
        assertEquals(JoinType.LEFT, nl.getJoinType());
        assertEquals(2, nl.getChildCount());
        AbstractPlanNode c0 = nl.getChild(0);
        assertTrue(c0 instanceof SeqScanPlanNode);
        assertTrue(((SeqScanPlanNode) c0).getTargetTableName().equalsIgnoreCase("R3"));
        AbstractPlanNode c1 = nl.getChild(1);
        assertTrue(c0 instanceof SeqScanPlanNode);
        assertTrue(((SeqScanPlanNode) c1).getTargetTableName().equalsIgnoreCase("R2"));

        // R3 is indexed but it's the outer table so index can't be used
        pn = compile("select * FROM R2 RIGHT JOIN R3 ON R3.A = R2.C");
        n = pn.getChild(0).getChild(0);
        assertTrue(n instanceof NestLoopPlanNode);
        nl = (NestLoopPlanNode) n;
        assertEquals(JoinType.LEFT, nl.getJoinType());
        assertEquals(2, nl.getChildCount());
        c0 = nl.getChild(0);
        assertTrue(c0 instanceof SeqScanPlanNode);
        assertTrue(((SeqScanPlanNode) c0).getTargetTableName().equalsIgnoreCase("R3"));
        c1 = nl.getChild(1);
        assertTrue(c0 instanceof SeqScanPlanNode);
        assertTrue(((SeqScanPlanNode) c1).getTargetTableName().equalsIgnoreCase("R2"));

        pn = compile("select * FROM R2 LEFT JOIN R3 ON R2.C = R3.A");
        n = pn.getChild(0).getChild(0);
        assertTrue(n instanceof NestLoopIndexPlanNode);
        NestLoopIndexPlanNode nli = (NestLoopIndexPlanNode) n;
        assertEquals(JoinType.LEFT, nli.getJoinType());
        assertEquals(1, nli.getChildCount());
        c0 = nli.getChild(0);
        assertTrue(c0 instanceof SeqScanPlanNode);
        assertTrue(((SeqScanPlanNode) c0).getTargetTableName().equalsIgnoreCase("R2"));
        c1 = nli.getInlinePlanNode(PlanNodeType.INDEXSCAN);
        assertNotNull(c1);
        assertTrue(((IndexScanPlanNode) c1).getTargetTableName().equalsIgnoreCase("R3"));
      }

    public void testIndexOuterJoinConditions() {
        // R1.C = R3.A Inner-Outer index join Expr. NLIJ/Inlined IndexScan
        // R3.C > 0 Inner Join Expr is pushed down to the inlined IndexScan node as a predicate
        // R2.A < 6 Outer Join Expr is a pre-join predicate for NLIJ
        AbstractPlanNode pn = compile("select * FROM R2 LEFT JOIN R3 ON R3.A = R2.A AND R3.C > 0 AND R2.A < 6");
        AbstractPlanNode n = pn.getChild(0).getChild(0);
        assertTrue(n instanceof NestLoopIndexPlanNode);
        NestLoopIndexPlanNode nlij = (NestLoopIndexPlanNode) n;
        assertEquals(JoinType.LEFT, nlij.getJoinType());
        assertNotNull(nlij.getPreJoinPredicate());
        AbstractExpression p = nlij.getPreJoinPredicate();
        assertEquals(ExpressionType.COMPARE_LESSTHAN, p.getExpressionType());
        assertNull(nlij.getJoinPredicate());
        assertNull(nlij.getWherePredicate());
        IndexScanPlanNode indexScan = (IndexScanPlanNode)n.getInlinePlanNode(PlanNodeType.INDEXSCAN);
        assertEquals(IndexLookupType.EQ, indexScan.getLookupType());
        assertEquals(ExpressionType.COMPARE_EQUAL, indexScan.getEndExpression().getExpressionType());
        assertEquals(ExpressionType.COMPARE_GREATERTHAN, indexScan.getPredicate().getExpressionType());
        AbstractPlanNode c1 = n.getChild(0);
        assertTrue(c1 instanceof SeqScanPlanNode);
        assertNull(((SeqScanPlanNode)c1).getPredicate());

        // R1.C = R3.A Inner-Outer non-index join Expr. NLJ/IndexScan
        // R3.A > 0 Inner index Join Expr is pushed down to the inner IndexScan node as an index
        // R3.C != 0 Non-index Inner Join Expression is pushed down to the inner IndexScan node as a predicate
        // R2.A < 6 Outer Join Expr is a pre-join predicate for NLJ
        pn = compile("select * FROM R2 LEFT JOIN R3 ON R3.C = R2.A AND R3.A > 0 AND R3.C != 0 AND R2.A < 6");
        n = pn.getChild(0).getChild(0);
        assertTrue(n instanceof NestLoopPlanNode);
        NestLoopPlanNode nlj = (NestLoopPlanNode) n;
        assertEquals(JoinType.LEFT, nlj.getJoinType());
        assertNotNull(nlj.getPreJoinPredicate());
        p = nlj.getPreJoinPredicate();
        assertEquals(ExpressionType.COMPARE_LESSTHAN, p.getExpressionType());
        assertNotNull(nlj.getJoinPredicate());
        assertEquals(ExpressionType.COMPARE_EQUAL, nlj.getJoinPredicate().getExpressionType());
        assertNull(nlj.getWherePredicate());
        c1 = n.getChild(0);
        assertTrue(c1 instanceof SeqScanPlanNode);
        assertNull(((SeqScanPlanNode)c1).getPredicate());
        AbstractPlanNode c2 = n.getChild(1);
        assertTrue(c2 instanceof IndexScanPlanNode);
        indexScan = (IndexScanPlanNode) c2;
        assertEquals(IndexLookupType.GT, indexScan.getLookupType());
        assertNotNull(indexScan.getPredicate());
        assertEquals(ExpressionType.COMPARE_NOTEQUAL, indexScan.getPredicate().getExpressionType());

        // R2.A = R3.A Inner-Outer index join Expr. NLIJ/Inlined IndexScan
        // R3.A IS NULL Inner where expr - part of the NLIJ where predicate
        // R2.A < 6 OR R3.C IS NULL Inner-Outer where expr - part of the NLIJ where predicate
        // R2.A > 3 Outer where expr - pushed down to the outer node
        pn = compile("select * FROM R2 LEFT JOIN R3 ON R3.A = R2.A WHERE R3.A IS NULL AND R2.A > 3 AND (R2.A < 6 OR R3.C IS NULL)");
        n = pn.getChild(0).getChild(0);
        assertTrue(n instanceof NestLoopIndexPlanNode);
        assertEquals(((NestLoopIndexPlanNode) n).getJoinType(), JoinType.LEFT);
        assertNull(((NestLoopIndexPlanNode) n).getPreJoinPredicate());
        assertNull(((NestLoopIndexPlanNode) n).getJoinPredicate());
        assertNotNull(((NestLoopIndexPlanNode) n).getWherePredicate());
        AbstractExpression w = ((NestLoopIndexPlanNode) n).getWherePredicate();
        assertEquals(ExpressionType.CONJUNCTION_AND, w.getExpressionType());
        assertEquals(ExpressionType.OPERATOR_IS_NULL, w.getRight().getExpressionType());
        assertEquals(ExpressionType.CONJUNCTION_OR, w.getLeft().getExpressionType());
        indexScan = (IndexScanPlanNode)n.getInlinePlanNode(PlanNodeType.INDEXSCAN);
        assertEquals(IndexLookupType.EQ, indexScan.getLookupType());
        assertEquals(ExpressionType.COMPARE_EQUAL, indexScan.getEndExpression().getExpressionType());
        c1 = n.getChild(0);
        assertTrue(c1 instanceof SeqScanPlanNode);
        assertEquals(ExpressionType.COMPARE_GREATERTHAN, ((SeqScanPlanNode)c1).getPredicate().getExpressionType());

    }

    public void XXX() {
        // Distributed Outer table
        List<AbstractPlanNode> lpn;
        AbstractPlanNode pn;
        AbstractPlanNode n;
        lpn = compileToFragments("select * FROM P1 LEFT JOIN R2 ON P1.C = R2.C");
        assertEquals(2, lpn.size());
        n = lpn.get(1).getChild(0);
        assertTrue(n instanceof NestLoopPlanNode);
        assertEquals(2, n.getChildCount());
        assertTrue(n.getChild(0) instanceof SeqScanPlanNode);
        assertTrue(n.getChild(1) instanceof SeqScanPlanNode);

        // Distributed Inner table
        pn = compile("select * FROM R2 LEFT JOIN P1 ON P1.C = R2.C");
        n = pn.getChild(0).getChild(0);
        assertTrue(n instanceof NestLoopPlanNode);
        NestLoopPlanNode nl = (NestLoopPlanNode) n;
        assertEquals(2, nl.getChildCount());
        assertTrue(nl.getChild(0) instanceof SeqScanPlanNode);
        assertTrue(nl.getChild(1) instanceof ReceivePlanNode);

        // Distributed Inner and Outer table joined on the partition column
        lpn = compileToFragments("select * FROM P1 LEFT JOIN P4 ON P1.A = P4.A");
        assertEquals(2, lpn.size());
        n = lpn.get(1).getChild(0);
        assertTrue(n instanceof NestLoopPlanNode);
        assertEquals(2, n.getChildCount());
        assertTrue(n.getChild(0) instanceof SeqScanPlanNode);
        assertTrue(n.getChild(1) instanceof SeqScanPlanNode);

        // Distributed Inner and Outer table joined on the non-partition column
        failToCompile("select * FROM P1 LEFT JOIN P4 ON P1.A = P4.E",
                "Join of multiple partitioned tables has insufficient join criteria");
    }

    public void testDistributedIndexJoinConditions() {
        // Distributed outer table, replicated inner -NLIJ/inlined IndexScan
        List<AbstractPlanNode> lpn;
        //AbstractPlanNode pn;
        AbstractPlanNode n;
        lpn = compileToFragments("select * FROM P1 LEFT JOIN R3 ON P1.C = R3.A");
        assertEquals(2, lpn.size());
        n = lpn.get(1).getChild(0);
        assertTrue(n instanceof NestLoopIndexPlanNode);
<<<<<<< HEAD
        NestLoopIndexPlanNode nl = (NestLoopIndexPlanNode) n;
        assertEquals(1, nl.getChildCount());
        assertTrue(nl.getChild(0) instanceof ReceivePlanNode);

        // Distributed inner  and replicated outer tables -NLJ/IndexScan
        List<AbstractPlanNode> lpn = compileToFragments("select *  FROM R3 LEFT JOIN P2 ON R3.A = P2.A AND P2.A < 0 AND P2.E > 3 WHERE P2.A IS NULL");
=======
        assertEquals(1, n.getChildCount());
        assertTrue(n.getChild(0) instanceof SeqScanPlanNode);

        // Distributed inner  and replicated outer tables -NLJ/IndexScan
        lpn = compileToFragments("select *  FROM R3 LEFT JOIN P2 ON R3.A = P2.A AND P2.A < 0 AND P2.E > 3 WHERE P2.A IS NULL");
>>>>>>> 7a11281f
        assertEquals(2, lpn.size());
        n = lpn.get(0).getChild(0).getChild(0);
        assertTrue(n instanceof NestLoopPlanNode);
        assertEquals(JoinType.LEFT, ((NestLoopPlanNode) n).getJoinType());
        assertNotNull(((NestLoopPlanNode) n).getJoinPredicate());
        assertNotNull(((NestLoopPlanNode) n).getWherePredicate());
        AbstractPlanNode c = n.getChild(0);
        assertTrue(c instanceof SeqScanPlanNode);
        c = n.getChild(1);
        assertTrue(c instanceof ReceivePlanNode);
        n = lpn.get(1).getChild(0);
        assertTrue(n instanceof IndexScanPlanNode);
        IndexScanPlanNode in = (IndexScanPlanNode) n;
<<<<<<< HEAD
        assertNotNull(in.getPredicate());
=======

        assertNotNull(in.getPredicate());

>>>>>>> 7a11281f
        assertEquals(ExpressionType.CONJUNCTION_AND, in.getPredicate().getExpressionType());
        assertEquals(IndexLookupType.LT, in.getLookupType());
        assertEquals(ExpressionType.CONJUNCTION_AND, in.getPredicate().getLeft().getExpressionType());
        assertEquals(ExpressionType.COMPARE_GREATERTHAN, in.getPredicate().getLeft().getLeft().getExpressionType());
        assertEquals(ExpressionType.OPERATOR_NOT, in.getPredicate().getLeft().getRight().getExpressionType());
        assertEquals(ExpressionType.COMPARE_LESSTHAN, in.getPredicate().getRight().getExpressionType());

        // Distributed inner  and outer tables -NLIJ/inlined IndexScan
        lpn = compileToFragments("select *  FROM P2 RIGHT JOIN P3 ON P3.A = P2.A AND P2.A < 0 WHERE P2.A IS NULL");
        assertEquals(2, lpn.size());
        n = lpn.get(1).getChild(0);
        assertTrue(n instanceof NestLoopIndexPlanNode);
        assertEquals(JoinType.LEFT, ((NestLoopIndexPlanNode) n).getJoinType());
        assertNull(((NestLoopIndexPlanNode) n).getJoinPredicate());
        assertNotNull(((NestLoopIndexPlanNode) n).getWherePredicate());
        AbstractExpression w = ((NestLoopIndexPlanNode) n).getWherePredicate();
        assertEquals(ExpressionType.OPERATOR_IS_NULL, w.getExpressionType());
        IndexScanPlanNode indexScan = (IndexScanPlanNode)n.getInlinePlanNode(PlanNodeType.INDEXSCAN);
        assertEquals(IndexLookupType.EQ, indexScan.getLookupType());
        assertEquals(ExpressionType.COMPARE_EQUAL, indexScan.getEndExpression().getExpressionType());
        w = indexScan.getPredicate();
        assertNotNull(w);
        assertEquals(ExpressionType.COMPARE_LESSTHAN, w.getExpressionType());
    }


   public void testNonSupportedJoin() {
       // JOIN with parentheses (HSQL limitation)
       failToCompile("select R2.C FROM (R1 JOIN R2 ON R1.C = R2.C) JOIN R3 ON R1.C = R3.C",
                     "user lacks privilege or object not found: R1.C");
       // JOIN with join hierarchy (HSQL limitation)
       failToCompile("select * FROM R1 JOIN R2 JOIN R3 ON R1.C = R2.C ON R1.C = R3.C",
                     "unexpected token");
       // FUUL JOIN. Temporary restriction
       failToCompile("select R1.C FROM R1 FULL JOIN R2 ON R1.C = R2.C",
                     "VoltDB does not support full outer joins");
       failToCompile("select R1.C FROM R1 FULL OUTER JOIN R2 ON R1.C = R2.C",
                     "VoltDB does not support full outer joins");
       // OUTER JOIN with >5 tables.
       // Temporary commented out
       //failToCompile("select R1.C FROM R3,R2, P1, P2, P3 LEFT OUTER JOIN R1 ON R1.C = R2.C WHERE R3.A = R2.A and R2.A = P1.A and P1.A = P2.A and P3.A = P2.A",
       //              "join of > 5 tables was requested without specifying a join order");
       // INNER JOIN with >5 tables.
       failToCompile("select R1.C FROM R3,R2, P1, P2, P3, R1 WHERE R3.A = R2.A and R2.A = P1.A and P1.A = P2.A and P3.A = P2.A and R1.C = R2.C",
                     "join of > 5 tables was requested without specifying a join order");
       // Self JOIN . Temporary restriction
       failToCompile("select R1.C FROM R1 LEFT OUTER JOIN R2 ON R1.C = R2.C RIGHT JOIN R2 ON R2.C = R1.C",
                     "VoltDB does not support self joins, consider using views instead");
       // OUTER JOIN with more then two tables. Temporary restriction
       failToCompile("select R1.C FROM R1 LEFT OUTER JOIN R2 ON R1.C = R2.C RIGHT JOIN R3 ON R3.C = R1.C",
                     "VoltDB does not support outer joins with more than two tables involved");
       failToCompile("select R1.C FROM R1 LEFT JOIN R2 ON R1.C = R2.C, R3 WHERE R3.C = R1.C",
                     "VoltDB does not support outer joins with more than two tables involved");
   }


   public void testOuterJoinSimplification() {
       AbstractPlanNode pn = compile("select * FROM R1 LEFT JOIN R2 ON R1.C = R2.C WHERE R2.C IS NOT NULL");
       AbstractPlanNode n = pn.getChild(0).getChild(0);
       assertTrue(n instanceof NestLoopPlanNode);
       assertEquals(((NestLoopPlanNode) n).getJoinType(), JoinType.INNER);

       pn = compile("select * FROM R1 LEFT JOIN R2 ON R1.C = R2.C WHERE R2.C > 0");
       n = pn.getChild(0).getChild(0);
       assertTrue(n instanceof NestLoopPlanNode);
       assertEquals(((NestLoopPlanNode) n).getJoinType(), JoinType.INNER);

       pn = compile("select * FROM R1 RIGHT JOIN R2 ON R1.C = R2.C WHERE R1.C > 0");
       n = pn.getChild(0).getChild(0);
       assertTrue(n instanceof NestLoopPlanNode);
       assertEquals(((NestLoopPlanNode) n).getJoinType(), JoinType.INNER);

       pn = compile("select * FROM R1 LEFT JOIN R2 ON R1.C = R2.C WHERE ABS(R2.C) <  10");
       n = pn.getChild(0).getChild(0);
       assertTrue(n instanceof NestLoopPlanNode);
       assertEquals(((NestLoopPlanNode) n).getJoinType(), JoinType.INNER);

       pn = compile("select * FROM R1 RIGHT JOIN R2 ON R1.C = R2.C WHERE ABS(R1.C) <  10");
       n = pn.getChild(0).getChild(0);
       assertTrue(n instanceof NestLoopPlanNode);
       assertEquals(((NestLoopPlanNode) n).getJoinType(), JoinType.INNER);

       pn = compile("select * FROM R1 LEFT JOIN R2 ON R1.C = R2.C WHERE ABS(R1.C) <  10");
       n = pn.getChild(0).getChild(0);
       assertTrue(n instanceof NestLoopPlanNode);
       assertEquals(((NestLoopPlanNode) n).getJoinType(), JoinType.LEFT);

       pn = compile("select * FROM R1 RIGHT JOIN R2 ON R1.C = R2.C WHERE ABS(R2.C) <  10");
       n = pn.getChild(0).getChild(0);
       assertTrue(n instanceof NestLoopPlanNode);
       assertEquals(((NestLoopPlanNode) n).getJoinType(), JoinType.LEFT);

       pn = compile("select * FROM R1 LEFT JOIN R2 ON R1.C = R2.C WHERE ABS(R2.C) <  10 AND R1.C = 3");
       n = pn.getChild(0).getChild(0);
       assertTrue(n instanceof NestLoopPlanNode);
       assertEquals(((NestLoopPlanNode) n).getJoinType(), JoinType.INNER);

       pn = compile("select * FROM R1 LEFT JOIN R2 ON R1.C = R2.C WHERE ABS(R2.C) <  10 OR R2.C IS NOT NULL");
       n = pn.getChild(0).getChild(0);
       assertTrue(n instanceof NestLoopPlanNode);
       assertEquals(((NestLoopPlanNode) n).getJoinType(), JoinType.INNER);

       pn = compile("select * FROM R1 LEFT JOIN R2 ON R1.C = R2.C WHERE ABS(R1.C) <  10 AND R1.C > 3");
       n = pn.getChild(0).getChild(0);
       assertTrue(n instanceof NestLoopPlanNode);
       assertEquals(((NestLoopPlanNode) n).getJoinType(), JoinType.LEFT);

       pn = compile("select * FROM R1 LEFT JOIN R2 ON R1.C = R2.C WHERE ABS(R1.C) <  10 OR R2.C IS NOT NULL");
       n = pn.getChild(0).getChild(0);
       assertTrue(n instanceof NestLoopPlanNode);
       assertEquals(((NestLoopPlanNode) n).getJoinType(), JoinType.LEFT);
   }

    @Override
    protected void setUp() throws Exception {
        setupSchema(TestJoinOrder.class.getResource("testplans-join-ddl.sql"), "testplansjoin", false);
    }

}<|MERGE_RESOLUTION|>--- conflicted
+++ resolved
@@ -206,32 +206,14 @@
         p = ((AbstractScanPlanNode) n).getPredicate();
         assertEquals(ExpressionType.COMPARE_GREATERTHAN, p.getExpressionType());
 
-        pn = compile("select A,C FROM R1 JOIN R2 USING (A, C) WHERE A > 0");
+        pn = compile("select A,C FROM R1 JOIN R2 USING (A, C)");
         n = pn.getChild(0).getChild(0);
         assertTrue(n instanceof AbstractJoinPlanNode);
         p = ((AbstractJoinPlanNode) n).getJoinPredicate();
         assertEquals(ExpressionType.CONJUNCTION_AND, p.getExpressionType());
         assertEquals(ExpressionType.COMPARE_EQUAL, p.getLeft().getExpressionType());
         assertEquals(ExpressionType.COMPARE_EQUAL, p.getRight().getExpressionType());
-<<<<<<< HEAD
-=======
-
-        pn = compile("select A,C FROM R1 JOIN R2 USING (A, C) WHERE A > 0");
-        n = pn.getChild(0).getChild(0);
-        assertTrue(n instanceof AbstractJoinPlanNode);
-        p = ((AbstractJoinPlanNode) n).getJoinPredicate();
-        assertEquals(ExpressionType.CONJUNCTION_AND, p.getExpressionType());
-        assertEquals(ExpressionType.COMPARE_EQUAL, p.getLeft().getExpressionType());
-        assertEquals(ExpressionType.COMPARE_EQUAL, p.getRight().getExpressionType());
->>>>>>> 7a11281f
-        n = n.getChild(0);
-        assertTrue(n instanceof AbstractScanPlanNode);
-        AbstractScanPlanNode s = (AbstractScanPlanNode) n;
-        assertEquals(ExpressionType.COMPARE_GREATERTHAN, s.getPredicate().getExpressionType());
-
-<<<<<<< HEAD
-
-=======
+
         pn = compile("select * FROM R1 JOIN R2 ON R1.A = R2.A JOIN R3 ON R1.C = R3.C WHERE R1.A > 0");
         n = pn.getChild(0).getChild(0);
         assertTrue(n instanceof AbstractJoinPlanNode);
@@ -245,7 +227,6 @@
         assertTrue(((AbstractScanPlanNode) n).getTargetTableName().equalsIgnoreCase("R1"));
         p = ((AbstractScanPlanNode) n).getPredicate();
         assertEquals(ExpressionType.COMPARE_GREATERTHAN, p.getExpressionType());
->>>>>>> 7a11281f
     }
 
     public void testTransitiveValueEquivalenceConditions() {
@@ -661,36 +642,21 @@
         assertEquals(2, lpn.size());
         n = lpn.get(1).getChild(0);
         assertTrue(n instanceof NestLoopPlanNode);
-<<<<<<< HEAD
-        NestLoopPlanNode nl = (NestLoopPlanNode) n;
-        assertEquals(2, nl.getChildCount());
-        assertTrue(nl.getChild(0) instanceof ReceivePlanNode);
-        assertTrue(nl.getChild(1) instanceof SeqScanPlanNode);
-=======
         assertEquals(2, n.getChildCount());
         assertTrue(n.getChild(0) instanceof SeqScanPlanNode);
         assertTrue(n.getChild(1) instanceof SeqScanPlanNode);
->>>>>>> 7a11281f
 
         // Distributed Inner table
         pn = compile("select * FROM R2 LEFT JOIN P1 ON P1.C = R2.C");
         n = pn.getChild(0).getChild(0);
         assertTrue(n instanceof NestLoopPlanNode);
-<<<<<<< HEAD
-        nl = (NestLoopPlanNode) n;
-=======
         NestLoopPlanNode nl = (NestLoopPlanNode) n;
->>>>>>> 7a11281f
         assertEquals(2, nl.getChildCount());
         assertTrue(nl.getChild(0) instanceof SeqScanPlanNode);
         assertTrue(nl.getChild(1) instanceof ReceivePlanNode);
 
         // Distributed Inner and Outer table joined on the partition column
-<<<<<<< HEAD
-        List<AbstractPlanNode> lpn = compileToFragments("select * FROM P1 LEFT JOIN P4 ON P1.A = P4.A");
-=======
         lpn = compileToFragments("select * FROM P1 LEFT JOIN P4 ON P1.A = P4.A");
->>>>>>> 7a11281f
         assertEquals(2, lpn.size());
         n = lpn.get(1).getChild(0);
         assertTrue(n instanceof NestLoopPlanNode);
@@ -863,20 +829,11 @@
         assertEquals(2, lpn.size());
         n = lpn.get(1).getChild(0);
         assertTrue(n instanceof NestLoopIndexPlanNode);
-<<<<<<< HEAD
-        NestLoopIndexPlanNode nl = (NestLoopIndexPlanNode) n;
-        assertEquals(1, nl.getChildCount());
-        assertTrue(nl.getChild(0) instanceof ReceivePlanNode);
-
-        // Distributed inner  and replicated outer tables -NLJ/IndexScan
-        List<AbstractPlanNode> lpn = compileToFragments("select *  FROM R3 LEFT JOIN P2 ON R3.A = P2.A AND P2.A < 0 AND P2.E > 3 WHERE P2.A IS NULL");
-=======
         assertEquals(1, n.getChildCount());
         assertTrue(n.getChild(0) instanceof SeqScanPlanNode);
 
         // Distributed inner  and replicated outer tables -NLJ/IndexScan
         lpn = compileToFragments("select *  FROM R3 LEFT JOIN P2 ON R3.A = P2.A AND P2.A < 0 AND P2.E > 3 WHERE P2.A IS NULL");
->>>>>>> 7a11281f
         assertEquals(2, lpn.size());
         n = lpn.get(0).getChild(0).getChild(0);
         assertTrue(n instanceof NestLoopPlanNode);
@@ -890,13 +847,9 @@
         n = lpn.get(1).getChild(0);
         assertTrue(n instanceof IndexScanPlanNode);
         IndexScanPlanNode in = (IndexScanPlanNode) n;
-<<<<<<< HEAD
+
         assertNotNull(in.getPredicate());
-=======
-
-        assertNotNull(in.getPredicate());
-
->>>>>>> 7a11281f
+
         assertEquals(ExpressionType.CONJUNCTION_AND, in.getPredicate().getExpressionType());
         assertEquals(IndexLookupType.LT, in.getLookupType());
         assertEquals(ExpressionType.CONJUNCTION_AND, in.getPredicate().getLeft().getExpressionType());
