--- conflicted
+++ resolved
@@ -97,10 +97,7 @@
     public Database getDatabase() {
         return db;
     }
-<<<<<<< HEAD
-=======
-
->>>>>>> d501b69d
+
     /**
      * Compile a statement and return the head of the plan.
      * @param sql
@@ -164,13 +161,13 @@
         TrivialCostModel costModel = new TrivialCostModel();
         PartitioningForStatement partitioning = new PartitioningForStatement(partitionParameter, inferSP, lockInSP);
         QueryPlanner planner =
-                new QueryPlanner(catalog.getClusters().get("cluster"), db, partitioning,
-                        hsql, estimates, false);
+            new QueryPlanner(catalog.getClusters().get("cluster"), db, partitioning,
+                             hsql, estimates, false);
 
         CompiledPlan plan = null;
         plan = planner.compilePlan(costModel, catalogStmt.getSqltext(), joinOrder, catalogStmt.getTypeName(),
-                catalogStmt.getParent().getTypeName(),
-                StatementCompiler.DEFAULT_MAX_JOIN_TABLES, null);
+                                   catalogStmt.getParent().getTypeName(),
+                                   StatementCompiler.DEFAULT_MAX_JOIN_TABLES, null);
 
         if (plan == null)
         {
