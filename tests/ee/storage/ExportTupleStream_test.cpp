--- conflicted
+++ resolved
@@ -58,11 +58,7 @@
 class ExportTupleStreamTest : public Test {
 public:
     ExportTupleStreamTest() : m_wrapper(NULL), m_schema(NULL), m_tuple(NULL),
-<<<<<<< HEAD
-        m_context(new ExecutorContext( 1, 1, NULL, &m_topend, NULL, NULL, true, "localhost", 2, NULL, NULL)) {
-=======
-        m_context(new ExecutorContext( 1, 1, NULL, &m_topend, NULL, NULL, "localhost", 2, NULL)) {
->>>>>>> 751fa1d0
+        m_context(new ExecutorContext( 1, 1, NULL, &m_topend, NULL, NULL, "localhost", 2, NULL, NULL)) {
         srand(0);
 
         // set up the schema used to fill the new buffer
