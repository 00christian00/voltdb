/* This file is part of VoltDB.
 * Copyright (C) 2008-2015 VoltDB Inc.
 *
 * Permission is hereby granted, free of charge, to any person obtaining
 * a copy of this software and associated documentation files (the
 * "Software"), to deal in the Software without restriction, including
 * without limitation the rights to use, copy, modify, merge, publish,
 * distribute, sublicense, and/or sell copies of the Software, and to
 * permit persons to whom the Software is furnished to do so, subject to
 * the following conditions:
 *
 * The above copyright notice and this permission notice shall be
 * included in all copies or substantial portions of the Software.
 *
 * THE SOFTWARE IS PROVIDED "AS IS", WITHOUT WARRANTY OF ANY KIND,
 * EXPRESS OR IMPLIED, INCLUDING BUT NOT LIMITED TO THE WARRANTIES OF
 * MERCHANTABILITY, FITNESS FOR A PARTICULAR PURPOSE AND NONINFRINGEMENT.
 * IN NO EVENT SHALL THE AUTHORS BE LIABLE FOR ANY CLAIM, DAMAGES OR
 * OTHER LIABILITY, WHETHER IN AN ACTION OF CONTRACT, TORT OR OTHERWISE,
 * ARISING FROM, OUT OF OR IN CONNECTION WITH THE SOFTWARE OR THE USE OR
 * OTHER DEALINGS IN THE SOFTWARE.
 */

package txnIdSelfCheck.procedures;

import org.voltdb.SQLStmt;
import org.voltdb.VoltProcedure;
import org.voltdb.VoltTable;
import org.voltdb.VoltTableRow;
import org.voltdb.utils.MiscUtils;

public class UpdateBaseProc extends VoltProcedure {

    public final SQLStmt d_getCount = new SQLStmt(
            "SELECT count(*) FROM dimension where cid = ?;");

    // join partitioned tbl to replicated tbl. This enables detection of some replica faults.
    public final SQLStmt p_getCIDData = new SQLStmt(
            "SELECT * FROM partitioned p INNER JOIN dimension d ON p.cid=d.cid WHERE p.cid = ? ORDER BY cid, rid desc;");

    public final SQLStmt p_cleanUp = new SQLStmt(
            "DELETE FROM partitioned WHERE cid = ? and cnt < ?;");

    public final SQLStmt p_getAdhocData = new SQLStmt(
            "SELECT * FROM adhocp ORDER BY ts DESC, id LIMIT 1");

    public final SQLStmt p_insert = new SQLStmt(
            "INSERT INTO partitioned VALUES (?, ?, ?, ?, ?, ?, ?, ?, ?, ?);");

    //public final SQLStmt persist_insert = new SQLStmt(
    //        "INSERT INTO persistpartitioned VALUES (?, ?, ?, ?, ?, ?, ?, ?, ?, ?);");

    public final SQLStmt p_export = new SQLStmt(
            "INSERT INTO partitioned_export VALUES (?, ?, ?, ?, ?, ?, ?, ?, ?, ?);");

    public final SQLStmt p_getViewData = new SQLStmt(
            "SELECT * FROM partview WHERE cid=? ORDER BY cid DESC;");

    public final SQLStmt p_getExViewData = new SQLStmt(
            "SELECT * FROM ex_partview WHERE cid=? ORDER BY cid DESC;");

    public final SQLStmt p_getExViewShadowData = new SQLStmt(
            "SELECT * FROM ex_partview_shadow WHERE cid=? ORDER BY cid DESC;");

    public final SQLStmt p_upsertExViewShadowData = new SQLStmt(
            "UPSERT INTO ex_partview_shadow VALUES(?, ?, ?, ?, ?);");

    // PLEASE SEE ReplicatedUpdateBaseProc for the replicated procs
    // that can't be listed here (or SP procs wouldn't compile)

    public long run() {
        return 0; // never called in base procedure
    }

    protected VoltTable[] doWork(SQLStmt getCIDData, SQLStmt cleanUp, SQLStmt insert, SQLStmt export, SQLStmt getAdHocData, SQLStmt getViewData,
                                 byte cid, long rid, byte[] value, byte shouldRollback, boolean usestreamviews)
    {
        voltQueueSQL(getCIDData, cid);
        voltQueueSQL(getAdHocData);
        voltQueueSQL(d_getCount, cid);
        voltQueueSQL(getViewData, cid);
        VoltTable[] results = voltExecuteSQL();
        VoltTable data = results[0];
        VoltTable adhoc = results[1];
        VoltTable dim = results[2];
        VoltTable view = results[3];

        final long txnid = getUniqueId();
        final long ts = getTransactionTime().getTime();
        long prevtxnid = 0;
        long prevrid = 0;
        long cnt = 0;

        // read data modified by AdHocMayhemThread for later insertion
        final long adhocInc = adhoc.getRowCount() > 0 ? adhoc.fetchRow(0).getLong("inc") : 0;
        final long adhocJmp = adhoc.getRowCount() > 0 ? adhoc.fetchRow(0).getLong("jmp") : 0;

        // compute the cheesy checksum of all of the table's contents based on
        // this cid to subsequently store in the new row
        final long cidallhash = MiscUtils.cheesyBufferCheckSum(data.getBuffer());

        // get the most recent row's data
        int rowCount = data.getRowCount();
        if (rowCount != 0) {
            VoltTableRow row = data.fetchRow(0);
            cnt = row.getLong("cnt") + 1;
            prevtxnid = row.getLong("txnid");
            prevrid = row.getLong("rid");
        }

        validateCIDData(data, view, getClass().getName());

        // check the rids monotonically increase
        if (prevrid >= rid) {
            throw new VoltAbortException(getClass().getName() +
                    " previous rid " + prevrid +
                    " >= than current rid " + rid +
                    " for cid " + cid);
        }

        voltQueueSQL(insert, txnid, prevtxnid, ts, cid, cidallhash, rid, cnt, adhocInc, adhocJmp, value);
        voltQueueSQL(export, txnid, prevtxnid, ts, cid, cidallhash, rid, cnt, adhocInc, adhocJmp, value);
        voltQueueSQL(cleanUp, cid, cnt - 10);
        voltQueueSQL(getCIDData, cid);
        voltQueueSQL(getViewData, cid);
        assert dim.getRowCount() == 1;
        VoltTable[] retval = voltExecuteSQL();
        // Verify that our update happened.  The client is reporting data errors on this validation
        // not seen by the server, hopefully this will bisect where they're occurring.
        data = retval[3];
        view = retval[4];
        validateCIDData(data, view, getClass().getName());

        if (usestreamviews)	{
        	voltQueueSQL(p_getExViewData, cid);
        	voltQueueSQL(p_getExViewShadowData, cid);
        	VoltTable[] streamresults = voltExecuteSQL();
        	validateStreamData(streamresults[0], streamresults[1], cid, cnt);
            // temp -- persist table for later inspection
            // voltQueueSQL(persist_insert, txnid, prevtxnid, ts, cid, cidallhash, rid, cnt, adhocInc, adhocJmp, value);
            // retval = voltExecuteSQL();
        }

        VoltTableRow row = data.fetchRow(0);
        if (row.getVarbinary("value").length == 0)
            throw new VoltAbortException("Value column contained no data in UpdateBaseProc");

        if (shouldRollback != 0) {
            throw new VoltAbortException("EXPECTED ROLLBACK");
        }

        return retval;
    }

	@SuppressWarnings("deprecation")
    protected VoltTable[] doWorkInProcAdHoc(byte cid, long rid, byte[] value, byte shouldRollback) {
        voltQueueSQLExperimental("SELECT * FROM replicated r INNER JOIN dimension d ON r.cid=d.cid WHERE r.cid = ? ORDER BY cid, rid desc;", cid);
        voltQueueSQLExperimental("SELECT * FROM adhocr ORDER BY ts DESC, id LIMIT 1");
        voltQueueSQLExperimental("SELECT * FROM replview WHERE cid = ? ORDER BY cid desc;", cid);
        VoltTable[] results = voltExecuteSQL();
        VoltTable data = results[0];
        VoltTable adhoc = results[1];
        VoltTable view = results[2];

        final long txnid = getUniqueId();
        final long ts = getTransactionTime().getTime();
        long prevtxnid = 0;
        long prevrid = 0;
        long cnt = 0;

        // read data modified by AdHocMayhemThread for later insertion
        final long adhocInc = adhoc.getRowCount() > 0 ? adhoc.fetchRow(0).getLong("inc") : 0;
        final long adhocJmp = adhoc.getRowCount() > 0 ? adhoc.fetchRow(0).getLong("jmp") : 0;

        // compute the cheesy checksum of all of the table's contents based on
        // this cid to subsequently store in the new row
        final long cidallhash = MiscUtils.cheesyBufferCheckSum(data.getBuffer());

        // get the most recent row's data
        int rowCount = data.getRowCount();
        if (rowCount != 0) {
            VoltTableRow row = data.fetchRow(0);
            cnt = row.getLong("cnt") + 1;
            prevtxnid = row.getLong("txnid");
            prevrid = row.getLong("rid");
        }

        validateCIDData(data, view, getClass().getName());

        // check the rids monotonically increase
        if (prevrid >= rid) {
            throw new VoltAbortException(getClass().getName() +
                    " previous rid " + prevrid +
                    " >= than current rid " + rid +
                    " for cid " + cid);
        }

        voltQueueSQLExperimental("INSERT INTO replicated VALUES (?, ?, ?, ?, ?, ?, ?, ?, ?, ?);", txnid, prevtxnid, ts, cid, cidallhash, rid, cnt, adhocInc, adhocJmp, value);
        voltQueueSQLExperimental("INSERT INTO replicated_export VALUES (?, ?, ?, ?, ?, ?, ?, ?, ?, ?);", txnid, prevtxnid, ts, cid, cidallhash, rid, cnt, adhocInc, adhocJmp, value);
        voltQueueSQLExperimental("DELETE FROM replicated WHERE cid = ? and cnt < ?;", cid, cnt - 10);
        voltQueueSQLExperimental("SELECT * FROM replicated r INNER JOIN dimension d ON r.cid=d.cid WHERE r.cid = ? ORDER BY cid, rid desc;", cid);
        voltQueueSQLExperimental("SELECT * FROM replview WHERE cid = ? ORDER BY cid desc;", cid);
        VoltTable[] retval = voltExecuteSQL();
        // Verify that our update happened.  The client is reporting data errors on this validation
        // not seen by the server, hopefully this will bisect where they're occurring.
        data = retval[3];
        view = retval[4];
        validateCIDData(data, view, getClass().getName());

        VoltTableRow row = data.fetchRow(0);
        if (row.getVarbinary("value").length == 0)
            throw new VoltAbortException("Value column contained no data in UpdateBaseProc");

        if (shouldRollback != 0) {
            throw new VoltAbortException("EXPECTED ROLLBACK");
        }

        return retval;
    }

    public static void validateCIDData(VoltTable data, VoltTable view, String callerId) {
        // empty tables are lamely valid
        if (data.getRowCount() == 0) return;

        byte cid = (byte) data.fetchRow(0).getLong("cid");

        data.resetRowPosition();
        long prevCnt = 0;
        long entries = 0;
        long max = 0;
        long min = Long.MAX_VALUE;
        long sum = 0;
        while (data.advanceRow()) {
            // check that the inner join of partitioned and replicated tables
            // produce the expected result
            byte desc = (byte) data.getLong("desc");
            if (desc != cid) {
                throw new VoltAbortException(callerId +
                        " desc value " + desc +
                        " not equal to cid value " + cid);
            }
            // make sure all cnt values are consecutive
            long cntValue = data.getLong("cnt");
            if ((prevCnt > 0) && ((prevCnt - 1) != cntValue)) {
                throw new VoltAbortException(callerId +
                        " cnt values are not consecutive" +
                        " for cid " + cid + ". Got " + cntValue +
                        ", prev was: " + prevCnt);
            }
            if (view != null) {
                entries += 1;
                max = Math.max(max, cntValue);
                min = Math.min(min, cntValue);
                sum += cntValue;
            }
            prevCnt = cntValue;
        }
        if (view != null) {
            if (view.getRowCount() != 1)
                throw new VoltAbortException("View has multiple entries of the same cid, that should not happen.");
            VoltTableRow row0 = view.fetchRow(0);
            long v_entries = row0.getLong("entries");
            long v_max = row0.getLong("maximum");
            long v_min = row0.getLong("minimum");
            long v_sum = row0.getLong("summation");

            if (v_entries != entries)
                throw new VoltAbortException(
                        "The count(*):"+v_entries+" materialized view aggregation does not match the number of cnt entries:"+entries+" for cid:"+cid);
            if (v_max != max)
                throw new VoltAbortException(
                        "The max(cnt):"+v_max+" materialized view aggregation does not match the max:"+max+" for cid:"+cid);
            if (v_min != min)
                throw new VoltAbortException(
                        "The min(cnt):"+v_min+" materialized view aggregation does not match the min:"+min+" for cid:"+cid);
            if (v_sum != sum)
                throw new VoltAbortException(
                        "The sum(cnt):"+v_sum+" materialized view aggregation does not match the sum:"+sum+" for cid:"+cid);
        }
    }

    private void validateStreamData(VoltTable exview, VoltTable shadowview, byte cid, long cnt) {
        if (exview.getRowCount() != 1)
            throw new VoltAbortException("Export view has "+exview.getRowCount()+" entries of the same cid, that should not happen.");
        VoltTableRow row0 = exview.fetchRow(0);
        long v_entries = row0.getLong("entries");
        long v_max = row0.getLong("maximum");
        long v_min = row0.getLong("minimum");
        long v_sum = row0.getLong("summation");
<<<<<<< HEAD
        // if no cid row in shadow, skip check below and it will be inserted as an initial value
        if (shadowview.getRowCount() == 1) {
        	row0 = shadowview.fetchRow(0);
        	long shadow_entries = row0.getLong("entries");
        	long shadow_max = row0.getLong("maximum");
        	long shadow_min = row0.getLong("minimum");
        	long shadow_sum = row0.getLong("summation");

        	// adjust the shadow values for updated cnt
        	shadow_entries++;
        	shadow_max = Math.max(shadow_max, v_max);
        	shadow_min = Math.min(shadow_min, v_min);
        	shadow_sum += cnt;

        	if (v_entries != shadow_entries)
        		throw new VoltAbortException(
        				"The count(*):"+v_entries+" materialized view aggregation does not match the number of shadow cnt entries:"+shadow_entries+" for cid:"+cid);
        	if (v_max != shadow_max)
        		throw new VoltAbortException(
        				"The max(cnt):"+v_max+" materialized view aggregation does not match the shadow max:"+shadow_max+" for cid:"+cid);
        	if (v_min != shadow_min)
        		throw new VoltAbortException(
        				"The min(cnt):"+v_min+" materialized view aggregation does not match the shadow min:"+shadow_min+" for cid:"+cid);
        	if (v_sum != shadow_sum)
        		throw new VoltAbortException(
        				"The sum(cnt):"+v_sum+" materialized view aggregation does not match the shadow sum:"+shadow_sum+" for cid:"+cid);
        }
        // update the shadow table with the new matching values and return
        voltQueueSQL(p_upsertExViewShadowData, cid, cnt, v_max, v_min, v_sum);
=======

        if (shadowview.getRowCount() == 1) {
            row0 = shadowview.fetchRow(0);
            long shadow_entries = row0.getLong("entries");
            long shadow_max = row0.getLong("maximum");
            long shadow_min = row0.getLong("minimum");
            long shadow_sum = row0.getLong("summation");

            // adjust the shadow values for updated cnt
            shadow_entries++;
            shadow_max = Math.max(shadow_max, v_max);
            shadow_min = Math.min(shadow_min, v_min);
            shadow_sum += cnt;

            if (v_entries != shadow_entries)
                //throw new VoltAbortException(
                        System.out.println("View entries:"+v_entries+" materialized view aggregation does not match the number of shadow entries:"+shadow_entries+" for cid:"+cid);
            if (v_max != shadow_max)
                // throw new VoltAbortException(
                        System.out.println("View v_max:"+v_max+" materialized view aggregation does not match the shadow max:"+shadow_max+" for cid:"+cid);
            if (v_min != shadow_min)
                //throw new VoltAbortException(
                    System.out.println("View v_min:"+v_min+" materialized view aggregation does not match the shadow min:"+shadow_min+" for cid:"+cid);
            if (v_sum != shadow_sum)
                //throw new VoltAbortException(
                        System.out.println("View v_sum:"+v_sum+" materialized view aggregation does not match the shadow sum:"+shadow_sum+" for cid:"+cid);
            voltQueueSQL(p_upsertExViewShadowData, cid, shadow_entries, shadow_max, shadow_min, shadow_sum);
        } else {
            // first time through, get initial values into the shadow table
            voltQueueSQL(p_upsertExViewShadowData, cid, v_entries, v_max, v_min, v_sum);
        }
        // update the shadow table with the new matching values and return
>>>>>>> e9f7d245
        voltExecuteSQL();
        return;
 	}
}<|MERGE_RESOLUTION|>--- conflicted
+++ resolved
@@ -287,7 +287,6 @@
         long v_max = row0.getLong("maximum");
         long v_min = row0.getLong("minimum");
         long v_sum = row0.getLong("summation");
-<<<<<<< HEAD
         // if no cid row in shadow, skip check below and it will be inserted as an initial value
         if (shadowview.getRowCount() == 1) {
         	row0 = shadowview.fetchRow(0);
@@ -317,40 +316,6 @@
         }
         // update the shadow table with the new matching values and return
         voltQueueSQL(p_upsertExViewShadowData, cid, cnt, v_max, v_min, v_sum);
-=======
-
-        if (shadowview.getRowCount() == 1) {
-            row0 = shadowview.fetchRow(0);
-            long shadow_entries = row0.getLong("entries");
-            long shadow_max = row0.getLong("maximum");
-            long shadow_min = row0.getLong("minimum");
-            long shadow_sum = row0.getLong("summation");
-
-            // adjust the shadow values for updated cnt
-            shadow_entries++;
-            shadow_max = Math.max(shadow_max, v_max);
-            shadow_min = Math.min(shadow_min, v_min);
-            shadow_sum += cnt;
-
-            if (v_entries != shadow_entries)
-                //throw new VoltAbortException(
-                        System.out.println("View entries:"+v_entries+" materialized view aggregation does not match the number of shadow entries:"+shadow_entries+" for cid:"+cid);
-            if (v_max != shadow_max)
-                // throw new VoltAbortException(
-                        System.out.println("View v_max:"+v_max+" materialized view aggregation does not match the shadow max:"+shadow_max+" for cid:"+cid);
-            if (v_min != shadow_min)
-                //throw new VoltAbortException(
-                    System.out.println("View v_min:"+v_min+" materialized view aggregation does not match the shadow min:"+shadow_min+" for cid:"+cid);
-            if (v_sum != shadow_sum)
-                //throw new VoltAbortException(
-                        System.out.println("View v_sum:"+v_sum+" materialized view aggregation does not match the shadow sum:"+shadow_sum+" for cid:"+cid);
-            voltQueueSQL(p_upsertExViewShadowData, cid, shadow_entries, shadow_max, shadow_min, shadow_sum);
-        } else {
-            // first time through, get initial values into the shadow table
-            voltQueueSQL(p_upsertExViewShadowData, cid, v_entries, v_max, v_min, v_sum);
-        }
-        // update the shadow table with the new matching values and return
->>>>>>> e9f7d245
         voltExecuteSQL();
         return;
  	}
