/* This file is part of VoltDB.
 * Copyright (C) 2008-2016 VoltDB Inc.
 *
 * Permission is hereby granted, free of charge, to any person obtaining
 * a copy of this software and associated documentation files (the
 * "Software"), to deal in the Software without restriction, including
 * without limitation the rights to use, copy, modify, merge, publish,
 * distribute, sublicense, and/or sell copies of the Software, and to
 * permit persons to whom the Software is furnished to do so, subject to
 * the following conditions:
 *
 * The above copyright notice and this permission notice shall be
 * included in all copies or substantial portions of the Software.
 *
 * THE SOFTWARE IS PROVIDED "AS IS", WITHOUT WARRANTY OF ANY KIND,
 * EXPRESS OR IMPLIED, INCLUDING BUT NOT LIMITED TO THE WARRANTIES OF
 * MERCHANTABILITY, FITNESS FOR A PARTICULAR PURPOSE AND NONINFRINGEMENT.
 * IN NO EVENT SHALL THE AUTHORS BE LIABLE FOR ANY CLAIM, DAMAGES OR
 * OTHER LIABILITY, WHETHER IN AN ACTION OF CONTRACT, TORT OR OTHERWISE,
 * ARISING FROM, OUT OF OR IN CONNECTION WITH THE SOFTWARE OR THE USE OR
 * OTHER DEALINGS IN THE SOFTWARE.
 */

package txnIdSelfCheck.procedures;

import org.voltdb.SQLStmt;
import org.voltdb.VoltProcedure;
import org.voltdb.VoltTable;

public class ReadMP extends VoltProcedure {

    public final SQLStmt r_getCIDData = new SQLStmt(
<<<<<<< HEAD
            "SELECT * FROM replicated r INNER JOIN dimension d ON r.cid=d.cid WHERE r.cid = ? ORDER BY r.cid, rid desc;");
=======
            "SELECT * FROM replicated r INNER JOIN dimension d ON r.cid=d.cid WHERE r.cid = ? ORDER BY r.cid, r.rid desc;");
>>>>>>> b129b73d

    public VoltTable[] run(byte cid) {
        voltQueueSQL(r_getCIDData, cid);
        return voltExecuteSQL(true);
    }
}<|MERGE_RESOLUTION|>--- conflicted
+++ resolved
@@ -30,11 +30,7 @@
 public class ReadMP extends VoltProcedure {
 
     public final SQLStmt r_getCIDData = new SQLStmt(
-<<<<<<< HEAD
-            "SELECT * FROM replicated r INNER JOIN dimension d ON r.cid=d.cid WHERE r.cid = ? ORDER BY r.cid, rid desc;");
-=======
             "SELECT * FROM replicated r INNER JOIN dimension d ON r.cid=d.cid WHERE r.cid = ? ORDER BY r.cid, r.rid desc;");
->>>>>>> b129b73d
 
     public VoltTable[] run(byte cid) {
         voltQueueSQL(r_getCIDData, cid);
