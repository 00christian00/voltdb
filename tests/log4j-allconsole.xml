--- conflicted
+++ resolved
@@ -52,10 +52,10 @@
         <level value="INFO"/>
     </logger -->
 
-<<<<<<< HEAD
     <logger name="REJOIN">
         <level value="DEBUG"/>
-=======
+    </logger>
+
     <!-- logger name="IV2TRACE">
         <level value="TRACE"/>
     </logger -->
@@ -66,7 +66,6 @@
 
     <logger name="TM">
         <level value="INFO"/>
->>>>>>> 625ea3c8
     </logger>
 
     <root>
