# This file is part of VoltDB.
# Copyright (C) 2008-2012 VoltDB Inc.
#
# Permission is hereby granted, free of charge, to any person obtaining
# a copy of this software and associated documentation files (the
# "Software"), to deal in the Software without restriction, including
# without limitation the rights to use, copy, modify, merge, publish,
# distribute, sublicense, and/or sell copies of the Software, and to
# permit persons to whom the Software is furnished to do so, subject to
# the following conditions:
#
# The above copyright notice and this permission notice shall be
# included in all copies or substantial portions of the Software.
#
# THE SOFTWARE IS PROVIDED "AS IS", WITHOUT WARRANTY OF ANY KIND,
# EXPRESS OR IMPLIED, INCLUDING BUT NOT LIMITED TO THE WARRANTIES OF
# MERCHANTABILITY, FITNESS FOR A PARTICULAR PURPOSE AND NONINFRINGEMENT.
# IN NO EVENT SHALL THE AUTHORS BE LIABLE FOR ANY CLAIM, DAMAGES OR
# OTHER LIABILITY, WHETHER IN AN ACTION OF CONTRACT, TORT OR OTHERWISE,
# ARISING FROM, OUT OF OR IN CONNECTION WITH THE SOFTWARE OR THE USE OR
# OTHER DEALINGS IN THE SOFTWARE.

import sys
import os
import shutil
import time
import traceback
import glob
from voltcli import utility, environment
import voter_utility

def snapshots(runner):
    tester = Tester(runner, runner.opts.legacy)
    tester.snapshots()

def master(runner):
    tester = Tester(runner, runner.opts.legacy)
    tester.master()

def replica(runner):
    tester = Tester(runner, runner.opts.legacy)
    if len(runner.opts.arg) != 1:
        utility.abort('Expecting a single master host as the argument.')
    tester.replica(runner.opts.arg[0])

def tail_replication(runner):
    tester = Tester(runner, runner.opts.legacy)
    tester.tail_replication()

@VOLT.Multi_Command(
    description  = 'Run a test.',
    options = (
        VOLT.BooleanOption('-L', None, 'legacy', 'Run in legacy mode.'),
    ),
    modifiers = [
        VOLT.Modifier('snapshots', snapshots,
                      'Snapshot test to compare IV2 and legacy logging.'),
        VOLT.Modifier('master', master,
                      'Run replication master server and populate database.'),
        VOLT.Modifier('replica', replica,
                      'Run replica server and dragent.', 'master'),
        VOLT.Modifier('tail_replication', tail_replication,
                      'Tail master and replica logs (requires multitail).'),
    ],
)
def test(runner):
    runner.go()

class Tester(object):

    class Paths(dict):
        def __init__(self, edition, tag, mode, **kwargs):
            self.edition = edition
            self.tag     = tag
            self.mode    = mode
            self.kwargs  = kwargs
        def __getattr__(self, name):
            subdir = '%(edition)s/%(tag)s/%(mode)s' % dict(
                            edition = self.edition,
                            tag     = self.tag,
                            mode    = self.mode)
            return os.path.join(voter_utility.tmpdir, subdir, self.kwargs[name])

    def __init__(self, runner, legacy):
        self.runner  = runner
        if legacy:
            os.environ['VOLT_ENABLEIV2'] = 'false'
            self.mode = 'legacy'
        else:
            os.environ['VOLT_ENABLEIV2'] = 'true'
            self.mode = 'IV2'
        if voter_utility.license_path is not None:
            self.license_option = ['-l', voter_utility.license_path]
        else:
            self.license_option = []
<<<<<<< HEAD
        self.server_pid  = None
        self.dragent_pid = None
=======
        print 'license_option=%s' % self.license_option
        self.server_pid = None
>>>>>>> 57b71e74

    def get_paths(self, tag):
        return Tester.Paths(voter_utility.edition, tag, self.mode,
                log        = 'volt.log',
                log4j      = 'log4j.xml',
                deployment = 'deployment.xml',
                temp       = 'tmp',
                snapshots  = 'tmp/snapshots',
                commandlog = 'tmp/commandlog',
                voltdbroot = 'tmp/voltdbroot',
        )

    def prepare_server(self):
        # Look for and shutdown a running server.
        if self.runner.connect('localhost', quiet = True, retries = 0):
            self.stop_server()

    def prepare_environment(self, tag):
        print '\n=== Prepare test ===\n'
        # Make sure this will be the only running server.
        self.prepare_server()
        # Set up the paths generator
        self.paths = self.get_paths(tag)
        # Wipe and recreate the needed directories.
        shutil.rmtree(self.paths.temp, ignore_errors = True)
        os.makedirs(self.paths.temp)
        os.makedirs(self.paths.snapshots)
        os.makedirs(os.path.join(self.paths.commandlog, 'snapshots'))
        os.makedirs(self.paths.voltdbroot)
        # Generate log4j.xml
        log4j_xml = voter_utility.log4j_xml.replace('${VOLT_LOG}', self.paths.log)
        open(self.paths.log4j, 'w').write(log4j_xml)
        deployment_xml = voter_utility.deployment_xml % dict(
                voltdbroot = self.paths.voltdbroot,
                snapshots  = self.paths.snapshots,
                commandlog = self.paths.commandlog,
        )
        # Point at the generated log4j.xml
        os.environ['LOG4J_CONFIG_PATH'] = self.paths.log4j
        # Generate deployment.xml
        open(self.paths.deployment, 'w').write(deployment_xml)

    def populate(self, duration = 5):
        print '\n=== Populate ===\n'
        self.runner.java.execute('voter.AsyncBenchmark', None, '--duration=%d' % duration,
                                 '--warmup=0', classpath = 'obj')

    def snapshot(self, nonce, blocking, csv):
        print '\n=== Snapshot save %s ===\n' % nonce
        args = []
        if blocking:
            args.append('-b')
        if csv:
            args.extend(('-f', 'csv'))
        args.extend((self.paths.snapshots, nonce))
        self.runner.call('voltadmin.save', *args)
        retcode = self.check_snapshot(nonce)
        while retcode == 1:
            print 'Waiting for snapshot to complete...'
            time.sleep(5)
            retcode = self.check_snapshot(nonce)
        if retcode != 0:
            utility.abort('Snapshot "%s" failed.' % nonce)

    def check_snapshot(self, nonce):
        response = self.runner.call_proc('@SnapshotStatus', [], [])
        if response.status() != 1:
            utility.error('Snapshot "%s" failed.' % nonce)
            return -1
        # Return 0 if it succeeded, 1 if it is in-progress, or -1 if it failed.
        retcode = 1
        for i in range(response.table(0).tuple_count()):
            tuple = response.table(0).tuple(i)
            if tuple.column_string(6) == nonce:
                if tuple.column_string(13) == 'SUCCESS':
                    retcode = 0
                else:
                    retcode = -1
                    break
        return retcode

    def restore(self, nonce, fails):
        print '\n=== Snapshot restore %s from %s ===\n' % (nonce, self.paths.snapshots)
        self.runner.call('voltadmin.restore', self.paths.snapshots, nonce, stayalive = fails)

    def stop_server(self):
        if self.server_pid:
            print '\n=== Shutdown server ===\n'
            self.runner.call('voltadmin.shutdown', stayalive = True)
            wait_for_shutdown(self.server_pid,  'server')
            self.server_pid = None

    def stop_dragent(self):
        if self.dragent_pid:
            print '\n=== Shutdown dragent ===\n'
            wait_for_shutdown(self.dragent_pid, 'dragent')
            self.dragent_pid = None

    def start_server(self, action):
        print('\n=== Start %s server (pid=%d, mode=%s) ===\n'
                    % (voter_utility.edition, os.getpid(), self.mode))
        self.runner.call('volt.%s' % action, '-d', self.paths.deployment,
                         'voter.jar', *self.license_option)
        print '\n=== Exit server (pid=%d) ===\n' % os.getpid()

    def spawn_server(self, action):
        self.server_pid = os.fork()
        if self.server_pid == 0:
            self.start_server(action)
            os._exit(0)
        else:
            time.sleep(10)

    def start_dragent(self, master):
        self.runner.connect('localhost', retries = 10)
        print('\n=== Start dragent (pid=%d) ===\n' % os.getpid())
        self.runner.call('volt.dragent', '-H', 'localhost', master)
        print('\n=== Exit dragent (pid=%d) ===\n' % os.getpid())

    def spawn_dragent(self, master):
        self.dragent_pid = os.fork()
        if self.dragent_pid == 0:
            self.start_dragent(master)
            os._exit(0)

    def snapshots(self):

        # Prepare and compile.
        self.prepare_environment('snapshots')
        self.runner.call('build', '-C')

        # Test sequence 1:
        #   - Create database.
        #   - Perform good and bad snapshots.
        #   - Add extra unsnapshotted logged transactions for recovery.
        #   - Shutdown database.
        # Spawn a parallel server process.
        self.spawn_server('create')
        try:
            print '\n=== Start snapshot client (pid=%d) ===\n' % os.getpid()
            time.sleep(10)
            self.runner.connect('localhost', retries = 10)
            self.populate()
            self.snapshot('s1', False, False)
            self.populate()
            self.snapshot('s2', False,  True)
            self.populate()
            self.snapshot('s3',  True, False)
            self.snapshot('s3',  True, False)   # Fails
            self.populate()
        finally:
            self.stop_server()

        # Test sequence 2:
        #   - Recover database.
        #   - Perform good and bad snapshot restore.
        #   - Shutdown database.
        self.start_server(voter_utility.recover_action)
        try:
            print '\n=== Start restore client (pid=%d) ===\n' % os.getpid()
            time.sleep(10)
            self.runner.connect('localhost', retries = 10)
            # In a Pro recovery startup snapshots are are automatically restored.
            if voter_utility.edition == 'community':
                self.restore('s1', False)
            self.restore('xx',  True)           # Fails
        finally:
            self.stop_server()

    def master(self):
        # Master test sequence:
        #   - Shutdown any existing server.
        #   - Build the catalog.
        #   - Spawn a parallel server process.
        #   - Create and populate the database until the user terminates.
        #   - Shutdown the server.
        self.prepare_environment('master')
        self.runner.call('build', '-C')
        self.spawn_server('create')
        try:
            print '\n=== Start replication server client (pid=%d) ===\n' % os.getpid()
            time.sleep(20)
            self.runner.connect('localhost', retries = 10)
            while True:
                self.populate(duration = 120)
                s = '???'
                while s and s != 'q':
                    sys.stdout.write("Press Enter to continue or 'q' to quit: ")
                    sys.stdout.flush()
                    s = raw_input()
                if s == 'q':
                    self.stop_server()
                    break
            wait_for_server(self.server_pid, 'server')
            self.server_pid = None
        except Exception:
            self.stop_server()

    def replica(self, master):
        # Replica test sequence:
        #   - Shutdown any existing server.
        #   - Spawn the dragent.
        #   - Spawn the replica server.
        #   - Shutdown the server.
        self.prepare_environment('replica')
        try:
            self.spawn_server('replica')
            self.spawn_dragent(master)
            sys.stdout.write("Press Enter to shut down replica server and dragent: ")
            sys.stdout.flush()
            s = raw_input()
        finally:
            self.stop_dragent()
            self.stop_server()

    def tail_replication(self):
        master_log  = self.get_paths('master').log
        replica_log = self.get_paths('replica').log
        os.system('multitail -iw %s 10 -iw %s 10' % (master_log, replica_log))

def wait_for_shutdown(pid, name):
    if pid:
        retry = 0
        while os.waitpid(pid, os.WNOHANG) == (0, 0):
            retry += 1
            if retry == 5:
                utility.abort('The %s never exited.' % name)
            print 'Waiting for %s (pid=%d) to exit (%d)...' % (name, pid, retry)
            time.sleep(5)
        print 'The %s exited.' % name

def wait_for_server(pid, name):
    if pid:
        os.waitpid(pid, 0)
        print 'The %s exited.' % name
    else:
        print '* The %s is not running. *' % name<|MERGE_RESOLUTION|>--- conflicted
+++ resolved
@@ -93,13 +93,8 @@
             self.license_option = ['-l', voter_utility.license_path]
         else:
             self.license_option = []
-<<<<<<< HEAD
         self.server_pid  = None
         self.dragent_pid = None
-=======
-        print 'license_option=%s' % self.license_option
-        self.server_pid = None
->>>>>>> 57b71e74
 
     def get_paths(self, tag):
         return Tester.Paths(voter_utility.edition, tag, self.mode,
